--- conflicted
+++ resolved
@@ -461,23 +461,7 @@
       }
     });
 
-<<<<<<< HEAD
-  var increaseGridButton = document.querySelector("#increase-grid-button");
-    if (increaseGridButton !== null) {
-      increaseGridButton.addEventListener("click", function (e) {
-        document.getElementById("collapsible-header").classList.toggle("govuk-visually-hidden");
-              if (increaseGridButton.innerText === "Show more rows") {
-                increaseGridButton.innerText = "Show less rows";
-              }
-              else {
-                increaseGridButton.innerText = "Show more rows";
-              }
-        document.getElementById("data-grid").classList.toggle("grid-maximised")
-        document.getElementsByClassName("app-compressed-grid")[0].classList.toggle("remove-border")
-      });
-    }
-=======
-  var saveViewButton = document.querySelector("#data-grid-save-view");
+var saveViewButton = document.querySelector("#data-grid-save-view");
   if (saveViewButton !== null) {
     saveViewButton.addEventListener("click", function (e) {
       saveViewButton.innerHTML = "Saving view";
@@ -517,8 +501,21 @@
       xhr.send(JSON.stringify(gridConfig));
     });
   }
-
->>>>>>> 50e00f05
 }
 
+var increaseGridButton = document.querySelector("#increase-grid-button");
+    if (increaseGridButton !== null) {
+      increaseGridButton.addEventListener("click", function (e) {
+        document.getElementById("collapsible-header").classList.toggle("govuk-visually-hidden");
+              if (increaseGridButton.innerText === "Show more rows") {
+                increaseGridButton.innerText = "Show less rows";
+              }
+              else {
+                increaseGridButton.innerText = "Show more rows";
+              }
+        document.getElementById("data-grid").classList.toggle("grid-maximised")
+        document.getElementsByClassName("app-compressed-grid")[0].classList.toggle("remove-border")
+      });
+    }
+
 window.initDataGrid = initDataGrid;