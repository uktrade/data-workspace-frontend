/* DO NOT EDIT THE CSS VERSION OF THIS FILE DIRECTLY */
pre {
  position: relative;
  max-width: inherit;
  margin-bottom: 0;
  padding: 0;
  border: 0;
  outline: 1px solid transparent;
  background-color: #f3f2f1;
  font-size: inherit; }

pre code {
  display: block;
  padding: 20px;
  overflow-x: auto;
  overflow-y: scroll;
  max-height: 345px;
  background-color: #f3f2f1 !important;
  margin-bottom: -1em;
  font-size: 19px; }

/*
Lifted from GOV.UK Design System

https://github.com/alphagov/govuk-design-system/blob/019a80390f344b8470b29bd8411813daf4425964/src/stylesheets/main.scss
 */
.app-copy-button {
  -webkit-font-smoothing: antialiased;
  -moz-osx-font-smoothing: grayscale;
  font-weight: 400;
  font-size: 14px;
  font-size: .875rem;
  position: absolute;
  z-index: 1;
  top: 10px;
  right: 10px;
  min-width: 110px;
  padding: 3px 10px;
  border: 1px solid #00823b;
  color: #00823b;
  background-color: #fff;
  -webkit-box-shadow: 0 2px 0 0 #00703c;
  box-shadow: 0 2px 0 0 #00703c;
  text-align: center;
  text-decoration: none;
  cursor: pointer; }

.app-copy-button:focus:not(:hover) {
  color: #0b0c0c;
  background-color: #fd0;
  -webkit-box-shadow: 0 2px 0 0 #0b0c0c;
  box-shadow: 0 2px 0 0 #0b0c0c; }

.app-copy-button:active, .app-copy-button:focus {
  padding: 2px 10px;
  border: 2px solid #fd0;
  outline: 2px solid transparent;
  -webkit-box-shadow: none;
  box-shadow: none; }

.app-copy-button:active {
  margin-top: 2px;
  -webkit-box-shadow: none;
  box-shadow: none; }

.govuk-panel--confirmation--left {
  text-align: left; }

.govuk-panel--confirmation:focus {
  outline: 5px solid #fd0; }

.unknown {
  color: #bfc1c3; }

.scrollable-table {
  width: 100%;
  overflow-x: auto;
  max-height: 560px;
  padding: 3px; }

.scrollable-table:focus {
  border: 3px solid #0b0c0c;
  outline: 3px solid #fd0;
  padding: 0; }

.fixed-table-height {
  max-height: 100% !important; }

.scrollable-table table thead th {
  padding: 15px;
  background-color: #dee0e2;
  border-bottom: 0;
  border-right: 2px solid #fff;
  font-weight: normal;
  min-width: 120px;
  position: relative;
  vertical-align: middle; }

.scrollable-table table tbody td {
  padding: 15px;
  vertical-align: top;
  border: none; }

.scrollable-table table tbody tr:nth-child(even) td {
  background-color: #f8f8f8; }

.scrollable-table table thead th.ref-data-col-character-field,
.scrollable-table table thead th.ref-datetime-field {
  min-width: 280px; }

.scrollable-table table thead th.ref-data-col-id {
  min-width: 120px; }

.scrollable-table table thead th.ref-data-boolean-field {
  min-width: 80px; }

.scrollable-table
table
thead
th.ref-data-col-universal-unique-identifier-field {
  min-width: 300px; }

.search-field {
  position: relative; }

.search-field__label {
  font-size: 16px;
  line-height: 2.5; }

@media (min-width: 40.0625em) {
  .search-field__label {
    font-size: 19px;
    line-height: 2.1052631579; } }

.js-enabled .search-field__label {
  position: absolute;
  left: 15px;
  top: 1px;
  z-index: 1;
  color: #6f777b; }

.search-field-wrapper {
  display: table;
  width: 100%;
  background: #ffffff; }

.search-field__item {
  position: relative;
  display: table-cell;
  vertical-align: top; }

.search-field__input[type="search"]:focus,
.search-field__input[type="search"].focus {
  z-index: 2; }

.search-field__input[type="search"] {
  border-right-width: 0; }

.search-field__input[type="search"]:focus {
  border-right-width: 2px; }

.search-field-submit-wrapper {
  width: 1%; }

.search-field__submit {
  border: 0;
  cursor: pointer;
  border-radius: 0;
  position: relative;
  padding: 0;
  width: 40px;
  height: 40px;
  background-image: url("/__django_static/assets/images/search-button.png");
  background-repeat: no-repeat;
  background-position: 2px 50%;
  text-indent: -5000px;
  overflow: hidden;
  background-color: #0b0c0c;
  color: #ffffff; }

@media only screen and (-webkit-min-device-pixel-ratio: 2), only screen and (min-device-pixel-ratio: 2), only screen and (min-resolution: 192dpi), only screen and (min-resolution: 2dppx) {
  .search-field__submit {
    background-size: 52.5px auto;
    background-position: 115% 50%; } }

.search-field__submit:focus {
  z-index: 2;
  outline: 3px solid #ffbf47;
  outline-offset: 0;
  box-shadow: inset 0 0 0 4px #0b0c0c; }

.search-field__submit::-moz-focus-inner {
  border: 0; }

.search-field__submit:hover {
  background-color: #171719; }

.search-result {
  padding: 0 0 15px;
  margin: 0 0 15px;
  border-bottom: 1px solid #bfc1c3; }

.pagination {
  float: right; }

.pagination li {
  display: inline;
  padding-left: 4px; }

/* Loading spinner CSS

Lifted from an issue on the GOV.UK Design System repo (https://github.com/alphagov/govuk-design-system-backlog/issues/28).

Comment: https://github.com/alphagov/govuk-design-system-backlog/issues/28#issuecomment-489061680*/
.loading-spinner {
  border: 12px solid #ffffff;
  border-radius: 50%;
  border-top-color: #00703c;
  width: 90px;
  height: 90px;
  -webkit-animation: spin 2s linear infinite;
  animation: spin 2s linear infinite;
  margin: 0 auto; }

.loading-spinner-small {
  border: 12px solid #ffffff;
  border-radius: 50%;
  border-top-color: #00703c;
  width: 90px;
  height: 90px;
  -webkit-animation: spin 2s linear infinite;
  animation: spin 2s linear infinite;
  margin: 0 auto;
}

@-webkit-keyframes spin {
  0% {
    -webkit-transform: rotate(0deg); }
  100% {
    -webkit-transform: rotate(360deg); } }

@keyframes spin {
  0% {
    transform: rotate(0deg); }
  100% {
    transform: rotate(360deg); } }

/* The GDS styles assume the presence of the GOV UK logo + crown, which we
   don't have, so without these tweaks the white Menu button on mobile is too
   low: too close to the border of the black top bar.

   As with most (but not all) styles in GDS, this position is "mobile-first",
   with @media min-width to apply styles on larger screen only. This makes it
   slightly awkward to override a style on only one width of screen: the value
   of the style on the larger sizes must be copied and pasted after the
   override in @media min-width blocks. */
.govuk-header__menu-button {
  top: 12px;
  /* The original value is 20px */ }

@media (min-width: 40.0625em) {
  .govuk-header__menu-button {
    top: 15px;
    /* The original GDS value */ } }

.app-\!-fill-width {
  width: 100%; }

.js-enabled .app-js-hidden {
  display: none; }

.hidden {
  display: none; }

.app-header--suggestion {
  display: none; }

@media (min-width: 48.05em) {
  .app-header--suggestion {
    display: block;
    float: right; } }

.app-table_cell--no-border {
  border-bottom: none; }

.app-taglist {
  list-style: none;
  display: inline-block;
  padding-inline: 0; }

.app-taglist__item {
  display: inline;
  box-sizing: border-box;
  margin: 0;
  border: 2px solid rgba(11, 12, 12, 0.15);
  border-radius: 4px;
  padding: 2px 4px; }

#data-grid {
  width: 100%;
  height: 560px; }

.case-study-quote .quote-heading {
  overflow: hidden;
  margin-left: 32px;
  margin-top: 16px; }

.case-study-quote .quote-content {
  overflow: hidden;
  margin-left: 32px;
  margin-right: 48px;
  margin-bottom: 16px; }

.case-study-image {
  width: 100%; }

.case-study-quote .quote-text {
  margin-bottom: 20px; }

.visualisation-container {
  padding: 1rem;
  display: block;
  width: 100%;
  min-height: 300px; }

.visualisation-preview-container, .chart-preview-container {
  overflow: hidden;
  display: block; }

.visualisation-preview-container svg {
  width: 100%;
<<<<<<< HEAD
  height: auto; }
=======
  height: auto;
}
.chart-preview-container img {
  width: 100%;
}
>>>>>>> addf2521

/* @include govuk-media-query($from: desktop) ... */
@media (min-width: 48.0625em) {
  .visualisation-preview-container, .chart-preview-container {
    width: 280px;
    height: 175px;
<<<<<<< HEAD
    line-height: 175px; }
  .visualisation-preview-container svg {
=======
    line-height: 175px;
  }

  .visualisation-preview-container svg, .chart-preview-container img {
>>>>>>> addf2521
    width: 280px;
    height: 175px; } }

.app-related-items {
  border-top: 2px solid #1d70b8;
  padding-top: 10px; }

/* force links from the rich text editor to use GDS colours */
.dataset-description-richtext a {
  color: #1d70b8; }

.dataset-description-richtext a:active {
  color: #0b0c0c; }

.dataset-description-richtext a:hover {
  color: #003078; }

.dataset-description-richtext a:visited {
  color: #4c2c92; }

.training-screenshot {
  content: url("/__django_static/assets/images/sdp-screenshot.png"); }

.govuk-hint.currently-selected-file {
  font-size: 1rem; }

.filter-widget .filter-container {
  padding-left: 3px; }

.filter-widget .filter-container__scrolling {
  padding-top: 3px;
  height: 14rem;
  overflow-y: scroll; }

.search-input__container {
  position: relative; }

.search-input__container .search-input__textbox {
  padding-left: 25px; }

.search-input__container .search-input__icon {
  position: absolute;
  top: 0;
  left: 4px;
  width: 21px;
  height: 100%;
  background-repeat: no-repeat;
  background-position: center center;
  background-size: 18px;
<<<<<<< HEAD
  background-image: url("data:image/svg+xml;base64,PHN2ZyB3aWR0aD0iMjQiIGhlaWdodD0iMjQiIHZpZXdCb3g9IjAgMCAyNCAyNCIgZmlsbD0ibm9uZSIgeG1sbnM9Imh0dHA6Ly93d3cudzMub3JnLzIwMDAvc3ZnIj4KPHBhdGggZD0iTTEwIDE4QzExLjc3NSAxNy45OTk2IDEzLjQ5ODggMTcuNDA1NCAxNC44OTcgMTYuMzEyTDE5LjI5MyAyMC43MDhMMjAuNzA3IDE5LjI5NEwxNi4zMTEgMTQuODk4QzE3LjQwNSAxMy40OTk3IDE3Ljk5OTYgMTEuNzc1NCAxOCAxMEMxOCA1LjU4OSAxNC40MTEgMiAxMCAyQzUuNTg5IDIgMiA1LjU4OSAyIDEwQzIgMTQuNDExIDUuNTg5IDE4IDEwIDE4Wk0xMCA0QzEzLjMwOSA0IDE2IDYuNjkxIDE2IDEwQzE2IDEzLjMwOSAxMy4zMDkgMTYgMTAgMTZDNi42OTEgMTYgNCAxMy4zMDkgNCAxMEM0IDYuNjkxIDYuNjkxIDQgMTAgNFoiIGZpbGw9ImJsYWNrIi8+Cjwvc3ZnPgo="); }
=======
  background-image: url("data:image/svg+xml;base64,PHN2ZyB3aWR0aD0iMjQiIGhlaWdodD0iMjQiIHZpZXdCb3g9IjAgMCAyNCAyNCIgZmlsbD0ibm9uZSIgeG1sbnM9Imh0dHA6Ly93d3cudzMub3JnLzIwMDAvc3ZnIj4KPHBhdGggZD0iTTEwIDE4QzExLjc3NSAxNy45OTk2IDEzLjQ5ODggMTcuNDA1NCAxNC44OTcgMTYuMzEyTDE5LjI5MyAyMC43MDhMMjAuNzA3IDE5LjI5NEwxNi4zMTEgMTQuODk4QzE3LjQwNSAxMy40OTk3IDE3Ljk5OTYgMTEuNzc1NCAxOCAxMEMxOCA1LjU4OSAxNC40MTEgMiAxMCAyQzUuNTg5IDIgMiA1LjU4OSAyIDEwQzIgMTQuNDExIDUuNTg5IDE4IDEwIDE4Wk0xMCA0QzEzLjMwOSA0IDE2IDYuNjkxIDE2IDEwQzE2IDEzLjMwOSAxMy4zMDkgMTYgMTAgMTZDNi42OTEgMTYgNCAxMy4zMDkgNCAxMEM0IDYuNjkxIDYuNjkxIDQgMTAgNFoiIGZpbGw9ImJsYWNrIi8+Cjwvc3ZnPgo=");
}
>>>>>>> addf2521
<|MERGE_RESOLUTION|>--- conflicted
+++ resolved
@@ -1,90 +1,34 @@
-/* DO NOT EDIT THE CSS VERSION OF THIS FILE DIRECTLY */
-pre {
-  position: relative;
-  max-width: inherit;
-  margin-bottom: 0;
-  padding: 0;
-  border: 0;
-  outline: 1px solid transparent;
-  background-color: #f3f2f1;
-  font-size: inherit; }
-
-pre code {
-  display: block;
-  padding: 20px;
-  overflow-x: auto;
-  overflow-y: scroll;
-  max-height: 345px;
-  background-color: #f3f2f1 !important;
-  margin-bottom: -1em;
-  font-size: 19px; }
-
-/*
-Lifted from GOV.UK Design System
-
-https://github.com/alphagov/govuk-design-system/blob/019a80390f344b8470b29bd8411813daf4425964/src/stylesheets/main.scss
- */
-.app-copy-button {
-  -webkit-font-smoothing: antialiased;
-  -moz-osx-font-smoothing: grayscale;
-  font-weight: 400;
-  font-size: 14px;
-  font-size: .875rem;
-  position: absolute;
-  z-index: 1;
-  top: 10px;
-  right: 10px;
-  min-width: 110px;
-  padding: 3px 10px;
-  border: 1px solid #00823b;
-  color: #00823b;
-  background-color: #fff;
-  -webkit-box-shadow: 0 2px 0 0 #00703c;
-  box-shadow: 0 2px 0 0 #00703c;
-  text-align: center;
-  text-decoration: none;
-  cursor: pointer; }
-
-.app-copy-button:focus:not(:hover) {
-  color: #0b0c0c;
-  background-color: #fd0;
-  -webkit-box-shadow: 0 2px 0 0 #0b0c0c;
-  box-shadow: 0 2px 0 0 #0b0c0c; }
-
-.app-copy-button:active, .app-copy-button:focus {
-  padding: 2px 10px;
-  border: 2px solid #fd0;
-  outline: 2px solid transparent;
-  -webkit-box-shadow: none;
-  box-shadow: none; }
-
-.app-copy-button:active {
-  margin-top: 2px;
-  -webkit-box-shadow: none;
-  box-shadow: none; }
+@import "app-tabs.css";
+@import "app-copy.css";
 
 .govuk-panel--confirmation--left {
-  text-align: left; }
+  text-align: left;
+}
 
 .govuk-panel--confirmation:focus {
-  outline: 5px solid #fd0; }
+  outline: 5px solid #fd0;
+}
 
 .unknown {
-  color: #bfc1c3; }
+  color: #bfc1c3;
+}
 
 .scrollable-table {
   width: 100%;
   overflow-x: auto;
   max-height: 560px;
-  padding: 3px; }
+  padding: 3px;
+}
 
 .scrollable-table:focus {
   border: 3px solid #0b0c0c;
   outline: 3px solid #fd0;
-  padding: 0; }
+  padding: 0;
+}
 
 .fixed-table-height {
-  max-height: 100% !important; }
+  max-height: 100% !important;
+}
 
 .scrollable-table table thead th {
   padding: 15px;
@@ -94,73 +38,91 @@
   font-weight: normal;
   min-width: 120px;
   position: relative;
-  vertical-align: middle; }
+  vertical-align: middle;
+}
 
 .scrollable-table table tbody td {
   padding: 15px;
   vertical-align: top;
-  border: none; }
+  border: none;
+}
 
 .scrollable-table table tbody tr:nth-child(even) td {
-  background-color: #f8f8f8; }
+  background-color: #f8f8f8;
+}
 
 .scrollable-table table thead th.ref-data-col-character-field,
 .scrollable-table table thead th.ref-datetime-field {
-  min-width: 280px; }
+  min-width: 280px;
+}
 
 .scrollable-table table thead th.ref-data-col-id {
-  min-width: 120px; }
+  min-width: 120px;
+}
 
 .scrollable-table table thead th.ref-data-boolean-field {
-  min-width: 80px; }
+  min-width: 80px;
+}
 
 .scrollable-table
-table
-thead
-th.ref-data-col-universal-unique-identifier-field {
-  min-width: 300px; }
+  table
+  thead
+  th.ref-data-col-universal-unique-identifier-field {
+  min-width: 300px;
+}
 
 .search-field {
-  position: relative; }
+  position: relative;
+}
 
 .search-field__label {
   font-size: 16px;
-  line-height: 2.5; }
+  line-height: 2.5;
+}
 
 @media (min-width: 40.0625em) {
   .search-field__label {
     font-size: 19px;
-    line-height: 2.1052631579; } }
+    line-height: 2.1052631579;
+  }
+}
 
 .js-enabled .search-field__label {
   position: absolute;
   left: 15px;
   top: 1px;
   z-index: 1;
-  color: #6f777b; }
+  color: #6f777b;
+}
 
 .search-field-wrapper {
   display: table;
   width: 100%;
-  background: #ffffff; }
+  background: #ffffff;
+}
 
 .search-field__item {
   position: relative;
   display: table-cell;
-  vertical-align: top; }
+  vertical-align: top;
+}
 
 .search-field__input[type="search"]:focus,
 .search-field__input[type="search"].focus {
-  z-index: 2; }
+  z-index: 2;
+}
 
 .search-field__input[type="search"] {
-  border-right-width: 0; }
+  border-right-width: 0;
+}
 
 .search-field__input[type="search"]:focus {
-  border-right-width: 2px; }
+  border-right-width: 2px;
+}
 
 .search-field-submit-wrapper {
-  width: 1%; }
+  width: 1%;
+}
 
 .search-field__submit {
   border: 0;
@@ -176,36 +138,48 @@
   text-indent: -5000px;
   overflow: hidden;
   background-color: #0b0c0c;
-  color: #ffffff; }
-
-@media only screen and (-webkit-min-device-pixel-ratio: 2), only screen and (min-device-pixel-ratio: 2), only screen and (min-resolution: 192dpi), only screen and (min-resolution: 2dppx) {
+  color: #ffffff;
+}
+
+@media only screen and (-webkit-min-device-pixel-ratio: 2),
+  only screen and (min-device-pixel-ratio: 2),
+  only screen and (min-resolution: 192dpi),
+  only screen and (min-resolution: 2dppx) {
   .search-field__submit {
     background-size: 52.5px auto;
-    background-position: 115% 50%; } }
+    background-position: 115% 50%;
+  }
+}
 
 .search-field__submit:focus {
   z-index: 2;
   outline: 3px solid #ffbf47;
   outline-offset: 0;
-  box-shadow: inset 0 0 0 4px #0b0c0c; }
+  box-shadow: inset 0 0 0 4px #0b0c0c;
+}
 
 .search-field__submit::-moz-focus-inner {
-  border: 0; }
+  border: 0;
+}
 
 .search-field__submit:hover {
-  background-color: #171719; }
+  background-color: #171719;
+}
 
 .search-result {
   padding: 0 0 15px;
   margin: 0 0 15px;
-  border-bottom: 1px solid #bfc1c3; }
+  border-bottom: 1px solid #bfc1c3;
+}
 
 .pagination {
-  float: right; }
+  float: right;
+}
 
 .pagination li {
   display: inline;
-  padding-left: 4px; }
+  padding-left: 4px;
+}
 
 /* Loading spinner CSS
 
@@ -220,7 +194,8 @@
   height: 90px;
   -webkit-animation: spin 2s linear infinite;
   animation: spin 2s linear infinite;
-  margin: 0 auto; }
+  margin: 0 auto;
+}
 
 .loading-spinner-small {
   border: 12px solid #ffffff;
@@ -235,15 +210,21 @@
 
 @-webkit-keyframes spin {
   0% {
-    -webkit-transform: rotate(0deg); }
+    -webkit-transform: rotate(0deg);
+  }
   100% {
-    -webkit-transform: rotate(360deg); } }
+    -webkit-transform: rotate(360deg);
+  }
+}
 
 @keyframes spin {
   0% {
-    transform: rotate(0deg); }
+    transform: rotate(0deg);
+  }
   100% {
-    transform: rotate(360deg); } }
+    transform: rotate(360deg);
+  }
+}
 
 /* The GDS styles assume the presence of the GOV UK logo + crown, which we
    don't have, so without these tweaks the white Menu button on mobile is too
@@ -255,38 +236,47 @@
    of the style on the larger sizes must be copied and pasted after the
    override in @media min-width blocks. */
 .govuk-header__menu-button {
-  top: 12px;
-  /* The original value is 20px */ }
+  top: 12px; /* The original value is 20px */
+}
 
 @media (min-width: 40.0625em) {
   .govuk-header__menu-button {
-    top: 15px;
-    /* The original GDS value */ } }
+    top: 15px; /* The original GDS value */
+  }
+}
 
 .app-\!-fill-width {
-  width: 100%; }
+  width: 100%;
+}
 
 .js-enabled .app-js-hidden {
-  display: none; }
+  display: none;
+}
 
 .hidden {
-  display: none; }
+  display: none;
+}
 
 .app-header--suggestion {
-  display: none; }
+  display: none;
+}
 
 @media (min-width: 48.05em) {
   .app-header--suggestion {
     display: block;
-    float: right; } }
+    float: right;
+  }
+}
 
 .app-table_cell--no-border {
-  border-bottom: none; }
+  border-bottom: none;
+}
 
 .app-taglist {
   list-style: none;
   display: inline-block;
-  padding-inline: 0; }
+  padding-inline: 0;
+}
 
 .app-taglist__item {
   display: inline;
@@ -294,104 +284,116 @@
   margin: 0;
   border: 2px solid rgba(11, 12, 12, 0.15);
   border-radius: 4px;
-  padding: 2px 4px; }
+  padding: 2px 4px;
+}
 
 #data-grid {
   width: 100%;
-  height: 560px; }
+  height: 560px;
+}
 
 .case-study-quote .quote-heading {
   overflow: hidden;
   margin-left: 32px;
-  margin-top: 16px; }
+  margin-top: 16px;
+}
 
 .case-study-quote .quote-content {
   overflow: hidden;
   margin-left: 32px;
   margin-right: 48px;
-  margin-bottom: 16px; }
+  margin-bottom: 16px;
+}
 
 .case-study-image {
-  width: 100%; }
+  width: 100%;
+}
 
 .case-study-quote .quote-text {
-  margin-bottom: 20px; }
+  margin-bottom: 20px;
+}
 
 .visualisation-container {
   padding: 1rem;
   display: block;
   width: 100%;
-  min-height: 300px; }
+  min-height: 300px;
+}
 
 .visualisation-preview-container, .chart-preview-container {
   overflow: hidden;
-  display: block; }
+  display: block;
+}
 
 .visualisation-preview-container svg {
   width: 100%;
-<<<<<<< HEAD
-  height: auto; }
-=======
   height: auto;
 }
 .chart-preview-container img {
   width: 100%;
 }
->>>>>>> addf2521
 
 /* @include govuk-media-query($from: desktop) ... */
 @media (min-width: 48.0625em) {
   .visualisation-preview-container, .chart-preview-container {
     width: 280px;
     height: 175px;
-<<<<<<< HEAD
-    line-height: 175px; }
-  .visualisation-preview-container svg {
-=======
     line-height: 175px;
   }
 
   .visualisation-preview-container svg, .chart-preview-container img {
->>>>>>> addf2521
     width: 280px;
-    height: 175px; } }
+    height: 175px;
+  }
+}
 
 .app-related-items {
   border-top: 2px solid #1d70b8;
-  padding-top: 10px; }
+  padding-top: 10px;
+}
 
 /* force links from the rich text editor to use GDS colours */
 .dataset-description-richtext a {
-  color: #1d70b8; }
+  color: #1d70b8;
+}
 
 .dataset-description-richtext a:active {
-  color: #0b0c0c; }
+  color: #0b0c0c;
+}
 
 .dataset-description-richtext a:hover {
-  color: #003078; }
+  color: #003078;
+}
 
 .dataset-description-richtext a:visited {
-  color: #4c2c92; }
+  color: #4c2c92;
+}
 
 .training-screenshot {
-  content: url("/__django_static/assets/images/sdp-screenshot.png"); }
+  content: url("/__django_static/assets/images/sdp-screenshot.png");
+}
 
 .govuk-hint.currently-selected-file {
-  font-size: 1rem; }
+  font-size: 1rem;
+}
 
 .filter-widget .filter-container {
-  padding-left: 3px; }
+  padding-left: 3px;
+}
 
 .filter-widget .filter-container__scrolling {
   padding-top: 3px;
   height: 14rem;
-  overflow-y: scroll; }
+  overflow-y: scroll;
+}
 
 .search-input__container {
-  position: relative; }
+  position: relative;
+}
 
 .search-input__container .search-input__textbox {
-  padding-left: 25px; }
+  padding-left: 25px;
+}
 
 .search-input__container .search-input__icon {
   position: absolute;
@@ -402,9 +404,5 @@
   background-repeat: no-repeat;
   background-position: center center;
   background-size: 18px;
-<<<<<<< HEAD
-  background-image: url("data:image/svg+xml;base64,PHN2ZyB3aWR0aD0iMjQiIGhlaWdodD0iMjQiIHZpZXdCb3g9IjAgMCAyNCAyNCIgZmlsbD0ibm9uZSIgeG1sbnM9Imh0dHA6Ly93d3cudzMub3JnLzIwMDAvc3ZnIj4KPHBhdGggZD0iTTEwIDE4QzExLjc3NSAxNy45OTk2IDEzLjQ5ODggMTcuNDA1NCAxNC44OTcgMTYuMzEyTDE5LjI5MyAyMC43MDhMMjAuNzA3IDE5LjI5NEwxNi4zMTEgMTQuODk4QzE3LjQwNSAxMy40OTk3IDE3Ljk5OTYgMTEuNzc1NCAxOCAxMEMxOCA1LjU4OSAxNC40MTEgMiAxMCAyQzUuNTg5IDIgMiA1LjU4OSAyIDEwQzIgMTQuNDExIDUuNTg5IDE4IDEwIDE4Wk0xMCA0QzEzLjMwOSA0IDE2IDYuNjkxIDE2IDEwQzE2IDEzLjMwOSAxMy4zMDkgMTYgMTAgMTZDNi42OTEgMTYgNCAxMy4zMDkgNCAxMEM0IDYuNjkxIDYuNjkxIDQgMTAgNFoiIGZpbGw9ImJsYWNrIi8+Cjwvc3ZnPgo="); }
-=======
   background-image: url("data:image/svg+xml;base64,PHN2ZyB3aWR0aD0iMjQiIGhlaWdodD0iMjQiIHZpZXdCb3g9IjAgMCAyNCAyNCIgZmlsbD0ibm9uZSIgeG1sbnM9Imh0dHA6Ly93d3cudzMub3JnLzIwMDAvc3ZnIj4KPHBhdGggZD0iTTEwIDE4QzExLjc3NSAxNy45OTk2IDEzLjQ5ODggMTcuNDA1NCAxNC44OTcgMTYuMzEyTDE5LjI5MyAyMC43MDhMMjAuNzA3IDE5LjI5NEwxNi4zMTEgMTQuODk4QzE3LjQwNSAxMy40OTk3IDE3Ljk5OTYgMTEuNzc1NCAxOCAxMEMxOCA1LjU4OSAxNC40MTEgMiAxMCAyQzUuNTg5IDIgMiA1LjU4OSAyIDEwQzIgMTQuNDExIDUuNTg5IDE4IDEwIDE4Wk0xMCA0QzEzLjMwOSA0IDE2IDYuNjkxIDE2IDEwQzE2IDEzLjMwOSAxMy4zMDkgMTYgMTAgMTZDNi42OTEgMTYgNCAxMy4zMDkgNCAxMEM0IDYuNjkxIDYuNjkxIDQgMTAgNFoiIGZpbGw9ImJsYWNrIi8+Cjwvc3ZnPgo=");
-}
->>>>>>> addf2521
+}