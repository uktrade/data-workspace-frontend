--- conflicted
+++ resolved
@@ -1,9 +1,6 @@
 {% extends '_visualisation.html' %}
 
-<<<<<<< HEAD
-=======
 {% load static waffle_tags %}
->>>>>>> 164174f6
 
 {% load core_filters %}
 
@@ -118,21 +115,5 @@
         {% endif %}
   </button>
 </div>
-<<<<<<< HEAD
-{% else %}
-<div class="govuk-warning-text">
-  <span class="govuk-warning-text__icon" aria-hidden="true">!</span>
-  <strong class="govuk-warning-text__text">
-    You cannot release your visualisation to production. This is because only {{ project_approvals| length }} out of 3 users{{ project_approvals | pluralize }} {{ project_approvals | pluralize:'has,have' }} approved it.
-  </strong>
-</div>
-<div>
-  <p class="govuk-body">
-    Go to the <a class="govuk-link" href="{% url 'visualisations:approvals' gitlab_project.id %}">approvals section</a> for more information about this process.
-  </p>
-<div>
-{% endif %}
-=======
 {% endflag %}
->>>>>>> 164174f6
 {% endblock %}