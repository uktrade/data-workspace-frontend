{% extends '_main.html' %}
{% load core_tags %}
{% load datasets_tags %}

{% block page_title %}
  Preview {{ source_object.name }}
{% endblock %}

{% block breadcrumbs %}
<div class="govuk-breadcrumbs">
  <ol class="govuk-breadcrumbs__list">
    <li class="govuk-breadcrumbs__list-item">
      <a class="govuk-breadcrumbs__link" href="/">Home</a>
    </li>

    <li class="govuk-breadcrumbs__list-item">
      Collections
    </li>
    <li class="govuk-breadcrumbs__list-item">
      {{ source_object.name }}
    </li>
  </ol>
</div>
{% endblock %}

{% block main %}
    <main class="govuk-main-wrapper" id="main-content" role="main">
    <div class="govuk-grid-row">
      <div class="govuk-grid-column-two-thirds">
        <span class="govuk-caption-xl">Personal collection</span>
        <h1 class="govuk-heading-xl">{{ source_object.name }}</h1>
        <p class="govuk-body">{{ source_object.description|linebreaksbr }}</p>
      </div>
    </div>
    <div class="govuk-grid-row">
      <div class="govuk-grid-column-two-thirds">
        <h2 class="govuk-heading-l">Data</h2>
        <div class="search-result" style="border-bottom: none">
          {% for dataset in source_object.datasets.all %}
            <h3 class="govuk-heading-m">
              <a class="govuk-heading-m govuk-link dataset-link"
                 href="{% url "datasets:dataset_detail" dataset_uuid=dataset.id %}">{{ dataset.name }}</a>
            </h3>
            <p class="govuk-body">{{ dataset.short_description }}</p>
            <div class="govuk-body">
              <dl>
                <dt>Data type:</dt>
                <dd>{{ dataset.get_type_display }}</dd>
                <dt>Last updated:</dt>
                <dd>
                  {{ dataset.last_updated|date_with_gmt_offset|default_if_none:"N/A" }}
                </dd>
                <dt>Source:</dt>
                <dd>
                  {% for source in dataset.sources %}
                    <a class="govuk-link"
                       href="{% url "datasets:find_datasets" %}?source={{ source.id }}">{{ source.name }}</a>
                    {% empty %}
                    N/A
                  {% endfor %}
                </dd>
<<<<<<< HEAD
              {% endif %}
            </dl>
          </div>
        {% endfor %}
        <p class="govuk-body" style="margin-bottom: 40px"><a href="">Search for data</a> you'd like to add.</p>
        </div><h2 class="govuk-heading-l">Dashboards</h2>
    <div class="search-result" style="border-bottom: none">
    {% for catalogue in source_object.visualisation_catalogue_items.all %}
          <h3 class="govuk-heading-m">
            <a class="govuk-heading-m govuk-link dataset-link"
               href="{% url "datasets:dataset_detail" dataset_uuid=catalogue.id %}">{{ catalogue.name }}</a>
          </h3>
          <p class="govuk-body">{{ catalogue.short_description }}</p>
          <div class="govuk-body">
            <dl>
              <dt>Data type:</dt>
              <dd>{{ catalogue.get_type_display }}</dd>
              <dt>Last updated:</dt>
              <dd>
                {{ catalogue.last_updated|date_with_gmt_offset|default_if_none:"N/A" }}
              </dd>
              <dt>Source:</dt>
              <dd>
                {% for source in catalogue.sources %}
                  <a class="govuk-link"
                     href="{% url "datasets:find_datasets" %}?source={{ catalogue.id }}">{{ catalogue.name }}</a>
                  {% empty %}
                  N/A
                {% endfor %}
              </dd>
              {% if catalogue.topics %}
                <dt>Topics:</dt>
                <dd>
                  {% for topic in catalogue.topics %}
                    <a class="govuk-link"
                       href="{% url "datasets:find_datasets" %}?topic={{ topic.id }}">{{ topic.name }}</a>
                    {% empty %}
                    &nbsp;
                  {% endfor %}
                </dd>
              {% endif %}
            </dl>
          </div>
        {% endfor %}
    </div>
        <p class="govuk-body"><a href="https://data.trade.gov.uk/datasets/?q=&sort=relevance&data_type=3">Search for
          dashboards</a> you'd like to add.</p>
=======
                {% if dataset.topics %}
                  <dt>Topics:</dt>
                  <dd>
                    {% for topic in dataset.topics %}
                      <a class="govuk-link"
                         href="{% url "datasets:find_datasets" %}?topic={{ topic.id }}">{{ topic.name }}</a>
                      {% empty %}
                      &nbsp;
                    {% endfor %}
                  </dd>
                {% endif %}
              </dl>
            </div>
          {% endfor %}
          <p class="govuk-body" style="margin-bottom: 40px"><a href="">Search for data</a> you'd like to add.</p>
          </div><h2 class="govuk-heading-l">Dashboards</h2>
          <p class="govuk-body"><a href="https://data.trade.gov.uk/datasets/?q=&sort=relevance&data_type=3">Search for
            dashboards</a> you'd like to add.</p>
    </div>
    <div class="govuk-grid-column-one-third">
      <h2 class="govuk-heading-s">Owner</h2>
      <p class="govuk-body">{{ source_object.owner.get_full_name|default_if_none:"Not assigned" }}<br>{% if source_object.owner %}(<a href="mailto:{{ source_object.owner.email }}">{{ source_object.owner.email }}</a>){% endif %}</p>
    </div>
>>>>>>> 253ea44b
    </main>
{% endblock %}<|MERGE_RESOLUTION|>--- conflicted
+++ resolved
@@ -59,14 +59,23 @@
                     N/A
                   {% endfor %}
                 </dd>
-<<<<<<< HEAD
-              {% endif %}
-            </dl>
-          </div>
-        {% endfor %}
-        <p class="govuk-body" style="margin-bottom: 40px"><a href="">Search for data</a> you'd like to add.</p>
-        </div><h2 class="govuk-heading-l">Dashboards</h2>
-    <div class="search-result" style="border-bottom: none">
+                {% if dataset.topics %}
+                  <dt>Topics:</dt>
+                  <dd>
+                    {% for topic in dataset.topics %}
+                      <a class="govuk-link"
+                         href="{% url "datasets:find_datasets" %}?topic={{ topic.id }}">{{ topic.name }}</a>
+                      {% empty %}
+                      &nbsp;
+                    {% endfor %}
+                  </dd>
+                {% endif %}
+              </dl>
+            </div>
+          {% endfor %}
+          <p class="govuk-body" style="margin-bottom: 40px"><a href="">Search for data</a> you'd like to add.</p>
+          </div><h2 class="govuk-heading-l">Dashboards</h2>
+      <div class="search-result" style="border-bottom: none">
     {% for catalogue in source_object.visualisation_catalogue_items.all %}
           <h3 class="govuk-heading-m">
             <a class="govuk-heading-m govuk-link dataset-link"
@@ -105,25 +114,6 @@
           </div>
         {% endfor %}
     </div>
-        <p class="govuk-body"><a href="https://data.trade.gov.uk/datasets/?q=&sort=relevance&data_type=3">Search for
-          dashboards</a> you'd like to add.</p>
-=======
-                {% if dataset.topics %}
-                  <dt>Topics:</dt>
-                  <dd>
-                    {% for topic in dataset.topics %}
-                      <a class="govuk-link"
-                         href="{% url "datasets:find_datasets" %}?topic={{ topic.id }}">{{ topic.name }}</a>
-                      {% empty %}
-                      &nbsp;
-                    {% endfor %}
-                  </dd>
-                {% endif %}
-              </dl>
-            </div>
-          {% endfor %}
-          <p class="govuk-body" style="margin-bottom: 40px"><a href="">Search for data</a> you'd like to add.</p>
-          </div><h2 class="govuk-heading-l">Dashboards</h2>
           <p class="govuk-body"><a href="https://data.trade.gov.uk/datasets/?q=&sort=relevance&data_type=3">Search for
             dashboards</a> you'd like to add.</p>
     </div>
@@ -131,6 +121,5 @@
       <h2 class="govuk-heading-s">Owner</h2>
       <p class="govuk-body">{{ source_object.owner.get_full_name|default_if_none:"Not assigned" }}<br>{% if source_object.owner %}(<a href="mailto:{{ source_object.owner.email }}">{{ source_object.owner.email }}</a>){% endif %}</p>
     </div>
->>>>>>> 253ea44b
     </main>
 {% endblock %}