--- conflicted
+++ resolved
@@ -27,7 +27,6 @@
 {% endblock %}
 
 {% block content %}
-<<<<<<< HEAD
   <div class="govuk-grid-row">
     <div class="govuk-grid-column-two-thirds">
       {% include 'design_system/error_summary.html' with form=form %}
@@ -40,7 +39,7 @@
               {{ form.search }}
             {% else %}
               <label class="govuk-label  govuk-!-font-weight-bold" for="id_search">
-                {{ form.search.label }}
+                Search by email address or name
               </label>
               <input class="govuk-input" type="text" name="search" id="id_search" value="{{ search_query }}">
             {% endif %}
@@ -81,32 +80,7 @@
         </form>
           {% else %}
           <table class="govuk-table">
-                    <caption class="govuk-table__caption govuk-table__caption--m">Found {{ search_results.count }} result{% if search_results.count > 1 %}s{% else %} for {{ search_query }}{% endif %}</caption>
-=======
-    <div class="govuk-grid-row">
-        <div class="govuk-grid-column-two-thirds">
-            {% include 'design_system/error_summary.html' with form=form %}
-            <h1 class="govuk-heading-l">Edit permissions for {{ obj.name }}</h1>
-            <form method="post" enctype="multipart/form-data" novalidate>
-              {% csrf_token %}
-              <fieldset class="govuk-fieldset">
-                  <div class="govuk-form-group ">
-                    {% if waffle_flag %}
-                    {{ form.search }}
-                    {% else %}
-                    <label class="govuk-label  govuk-!-font-weight-bold" for="id_search">
-                        Search by email address or name
-                      </label>
-                    <input class="govuk-input" type="text" name="search" id="id_search" value="{{ search_query }}">
-                    {% endif %}
-                  </div>
-                  <button type="submit" class="govuk-button" data-prevent-double-click="true" >Search</button>
-              </fieldset>
-          </form>
-            {% if search_results %}
-                <table class="govuk-table">
-                    <caption class="govuk-table__caption govuk-table__caption--m">Found {{ search_results.count }} matching user{% if search_results.count > 1 %}s{% endif %}</caption>
->>>>>>> aaf030f8
+                    <caption class="govuk-table__caption govuk-table__caption--m">Found {{ search_results.count }}  matching user{% if search_results.count > 1 %}s{% else %} for {{ search_query }}{% endif %}</caption>
                     <tbody class="govuk-table__body">
                         {% for result in search_results %}
                         <tr class="govuk-table__row">
