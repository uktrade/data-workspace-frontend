--- conflicted
+++ resolved
@@ -59,8 +59,7 @@
       {% endif %} 
       {% if search_results %}
         {% if waffle_flag %}
-<<<<<<< HEAD
-          <fieldset class="govuk-fieldset" aria-describedby="search-hint">
+        <fieldset class="govuk-fieldset" aria-describedby="search-hint">
             <div>
               <h1 class="govuk-heading-l" style="float: left">
                 Found {{ search_results.count }} matching user{% if search_results.count > 1 %}s{% else %} for
@@ -71,15 +70,6 @@
               </button>
             </div>
           </fieldset>
-=======
-        <fieldset class="govuk-fieldset" aria-describedby="search-hint">
-          <legend class="govuk-fieldset__legend govuk-fieldset__legend--l">
-            <h1 class="govuk-fieldset__heading">
-              Found {{ search_results|length }} matching user{% if search_results|length > 1 %}s{% endif %}
-            </h1>
-          </legend>
-        </fieldset>
->>>>>>> b1ed22dc
         <form action="{% url 'datasets:add_authorized_users' obj.id summary_id %}" method="post"
               enctype="multipart/form-data" novalidate>
           {% csrf_token %}
