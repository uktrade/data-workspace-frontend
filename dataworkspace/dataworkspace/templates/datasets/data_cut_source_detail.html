{% extends '_main_no_container.html' %}
{% load static core_tags humanize waffle_tags datasets_tags %}

{% block page_title %}View {{ object.name }} - {{ block.super }}{% endblock %}data-grid

{% block footer_scripts %}
  <script src="{% static 'ag-grid-community.min.js' %}"></script>
  <script src="{% static 'dayjs.min.js' %}"></script>
  <script src="{% static 'js/grid-utils.js' %}"></script>
  <script src="{% static 'data-grid.js' %}"></script>
  {# We *have* to include the stylesheet after the ag-grid js as it overrides the default styles #}
  <link rel="stylesheet" type="text/css" href="{% static 'data-grid.css' %}"/>
  {{ object.get_column_config|json_script:"column_data" }}
  {% saved_grid_config user object as grid_config %}
  {{ grid_config|json_script:"grid-config" }}
  <script nonce="{{ request.csp_nonce }}">
    window.initDataGrid(
      JSON.parse(document.getElementById('column_data').textContent),
      '{{ object.get_grid_data_url }}',
      '?download=1',
      null,
      '{{ object.name }}-custom-export.csv',
      {% flag CHART_BUILDER_BUILD_CHARTS_FLAG %}
        '{% url 'datasets:create_chart_from_grid' object.dataset.id object.id %}',
        {% else %}
        null,
      {% endflag %}
      null,
      '{{ object.dataset.id }}',
      '{{ object.dataset.name }}',
      '{{ object.dataset.get_type_display }}',
      null,
      '{% url 'datasets:log_data_preview_load_time' object.dataset.id object.id %}'
    );
  </script>
{% endblock footer_scripts %}
{% block content %}
  {% with object.get_metadata_row_count as row_count %}
    <div class="govuk-breadcrumbs govuk-!-padding-left-2 govuk-!-padding-bottom-2 govuk-!-margin-bottom-0 app-grid-breadcrumbs">
      <ol class="govuk-breadcrumbs__list">
        <li class="govuk-breadcrumbs__list-item">
          <a class="govuk-breadcrumbs__link" href="">Home</a>
        </li>
        <li class="govuk-breadcrumbs__list-item">
          <a class="govuk-breadcrumbs__link"
             href="{% url "datasets:dataset_detail" dataset_uuid=object.dataset.id %}#{{ object.dataset.slug }}">{{ object.dataset }}</a>
        </li>
        <li class="govuk-breadcrumbs__list-item">{{ object.name }}</li>
        {% flag SECURITY_CLASSIFICATION_FLAG %}
          <div style="float: right" class="govuk-!-padding-right-3">
            {% if not object.dataset.government_security_classification %}
              <strong class="govuk-tag govuk-tag--yellow">Awaiting classification</strong>
            {% else %}
              {% if object.dataset.get_government_security_classification_display == "OFFICIAL" %}
                <strong
                  class="govuk-tag govuk-tag--blue">{{ object.dataset.get_government_security_classification_display }}</strong>
              {% else %}
                <strong
                  class="govuk-tag govuk-tag--red">{{ object.dataset.get_government_security_classification_display }}
                  {% if object.dataset.sensitivity.all %}
                    {% for sensitivity in object.dataset.sensitivity.all %}
                      {% if not forloop.first %}and{% endif %}</span> {{ sensitivity }}
                    {% endfor %}
                  {% endif %} </strong>
              {% endif %}
            {% endif %}
          </div>
        {% endflag %}
      </ol>
    </div>
    <div id="collapsible-header" class="govuk-!-margin-top-4">
      {% if object.disable_data_grid_interaction %}
        {% include "datasets/partials/grid-interaction-disabled.html" %}
      {% endif %}
      {% include "datasets/partials/grid-view-saved.html" %}
      {% if object.dataset.enquiries_contact %}
        <a class="govuk-link govuk-link--no-visited-state govuk-!-padding-right-3" style="float: right"
          href="mailto:{{ object.dataset.enquiries_contact.email }}?subject=Reporting an issue - {{ object.name }}">
          {% include "partials/report_an_issue_icon.html" %}
        </a>
      {% endif %}
      <div class="govuk-!-padding-top-3 govuk-!-padding-left-2">
        <span class="govuk-caption-xl">
          Data table{% if object.schema %} ({{ object.schema }}.{{ object.table }}){% endif %}
        </span>
        <div class="govuk-grid-row">
          <div class="govuk-grid-column-full">
            <h2 class="govuk-heading-l govuk-!-margin-bottom-0">{{ object.name }} </h2>
          </div>
          <div class="govuk-grid-column-full">
            <p class="govuk-body govuk-!-padding-top-0 govuk-!-padding-right-3 govuk-!-margin-bottom-2 govuk-!-text-align-right">
            <span class="govuk-!-font-weight-bold">Data last updated:</span>
              {{ object.get_data_last_updated_date|gmt_date|default_if_none:"N/A" }} {{ object.get_data_last_updated_date|time_with_gmt_offset|default_if_none:"N/A" }}
            </p>
          </div>
        </div>
      </div>
    </div>
       <div class="app-compressed-grid">
        <div class="app-grid-header">
          <div class="grid-header-left">
            <div class="govuk-button-group">
              <p class="govuk-body govuk-!-font-weight-bold" id="data-grid-rowcount">
                {% if row_count is not None %}
                  {% if row_count > 5000 %}Over 5,000{% else %}{{ row_count|intcomma }}{% endif %} rows
                {% else %}
                  Loading data...
                {% endif %}
              </p>
              {% flag CHART_BUILDER_BUILD_CHARTS_FLAG %}
                <button class="govuk-button" id="data-grid-create-chart">Create a chart</button>
              {% endflag %}
              <button class="govuk-button govuk-button--secondary" data-module="govuk-button" id="data-grid-save-view" data-prevent-double-click="true">
                Save view
              </button>
              <button class="govuk-button govuk-button--secondary" data-module="govuk-button" id="data-grid-reset-view">
                Reset view
              </button>
              {% if object.data_grid_download_enabled %}
                <button class="govuk-button govuk-button--secondary" data-module="govuk-button" id="data-grid-download">
                  Download this data
                </button>
              {% endif %}
              {# We only support data dictionaries for master and reference datasets currently #}
              {# reference datagrid uses reference_dataset_grid.html btw   #}
              {% if object.type == 1 %}
                {% if object.dataset.dictionary_published or request.user|can_edit_dataset:object.dataset %}
                  <a href="{% url "datasets:data_dictionary" source_uuid=object.id %}?dataset_uuid={{ object.dataset.id }}" target="_blank" class="govuk-link govuk-!-margin-top-1 govuk-!-font-size-16">
                    Data dictionary
                  </a>
                {% endif %}
              {% endif %}
            </div>
          </div>
          <div class="grid-header-right govuk-!-padding-right-3">
            <button id="increase-grid-button" class="govuk-button govuk-button--secondary" data-module="govuk-button">Show more rows</button>
          </div>
        </div>
        <div
          id="data-grid"
          class="ag-theme-alpine"
          data-save-view-url="{{ object.get_save_grid_view_url }}"
          {% if row_count is not None %}
            data-initial-row-count="{{ row_count }}"
          {% endif %}
<<<<<<< HEAD
          data-source-name= "{{ object.name }}{% if object.schema %} ({{ object.schema }}.{{ object.table }}){% endif %}" 
=======
          {% if object.disable_data_grid_interaction %}
            data-disable-interaction="true"
          {% endif %}
>>>>>>> d8ae217b
        ></div>
      </div>
  {% endwith %}
  {% csrf_token %}
{% endblock %}<|MERGE_RESOLUTION|>--- conflicted
+++ resolved
@@ -143,13 +143,11 @@
           {% if row_count is not None %}
             data-initial-row-count="{{ row_count }}"
           {% endif %}
-<<<<<<< HEAD
+        add_table_name_and_row_count_to_GA
           data-source-name= "{{ object.name }}{% if object.schema %} ({{ object.schema }}.{{ object.table }}){% endif %}" 
-=======
           {% if object.disable_data_grid_interaction %}
             data-disable-interaction="true"
           {% endif %}
->>>>>>> d8ae217b
         ></div>
       </div>
   {% endwith %}
