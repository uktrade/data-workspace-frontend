--- conflicted
+++ resolved
@@ -1,10 +1,5 @@
 {% extends '_main.html' %}
-<<<<<<< HEAD
-{% load waffle_tags %}
-{% load humanize static datasets_tags core_tags %}
-=======
 {% load humanize static datasets_tags core_tags waffle_tags %}
->>>>>>> 261f2cf3
 
 {% block page_title %}{{ model.name }} - {{ block.super }}{% endblock %}
 
