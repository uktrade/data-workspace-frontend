<style>
  .notification-banner__background {
    background-color: #003399;
  }

    .notification-banner {
        background-color: #003399;
        border-top: solid #01339a;
        position: relative;
        padding: 10px;
    }
    
    .notification-banner__content {
        font-family: Arial;
        font-size: 16px;
        font-weight: 400;
        text-align: left;
        color: #ffffff;
        display:inline-block;
        margin: 0px;
    }

    .notification-banner__content a {
        color: #ffffff;
    }

    .notification-banner__content a:hover {
        color: #ffffff;
        text-underline-offset: 2px;
        text-decoration-thickness: 2.5px;
        text-decoration-skip-ink: none;
    }

    .notification-banner__content a:focus {
        color: #000000;
        background-color: yellow;
    }

    .notification-banner__content p {
        color: #ffffff;
        margin: 0px;
    }

    .notification-banner__inner-content {
        display: grid;
        grid-template-columns: 30px 1fr 75px;
        align-items: center;
<<<<<<< HEAD
    }

    .notification-banner__icon {
        margin-right:10px
    }


    .notification-banner__dismiss {
        text-align: right;
    }

=======
    }

    .notification-banner__icon {
        margin-right:10px
    }


    .notification-banner__dismiss {
        text-align: right;
    }

>>>>>>> f7bdbff3
    .notification-banner__dismiss a {
        font-family: Arial;
        font-size: 16px;
        font-weight: 400;
        color: #ffffff;
    }
<<<<<<< HEAD

    .notification-banner__dismiss a:hover {
        color: #ffffff;
        text-underline-offset: 2px;
        text-decoration-thickness: 2.5px;
        text-decoration-skip-ink: none;
    }

=======

    .notification-banner__dismiss a:hover {
        color: #ffffff;
        text-underline-offset: 2px;
        text-decoration-thickness: 2.5px;
        text-decoration-skip-ink: none;
    }

>>>>>>> f7bdbff3
    .notification-banner__dismiss a:focus {
        color: #000000;
        background-color: yellow;
    }



</style>

<div class="notification-banner" role="region" aria-labelledby="notification-banner-content">
    <div class="govuk-grid-row">
        <div class="govuk-width-container">
            <div class="notification-banner__inner-content">
            <svg class ="notification-banner__icon" xmlns="http://www.w3.org/2000/svg" width="20" height="20" viewBox="0 0 20 20" fill="none">
                <title>Notification</title>
                <g clip-path="url(#clip0_1656_148)">
                  <path d="M7.7163 17.6131C7.71625 17.6183 7.71591 17.6235 7.71591 17.6287C7.71591 18.9383 8.77757 20 10.0872 20C11.3968 20 12.4585 18.9383 12.4585 17.6287C12.4585 17.6235 12.4582 17.6183 12.4581 17.6131H7.62922H7.7163ZM17.5711 14.6489L15.437 11.5139V7.60257C15.437 4.9648 13.5584 2.76605 11.0662 2.27055V1.06611C11.0662 0.477343 10.5889 0 10.0001 0C9.41127 0 8.93397 0.477343 8.93397 1.06611V2.27059C6.4418 2.76614 4.56325 4.96488 4.56325 7.60262V11.5139L2.42908 14.649C2.31877 14.811 2.25474 15.0001 2.24385 15.1958C2.23297 15.3915 2.27565 15.5865 2.36731 15.7598C2.45896 15.933 2.59613 16.078 2.76404 16.1792C2.93195 16.2803 3.12426 16.3337 3.32028 16.3337H16.6799C16.8759 16.3337 17.0682 16.2803 17.2361 16.1792C17.4041 16.078 17.5412 15.933 17.6329 15.7597C17.7245 15.5865 17.7672 15.3915 17.7563 15.1958C17.7455 15 17.6814 14.811 17.5711 14.6489Z" fill="white"/>
                </g>
                <defs>
                  <clipPath id="clip0_1656_148">
                    <rect width="20" height="20" fill="white"/>
                  </clipPath>
                </defs>
              </svg>
            <div class="notification-banner__content" id="notification-banner-content">
<<<<<<< HEAD
                <div> 
                {% if last_chance %}
                    {{ banner.last_chance_content|safe }}
                {% else %}
                    {{ banner.content|safe }}
                {% endif %}
                </div>
            </div>
            <div class="notification-banner__dismiss" id="notification-banner-dismiss"> <a href="#">Dismiss</a> </div>
=======
                <div> {{ banner.content }}</div>
            </div>
            <div class="notification-banner__dismiss" id="dismiss"> <a href="#">Dismiss</a> </div>
>>>>>>> f7bdbff3
        </div>
        </div>
    </div>
  </div>
</div>
{% block footer_additions %}
<script nonce="{{ request.csp_nonce }}">
  function addNotificationBannerEvents() {
    const accepted_link = document.querySelector("#notification-banner-content a");
    if (accepted_link) {
      accepted_link.addEventListener("click", function () {
        postNotificationAction("accepted");
      });
    }
    const dismiss_link = document.querySelector(
      "notification-banner-dismiss a"
    );
    if (dismiss_link) {
      dismiss_link.addEventListener("click", function () {
        postNotificationAction("dismissed");
      });
    }
  }
  if (document.readyState === "loading") {
    document.addEventListener("DOMContentLoaded", (event) => {
      addNotificationBannerEvents();
    });
  } else {
    addNotificationBannerEvents();
  }
  function postNotificationAction(action) {
    const response = fetch("set-notification-cookie/", {
      method: "POST",
      body: JSON.stringify({
        action: action,
      }),
      headers: {
        "Content-Type": "application/json",
        "X-CSRFToken": "{{ csrf_token }}",
      },
    });
  }
</script>
{% endblock %}<|MERGE_RESOLUTION|>--- conflicted
+++ resolved
@@ -45,7 +45,6 @@
         display: grid;
         grid-template-columns: 30px 1fr 75px;
         align-items: center;
-<<<<<<< HEAD
     }
 
     .notification-banner__icon {
@@ -56,28 +55,12 @@
     .notification-banner__dismiss {
         text-align: right;
     }
-
-=======
-    }
-
-    .notification-banner__icon {
-        margin-right:10px
-    }
-
-
-    .notification-banner__dismiss {
-        text-align: right;
-    }
-
->>>>>>> f7bdbff3
     .notification-banner__dismiss a {
         font-family: Arial;
         font-size: 16px;
         font-weight: 400;
         color: #ffffff;
     }
-<<<<<<< HEAD
-
     .notification-banner__dismiss a:hover {
         color: #ffffff;
         text-underline-offset: 2px;
@@ -85,16 +68,6 @@
         text-decoration-skip-ink: none;
     }
 
-=======
-
-    .notification-banner__dismiss a:hover {
-        color: #ffffff;
-        text-underline-offset: 2px;
-        text-decoration-thickness: 2.5px;
-        text-decoration-skip-ink: none;
-    }
-
->>>>>>> f7bdbff3
     .notification-banner__dismiss a:focus {
         color: #000000;
         background-color: yellow;
@@ -120,7 +93,6 @@
                 </defs>
               </svg>
             <div class="notification-banner__content" id="notification-banner-content">
-<<<<<<< HEAD
                 <div> 
                 {% if last_chance %}
                     {{ banner.last_chance_content|safe }}
@@ -130,11 +102,6 @@
                 </div>
             </div>
             <div class="notification-banner__dismiss" id="notification-banner-dismiss"> <a href="#">Dismiss</a> </div>
-=======
-                <div> {{ banner.content }}</div>
-            </div>
-            <div class="notification-banner__dismiss" id="dismiss"> <a href="#">Dismiss</a> </div>
->>>>>>> f7bdbff3
         </div>
         </div>
     </div>
