--- conflicted
+++ resolved
@@ -434,11 +434,8 @@
         retention_policy=None,
         eligibility_criteria=None,
         userids=None,
-<<<<<<< HEAD
         request_approvers=None,
-=======
         data_catalogue_editors=None,
->>>>>>> 7341d8b4
     ):
         if userids is None:
             userids = []
@@ -471,11 +468,8 @@
             "personal_data": personal_data,
             "retention_policy": retention_policy,
             "eligibility_criteria": list(eligibility_criteria) if eligibility_criteria else None,
-<<<<<<< HEAD
             "request_approvers": list(request_approvers) if request_approvers else None,
-=======
             "catalogue_editors": data_catalogue_editors,
->>>>>>> 7341d8b4
             "source_tables": [
                 {"id": str(x.id), "name": x.name, "schema": x.schema, "table": x.table}
                 for x in dataset.sourcetable_set.all()
@@ -546,11 +540,8 @@
                 datacut.personal_data,
                 datacut.retention_policy,
                 datacut.eligibility_criteria,
-<<<<<<< HEAD
                 datacut.request_approvers,
-=======
                 data_catalogue_editors=[catalogue_editor.id],
->>>>>>> 7341d8b4
             ),
             self.expected_response(
                 master_dataset,
