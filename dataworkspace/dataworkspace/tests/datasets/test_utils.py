--- conflicted
+++ resolved
@@ -34,13 +34,8 @@
 
 
 @pytest.mark.django_db
-<<<<<<< HEAD
-def test_get_code_snippets(metadata_db):
+def test_get_code_snippets_for_table(metadata_db):
     ds = DataSetFactory.create(type=DataSetType.MASTER)
-=======
-def test_get_code_snippets_for_table(metadata_db):
-    ds = DataSetFactory.create(type=DataSetType.MASTER.value)
->>>>>>> 64cc8ebb
     sourcetable = SourceTableFactory.create(
         dataset=ds, schema="public", table="MY_LOVELY_TABLE"
     )
