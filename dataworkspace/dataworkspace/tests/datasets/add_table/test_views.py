--- conflicted
+++ resolved
@@ -460,38 +460,11 @@
 
 
 @pytest.mark.django_db
-<<<<<<< HEAD
-class TestConfirmationPage(TestCase):
-=======
 class TestUploadCSVPage(TestCase):
->>>>>>> 7c9240f0
     def setUp(self):
         self.user = factories.UserFactory.create(is_superuser=False)
         self.client = Client(**get_http_sso_data(self.user))
         self.dataset = factories.MasterDataSetFactory.create(
-<<<<<<< HEAD
-            published=True,
-            user_access_type=UserAccessType.REQUIRES_AUTHORIZATION,
-            information_asset_owner=self.user,
-            government_security_classification=2,
-        )
-        self.descriptive_name = "test_desc_name"
-        self.schema = "test"
-        self.table = "table_one"
-        self.source = factories.SourceTableFactory.create(
-            dataset=self.dataset, schema=self.schema, table=self.table
-        )
-
-    def test_confirmation_success_page_wellformed(self):
-        response = self.client.get(
-            reverse(
-                "datasets:success",
-                kwargs={
-                    "pk": self.dataset.id,
-                    "descriptive_name": self.descriptive_name,
-                    "schema": self.schema,
-                    "table": self.table,
-=======
             government_security_classification=2,
         )
         self.source = factories.SourceTableFactory.create(
@@ -509,27 +482,11 @@
                     "schema": self.source.schema,
                     "descriptive_name": self.descriptive_name,
                     "table_name": self.table_name,
->>>>>>> 7c9240f0
                 },
             ),
         )
 
         soup = BeautifulSoup(response.content.decode(response.charset))
-<<<<<<< HEAD
-        panel_text = soup.find("h1", {"class": "govuk-panel__body"}).contents
-        backlink_href = soup.find("a", {"id": "backlink"}).attrs["href"]
-        editlink_href = soup.find("a", {"id": "editlink"}).attrs["href"]
-        previewlink_href = soup.find("a", {"id": "previewlink"}).attrs["href"]
-        title = soup.find("title")
-        title_text = title.contents[0]
-
-        assert response.status_code == 200
-        assert f"Add Table - {self.table} - Data Workspace" in title_text
-        assert f"Your table name is {self.dataset.name}" in panel_text
-        assert self.dataset.id in backlink_href
-        assert self.dataset.id in editlink_href
-        assert self.dataset.id in previewlink_href
-=======
         title_text = soup.find("title").get_text(strip=True)
         backlink = soup.find("a", {"class": "govuk-back-link"}).get("href")
         header_one_text = soup.find("h1", class_="govuk-heading-xl").get_text(strip=True)
@@ -615,5 +572,4 @@
             soup.find("ul", class_="govuk-list govuk-error-summary__list").find("a").contents
         )
         assert response.status_code == 200
-        assert "Select a CSV" in error_message_text
->>>>>>> 7c9240f0
+        assert "Select a CSV" in error_message_text