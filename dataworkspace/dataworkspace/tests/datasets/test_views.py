from datetime import timedelta, date
import random
from urllib.parse import quote_plus
from uuid import uuid4

import mock
import psycopg2
import pytest

from django.conf import settings
from django.contrib.auth import get_user_model
from django.contrib.auth.models import Permission
from django.urls import reverse
from django.test import Client
from lxml import html
from waffle.models import Flag

from dataworkspace.apps.core.utils import database_dsn
from dataworkspace.apps.datasets.constants import DataSetType
from dataworkspace.apps.datasets.models import (
    DataSet,
    ReferenceDataset,
    VisualisationCatalogueItem,
)
from dataworkspace.apps.datasets.views import (
    get_datasets_data_for_user_matching_query,
    get_visualisations_data_for_user_matching_query,
)
from dataworkspace.apps.eventlog.models import EventLog
from dataworkspace.tests import factories
from dataworkspace.tests.common import get_http_sso_data, MatchUnorderedMembers
from dataworkspace.tests.factories import (
    VisualisationCatalogueItemFactory,
    UserFactory,
    VisualisationUserPermissionFactory,
    VisualisationLinkFactory,
)
from dataworkspace.utils import DATA_EXPLORER_FLAG


@pytest.mark.parametrize(
    'eligibility_criteria,view_name',
    [
        ([], 'datasets:request_access'),
        (['Criteria 1', 'Criteria 2'], 'datasets:eligibility_criteria'),
    ],
)
def test_dataset_has_request_access_link(
    client, eligibility_criteria, view_name, metadata_db
):
    ds = factories.DataSetFactory.create(
        eligibility_criteria=eligibility_criteria, published=True
    )

    factories.SourceLinkFactory(dataset=ds)

    response = client.get(ds.get_absolute_url())

    request_access_url = reverse(view_name, args=[ds.id])

    assert response.status_code == 200
    assert request_access_url in str(response.content)


def test_eligibility_criteria_list(client):
    ds = factories.DataSetFactory.create(
        eligibility_criteria=['Criteria 1', 'Criteria 2'], published=True
    )

    response = client.get(
        reverse('datasets:eligibility_criteria', kwargs={'dataset_uuid': ds.id})
    )

    assert response.status_code == 200
    assert 'Criteria 1' in str(response.content)
    assert 'Criteria 2' in str(response.content)


@pytest.mark.parametrize(
    'meet_criteria,redirect_view',
    [
        ('yes', 'datasets:request_access'),
        ('no', 'datasets:eligibility_criteria_not_met'),
    ],
)
def test_submit_eligibility_criteria(client, test_case, meet_criteria, redirect_view):
    ds = factories.DataSetFactory.create(
        eligibility_criteria=['Criteria 1', 'Criteria 3'], published=True
    )

    response = client.post(
        reverse('datasets:eligibility_criteria', kwargs={'dataset_uuid': ds.id}),
        data={"meet_criteria": meet_criteria},
        follow=True,
    )

    test_case.assertRedirects(
        response, reverse(redirect_view, kwargs={'dataset_uuid': ds.id})
    )


def test_request_access_form(client, mocker):
    create_zendesk_ticket = mocker.patch(
        'dataworkspace.apps.datasets.views.create_zendesk_ticket'
    )
    create_zendesk_ticket.return_value = 999

    ds = factories.DataSetFactory.create(published=True)
    log_count = EventLog.objects.count()

    response = client.post(
        reverse('datasets:request_access', kwargs={'dataset_uuid': ds.id}),
        data={"email": "user@example.com", "goal": "My goal"},
        follow=True,
    )

    assert response.status_code == 200

    create_zendesk_ticket.assert_called_once_with(
        "user@example.com", mock.ANY, "My goal", mock.ANY, ds.name, mock.ANY, None, None
    )
    assert EventLog.objects.count() == log_count + 1
    assert EventLog.objects.latest().event_type == EventLog.TYPE_DATASET_ACCESS_REQUEST


def test_request_gitlab_visualisation_access(client, user, mocker):
    owner = factories.UserFactory()
    secondary_contact = factories.UserFactory()

    create_zendesk_ticket = mocker.patch(
        'dataworkspace.apps.datasets.views.create_support_request'
    )
    create_zendesk_ticket.return_value = 123

    send_email = mocker.patch('dataworkspace.apps.datasets.views.send_email')

    ds = factories.VisualisationCatalogueItemFactory.create(
        published=True,
        enquiries_contact=owner,
        secondary_enquiries_contact=secondary_contact,
        visualisation_template__gitlab_project_id=321,
    )

    response = client.post(
        reverse('datasets:request_access', kwargs={'dataset_uuid': ds.id}),
        data={"email": "user@example.com", "goal": "my goal"},
        follow=True,
    )

    assert response.status_code == 200

    create_zendesk_ticket.assert_called_once_with(
        mock.ANY,
        mock.ANY,
        mock.ANY,
        subject=f"Data visualisation access request received - {ds.name}",
        tag="visualisation-access-request",
    )

    send_email.assert_has_calls(
        [
            mock.call(
                mock.ANY,
                owner.email,
                personalisation={
                    "visualisation_name": ds.name,
                    "visualisation_url": f"http://testserver/datasets/{ds.id}#{ds.slug}",
                    "user_email": "user@example.com",
                    "people_url": "https://people.trade.gov.uk/search?search_filters[]=people&query=Frank%20Exampleson",
                    "give_access_url": mock.ANY,
                    "goal": "my goal",
                },
            ),
            mock.call(
                mock.ANY,
                secondary_contact.email,
                personalisation={
                    "visualisation_name": ds.name,
                    "visualisation_url": f"http://testserver/datasets/{ds.id}#{ds.slug}",
                    "user_email": "user@example.com",
                    "people_url": "https://people.trade.gov.uk/search?search_filters[]=people&query=Frank%20Exampleson",
                    "give_access_url": mock.ANY,
                    "goal": "my goal",
                },
            ),
        ],
        any_order=True,
    )


def test_request_non_gitlab_visualisation_access(client, user, mocker):
    owner = factories.UserFactory()
    secondary_contact = factories.UserFactory()
    create_zendesk_ticket = mocker.patch(
        'dataworkspace.apps.datasets.views.create_zendesk_ticket'
    )
    create_zendesk_ticket.return_value = 999

    ds = factories.VisualisationCatalogueItemFactory.create(
        published=True,
        enquiries_contact=owner,
        secondary_enquiries_contact=secondary_contact,
        user_access_type='REQUIRES_AUTHORIZATION',
        visualisation_template=None,
    )
    VisualisationLinkFactory.create(
        visualisation_type='DATASTUDIO',
        visualisation_catalogue_item=ds,
        name='Visualisation datastudio',
        identifier='https://www.data.studio.test',
    )

    response = client.post(
        reverse('datasets:request_access', kwargs={'dataset_uuid': ds.id}),
        data={"email": "user@example.com", "goal": "My goal"},
        follow=True,
    )

    assert response.status_code == 200

    create_zendesk_ticket.assert_called_once_with(
        "user@example.com", mock.ANY, "My goal", mock.ANY, ds.name, mock.ANY, None, None
    )


def test_find_datasets_with_no_results(client):
    response = client.get(reverse('datasets:find_datasets'), {"q": "search"})

    assert response.status_code == 200
    assert list(response.context["datasets"]) == []

    assert b"There are no results for your search" in response.content


def test_find_datasets_combines_results(client):
    factories.DataSetFactory.create(published=False, name='Unpublished search dataset')
    ds = factories.DataSetFactory.create(published=True, name='A search dataset')
    rds = factories.ReferenceDatasetFactory.create(
        published=True, name='A search reference dataset'
    )
    vis = factories.VisualisationCatalogueItemFactory.create(
        published=True, name='A search visualisation'
    )

    response = client.get(reverse('datasets:find_datasets'), {"q": "search"})

    assert response.status_code == 200
    assert list(response.context["datasets"]) == [
        {
            'id': ds.id,
            'name': ds.name,
            'slug': ds.slug,
            'search_rank': mock.ANY,
            'short_description': ds.short_description,
            'published_at': mock.ANY,
            'source_tag_names': mock.ANY,
            'source_tag_ids': mock.ANY,
            'purpose': ds.type,
            'published': True,
            'has_access': False,
        },
        {
            'id': rds.uuid,
            'name': rds.name,
            'slug': rds.slug,
            'search_rank': mock.ANY,
            'short_description': rds.short_description,
            'published_at': mock.ANY,
            'source_tag_names': mock.ANY,
            'source_tag_ids': mock.ANY,
            'purpose': DataSetType.REFERENCE.value,
            'published': True,
            'has_access': True,
        },
        {
            'id': vis.id,
            'name': vis.name,
            'slug': vis.slug,
            'search_rank': mock.ANY,
            'short_description': vis.short_description,
            'published_at': mock.ANY,
            'source_tag_names': mock.ANY,
            'source_tag_ids': mock.ANY,
            'purpose': DataSetType.VISUALISATION.value,
            'published': True,
            'has_access': True,
        },
    ]

    assert "If you haven’t found what you’re looking for" in response.content.decode(
        response.charset
    )


def test_find_datasets_filters_by_query(client):
    factories.DataSetFactory.create(published=True, name='A dataset')
    factories.ReferenceDatasetFactory.create(published=True, name='A reference dataset')
    factories.VisualisationCatalogueItemFactory.create(
        published=True, name='A visualisation'
    )

    ds = factories.DataSetFactory.create(published=True, name='A new dataset')
    rds = factories.ReferenceDatasetFactory.create(
        published=True, name='A new reference dataset'
    )
    vis = factories.VisualisationCatalogueItemFactory.create(
        published=True, name='A new visualisation'
    )

    response = client.get(reverse('datasets:find_datasets'), {"q": "new"})

    assert response.status_code == 200
    assert list(response.context["datasets"]) == [
        {
            'id': ds.id,
            'name': ds.name,
            'slug': ds.slug,
            'search_rank': mock.ANY,
            'short_description': ds.short_description,
            'published_at': mock.ANY,
            'source_tag_names': mock.ANY,
            'source_tag_ids': mock.ANY,
            'purpose': ds.type,
            'published': True,
            'has_access': False,
        },
        {
            'id': rds.uuid,
            'name': rds.name,
            'slug': rds.slug,
            'search_rank': mock.ANY,
            'short_description': rds.short_description,
            'published_at': mock.ANY,
            'source_tag_names': mock.ANY,
            'source_tag_ids': mock.ANY,
            'purpose': DataSetType.REFERENCE.value,
            'published': True,
            'has_access': True,
        },
        {
            'id': vis.id,
            'name': vis.name,
            'slug': vis.slug,
            'search_rank': mock.ANY,
            'short_description': vis.short_description,
            'published_at': mock.ANY,
            'source_tag_names': mock.ANY,
            'source_tag_ids': mock.ANY,
            'purpose': DataSetType.VISUALISATION.value,
            'published': True,
            'has_access': True,
        },
    ]


def test_find_datasets_filters_by_use(client):
    factories.DataSetFactory.create(published=True, type=1, name='A dataset')
    ds = factories.DataSetFactory.create(published=True, type=2, name='A new dataset')
    rds = factories.ReferenceDatasetFactory.create(
        published=True, name='A new reference dataset'
    )

    response = client.get(reverse('datasets:find_datasets'), {"use": [0, 2]})

    assert response.status_code == 200
    assert list(response.context["datasets"]) == [
        {
            'id': ds.id,
            'name': ds.name,
            'slug': ds.slug,
            'search_rank': mock.ANY,
            'short_description': ds.short_description,
            'published_at': mock.ANY,
            'source_tag_names': mock.ANY,
            'source_tag_ids': mock.ANY,
            'purpose': ds.type,
            'published': True,
            'has_access': False,
        },
        {
            'id': rds.uuid,
            'name': rds.name,
            'slug': rds.slug,
            'search_rank': mock.ANY,
            'short_description': rds.short_description,
            'published_at': mock.ANY,
            'source_tag_names': mock.ANY,
            'source_tag_ids': mock.ANY,
            'purpose': DataSetType.REFERENCE.value,
            'published': True,
            'has_access': True,
        },
    ]


def test_find_datasets_filters_visualisations_by_use(client):
    factories.DataSetFactory.create(published=True, type=1, name='A dataset')
    ds = factories.DataSetFactory.create(published=True, type=2, name='A new dataset')
    factories.ReferenceDatasetFactory.create(
        published=True, name='A new reference dataset'
    )
    vis = factories.VisualisationCatalogueItemFactory.create(
        published=True, name='A new visualisation'
    )

    response = client.get(reverse('datasets:find_datasets'), {"use": [2, 3]})

    assert response.status_code == 200
    assert list(response.context["datasets"]) == [
        {
            'id': ds.id,
            'name': ds.name,
            'slug': ds.slug,
            'search_rank': mock.ANY,
            'short_description': ds.short_description,
            'published_at': mock.ANY,
            'source_tag_names': mock.ANY,
            'source_tag_ids': mock.ANY,
            'purpose': ds.type,
            'published': True,
            'has_access': False,
        },
        {
            'id': vis.id,
            'name': vis.name,
            'slug': vis.slug,
            'search_rank': mock.ANY,
            'short_description': vis.short_description,
            'published_at': mock.ANY,
            'source_tag_names': mock.ANY,
            'source_tag_ids': mock.ANY,
            'purpose': DataSetType.VISUALISATION.value,
            'published': True,
            'has_access': True,
        },
    ]


def test_find_datasets_filters_by_source(client):
    source = factories.SourceTagFactory()
    source_2 = factories.SourceTagFactory()
    # Create another SourceTag that won't be associated to a dataset
    factories.SourceTagFactory()

    _ds = factories.DataSetFactory.create(published=True, type=1, name='A dataset')
    _ds.tags.set([factories.SourceTagFactory()])

    _vis = factories.VisualisationCatalogueItemFactory.create(
        published=True, name='A visualisation'
    )

    factories.DataSetApplicationTemplatePermissionFactory(
        application_template=_vis.visualisation_template, dataset=_ds
    )

    ds = factories.DataSetFactory.create(published=True, type=2, name='A new dataset')
    ds.tags.set([source, source_2])

    rds = factories.ReferenceDatasetFactory.create(
        published=True, name='A new reference dataset'
    )
    rds.tags.set([source])

    vis = factories.VisualisationCatalogueItemFactory.create(
        published=True, name='A new visualisation'
    )

    factories.DataSetApplicationTemplatePermissionFactory(
        application_template=vis.visualisation_template, dataset=ds
    )

    response = client.get(reverse('datasets:find_datasets'), {"source": [source.id]})

    assert response.status_code == 200
    assert list(response.context["datasets"]) == [
        {
            'id': ds.id,
            'name': ds.name,
            'slug': ds.slug,
            'search_rank': 0.0,
            'short_description': ds.short_description,
            'published_at': mock.ANY,
            'source_tag_names': MatchUnorderedMembers([source.name, source_2.name]),
            'source_tag_ids': MatchUnorderedMembers([source.id, source_2.id]),
            'purpose': ds.type,
            'published': True,
            'has_access': False,
        },
        {
            'id': rds.uuid,
            'name': rds.name,
            'slug': rds.slug,
            'search_rank': 0.0,
            'short_description': rds.short_description,
            'published_at': mock.ANY,
            'source_tag_names': [source.name],
            'source_tag_ids': [source.id],
            'purpose': DataSetType.REFERENCE.value,
            'published': True,
            'has_access': True,
        },
    ]

    assert len(list(response.context["form"].fields['source'].choices)) == 3


def test_find_datasets_order_by_name_asc(client):
    ds1 = factories.DataSetFactory.create(name='a dataset')
    rds = factories.ReferenceDatasetFactory.create(name='b reference dataset')
    vis = factories.VisualisationCatalogueItemFactory.create(name='c visualisation')

    response = client.get(reverse('datasets:find_datasets'), {"sort": "name"})

    assert response.status_code == 200
    assert list(response.context["datasets"]) == [
        {
            'id': ds1.id,
            'name': ds1.name,
            'slug': ds1.slug,
            'search_rank': mock.ANY,
            'short_description': ds1.short_description,
            'published': True,
            'published_at': mock.ANY,
            'source_tag_names': mock.ANY,
            'source_tag_ids': mock.ANY,
            'purpose': ds1.type,
            'has_access': False,
        },
        {
            'id': rds.uuid,
            'name': rds.name,
            'slug': rds.slug,
            'search_rank': mock.ANY,
            'short_description': rds.short_description,
            'published': True,
            'published_at': mock.ANY,
            'source_tag_names': mock.ANY,
            'source_tag_ids': mock.ANY,
            'purpose': DataSetType.REFERENCE.value,
            'has_access': True,
        },
        {
            'id': vis.id,
            'name': vis.name,
            'slug': vis.slug,
            'search_rank': mock.ANY,
            'short_description': vis.short_description,
            'published': True,
            'published_at': mock.ANY,
            'source_tag_names': mock.ANY,
            'source_tag_ids': mock.ANY,
            'purpose': DataSetType.VISUALISATION.value,
            'has_access': True,
        },
    ]


def test_find_datasets_order_by_newest_first(client):
    ads1 = factories.DataSetFactory.create(published_at=date.today())
    ads2 = factories.DataSetFactory.create(
        published_at=date.today() - timedelta(days=3)
    )
    ads3 = factories.DataSetFactory.create(
        published_at=date.today() - timedelta(days=4)
    )

    response = client.get(reverse('datasets:find_datasets'), {"sort": "-published_at"})

    assert response.status_code == 200
    assert list(response.context["datasets"]) == [
        {
            'id': ads1.id,
            'name': ads1.name,
            'slug': ads1.slug,
            'search_rank': mock.ANY,
            'short_description': ads1.short_description,
            'published': True,
            'published_at': mock.ANY,
            'source_tag_names': mock.ANY,
            'source_tag_ids': mock.ANY,
            'purpose': ads1.type,
            'has_access': False,
        },
        {
            'id': ads2.id,
            'name': ads2.name,
            'slug': ads2.slug,
            'search_rank': mock.ANY,
            'short_description': ads2.short_description,
            'published': True,
            'published_at': mock.ANY,
            'source_tag_names': mock.ANY,
            'source_tag_ids': mock.ANY,
            'purpose': ads2.type,
            'has_access': False,
        },
        {
            'id': ads3.id,
            'name': ads3.name,
            'slug': ads3.slug,
            'search_rank': mock.ANY,
            'short_description': ads3.short_description,
            'published': True,
            'published_at': mock.ANY,
            'source_tag_names': mock.ANY,
            'source_tag_ids': mock.ANY,
            'purpose': ads3.type,
            'has_access': False,
        },
    ]


def test_find_datasets_order_by_oldest_first(client):
    ads1 = factories.DataSetFactory.create(
        published_at=date.today() - timedelta(days=1)
    )
    ads2 = factories.DataSetFactory.create(
        published_at=date.today() - timedelta(days=2)
    )
    ads3 = factories.DataSetFactory.create(
        published_at=date.today() - timedelta(days=3)
    )

    response = client.get(reverse('datasets:find_datasets'), {"sort": "published_at"})

    assert response.status_code == 200
    assert list(response.context["datasets"]) == [
        {
            'id': ads3.id,
            'name': ads3.name,
            'slug': ads3.slug,
            'search_rank': mock.ANY,
            'short_description': ads3.short_description,
            'published': True,
            'published_at': mock.ANY,
            'source_tag_names': mock.ANY,
            'source_tag_ids': mock.ANY,
            'purpose': ads3.type,
            'has_access': False,
        },
        {
            'id': ads2.id,
            'name': ads2.name,
            'slug': ads2.slug,
            'search_rank': mock.ANY,
            'short_description': ads2.short_description,
            'published': True,
            'published_at': mock.ANY,
            'source_tag_names': mock.ANY,
            'source_tag_ids': mock.ANY,
            'purpose': ads2.type,
            'has_access': False,
        },
        {
            'id': ads1.id,
            'name': ads1.name,
            'slug': ads1.slug,
            'search_rank': mock.ANY,
            'short_description': ads1.short_description,
            'published': True,
            'published_at': mock.ANY,
            'source_tag_names': mock.ANY,
            'source_tag_ids': mock.ANY,
            'purpose': ads1.type,
            'has_access': False,
        },
    ]


def test_datasets_and_visualisations_doesnt_return_duplicate_results(staff_client,):
    normal_user = get_user_model().objects.create(
        username='bob.user@test.com', is_staff=False, is_superuser=False
    )
    staff_user = get_user_model().objects.create(
        username='bob.staff@test.com', is_staff=True, is_superuser=True
    )

    users = [factories.UserFactory.create() for _ in range(3)]
    source_tags = [factories.SourceTagFactory.create() for _ in range(5)]

    master = factories.DataSetFactory.create(
        published=True,
        type=DataSetType.MASTER.value,
        name='A master',
        user_access_type='REQUIRES_AUTHENTICATION',
    )
    master2 = factories.DataSetFactory.create(
        published=False,
        type=DataSetType.MASTER.value,
        name='A master',
        user_access_type='REQUIRES_AUTHORIZATION',
    )
    datacut = factories.DataSetFactory.create(
        published=False,
        type=DataSetType.DATACUT.value,
        name='A datacut',
        user_access_type='REQUIRES_AUTHENTICATION',
    )
    datacut2 = factories.DataSetFactory.create(
        published=True,
        type=DataSetType.DATACUT.value,
        name='A datacut',
        user_access_type='REQUIRES_AUTHORIZATION',
    )
    factories.ReferenceDatasetFactory.create(
        published=True, name='A new reference dataset'
    )
    visualisation = factories.VisualisationCatalogueItemFactory.create(
        published=True, name='A visualisation'
    )

    for user in users + [normal_user, staff_user]:
        factories.DataSetUserPermissionFactory.create(dataset=master, user=user)
        master.tags.set(random.sample(source_tags, 3))
        factories.DataSetUserPermissionFactory.create(dataset=master2, user=user)
        master2.tags.set(random.sample(source_tags, 3))

        factories.DataSetUserPermissionFactory.create(dataset=datacut, user=user)
        datacut.tags.set(random.sample(source_tags, 3))
        factories.DataSetUserPermissionFactory.create(dataset=datacut2, user=user)
        datacut2.tags.set(random.sample(source_tags, 3))

        factories.VisualisationUserPermissionFactory.create(
            visualisation=visualisation, user=user
        )

    for u in [normal_user, staff_user]:
        datasets = get_datasets_data_for_user_matching_query(
            DataSet.objects.live(), query='', use={}, user=u
        )
        assert len(datasets) == len(set(dataset['id'] for dataset in datasets))

        references = get_datasets_data_for_user_matching_query(
            ReferenceDataset.objects.live(), '', {}, user=u
        )
        assert len(references) == len(set(reference['id'] for reference in references))

        visualisations = get_visualisations_data_for_user_matching_query(
            VisualisationCatalogueItem.objects, query='', user=u
        )
        assert len(visualisations) == len(
            set(visualisation['id'] for visualisation in visualisations)
        )


def test_finding_datasets_doesnt_query_database_excessively(
    client, django_assert_num_queries
):
    """
    This test generates a random number of master datasets, datacuts, reference datasets and visualisations, and asserts
    that the number of queries executed by the search page remains stable. This is potentially a flaky test, given
    that the inputs are indeterminate, but it would at least highlight at some point that we have an unknown issue.
    """
    source_tags = [factories.SourceTagFactory() for _ in range(10)]

    masters = [
        factories.DataSetFactory(
            type=DataSetType.MASTER.value,
            published=True,
            user_access_type='REQUIRES_AUTHENTICATION',
        )
        for _ in range(random.randint(10, 50))
    ]
    for master in masters:
        master.tags.set(random.sample(source_tags, random.randint(1, 3)))

    datacuts = [
        factories.DataSetFactory(
            type=DataSetType.DATACUT.value,
            published=True,
            user_access_type='REQUIRES_AUTHENTICATION',
        )
        for _ in range(random.randint(10, 50))
    ]
    for datacut in datacuts:
        datacut.tags.set(random.sample(source_tags, 1))

    references = [factories.ReferenceDatasetFactory(published=True,) for _ in range(10)]
    for reference in references:
        reference.tags.set(random.sample(source_tags, random.randint(1, 3)))

    visualisations = [
        factories.VisualisationCatalogueItemFactory.create(published=True,)
        for _ in range(random.randint(10, 50))
    ]

    for visualisation in visualisations:
        factories.DataSetApplicationTemplatePermissionFactory(
            application_template=visualisation.visualisation_template,
            dataset=random.choice(masters),
        )

    # Log into site (triggers the queries related to setting up the user).
    client.get(reverse('root'))

    with django_assert_num_queries(10, exact=False):
        response = client.get(reverse('datasets:find_datasets'), follow=True)
        assert response.status_code == 200

    with django_assert_num_queries(10, exact=False):
        response = client.get(reverse('datasets:find_datasets'), {"q": "potato"})
        assert response.status_code == 200

    with django_assert_num_queries(11, exact=False):
        response = client.get(
            reverse('datasets:find_datasets'),
            {
                "source": [
                    str(tag.id)
                    for tag in random.sample(source_tags, random.randint(1, 5))
                ]
            },
        )
        assert response.status_code == 200

    with django_assert_num_queries(10, exact=False):
        response = client.get(
            reverse('datasets:find_datasets'),
            {"purpose": str(DataSetType.MASTER.value)},
        )
        assert response.status_code == 200

    with django_assert_num_queries(10, exact=False):
        response = client.get(reverse('datasets:find_datasets'), {"access": "yes"},)
        assert response.status_code == 200


@pytest.mark.django_db
def test_find_datasets_filters_by_access():
    user = factories.UserFactory.create(is_superuser=False)
    user2 = factories.UserFactory.create(is_superuser=False)
    client = Client(**get_http_sso_data(user))

    public_master = factories.DataSetFactory.create(
        published=True,
        type=DataSetType.MASTER.value,
        name='Master - public',
        user_access_type='REQUIRES_AUTHENTICATION',
    )
    access_granted_master = factories.DataSetFactory.create(
        published=True,
        type=DataSetType.MASTER.value,
        name='Master - access granted',
        user_access_type='REQUIRES_AUTHORIZATION',
    )

    factories.DataSetUserPermissionFactory.create(
        user=user, dataset=access_granted_master
    )
    factories.DataSetUserPermissionFactory.create(
        user=user2, dataset=access_granted_master
    )
    factories.DataSetFactory.create(
        published=True,
        type=DataSetType.MASTER.value,
        name='Master - access not granted',
        user_access_type='REQUIRES_AUTHORIZATION',
    )

    access_not_granted_datacut = factories.DataSetFactory.create(
        published=True,
        type=DataSetType.DATACUT.value,
        name='Datacut - access not granted',
        user_access_type='REQUIRES_AUTHORIZATION',
    )
    factories.DataSetUserPermissionFactory.create(
        user=user2, dataset=access_not_granted_datacut
    )

    public_reference = factories.ReferenceDatasetFactory.create(
        published=True, name='Reference - public'
    )

    access_vis = factories.VisualisationCatalogueItemFactory.create(
        published=True, name='Visualisation', user_access_type='REQUIRES_AUTHORIZATION'
    )
    factories.VisualisationUserPermissionFactory(user=user, visualisation=access_vis)
    factories.VisualisationUserPermissionFactory(user=user2, visualisation=access_vis)

    no_access_vis = factories.VisualisationCatalogueItemFactory.create(
        published=True,
        name='Visualisation - hidden',
        user_access_type='REQUIRES_AUTHORIZATION',
    )
    factories.VisualisationUserPermissionFactory(
        user=user2, visualisation=no_access_vis
    )

    public_vis = factories.VisualisationCatalogueItemFactory.create(
        published=True,
        name='Visualisation - public',
        user_access_type='REQUIRES_AUTHENTICATION',
    )

    response = client.get(reverse('datasets:find_datasets'), {"access": "yes"})

    assert response.status_code == 200
    assert list(response.context["datasets"]) == [
        {
            'id': access_granted_master.id,
            'name': access_granted_master.name,
            'slug': access_granted_master.slug,
            'search_rank': mock.ANY,
            'short_description': access_granted_master.short_description,
            'published_at': mock.ANY,
            'source_tag_names': mock.ANY,
            'source_tag_ids': mock.ANY,
            'purpose': access_granted_master.type,
            'published': True,
            'has_access': True,
        },
        {
            'id': public_master.id,
            'name': public_master.name,
            'slug': public_master.slug,
            'search_rank': mock.ANY,
            'short_description': public_master.short_description,
            'published_at': mock.ANY,
            'source_tag_names': mock.ANY,
            'source_tag_ids': mock.ANY,
            'purpose': public_master.type,
            'published': True,
            'has_access': True,
        },
        {
            'id': public_reference.uuid,
            'name': public_reference.name,
            'slug': public_reference.slug,
            'search_rank': mock.ANY,
            'short_description': public_reference.short_description,
            'published_at': mock.ANY,
            'source_tag_names': mock.ANY,
            'source_tag_ids': mock.ANY,
            'purpose': DataSetType.REFERENCE.value,
            'published': True,
            'has_access': True,
        },
        {
            'id': access_vis.id,
            'name': access_vis.name,
            'slug': access_vis.slug,
            'search_rank': mock.ANY,
            'short_description': access_vis.short_description,
            'published_at': mock.ANY,
            'source_tag_names': mock.ANY,
            'source_tag_ids': mock.ANY,
            'purpose': DataSetType.VISUALISATION.value,
            'published': True,
            'has_access': True,
        },
        {
            'id': public_vis.id,
            'name': public_vis.name,
            'slug': public_vis.slug,
            'search_rank': mock.ANY,
            'short_description': public_vis.short_description,
            'published_at': mock.ANY,
            'source_tag_names': mock.ANY,
            'source_tag_ids': mock.ANY,
            'purpose': DataSetType.VISUALISATION.value,
            'published': True,
            'has_access': True,
        },
    ]


@pytest.mark.django_db
def test_find_datasets_filters_by_access_and_use_only_returns_the_dataset_once():
    """Meant to prevent a regression where the combination of these two filters would return datasets multiple times
    based on the number of users with permissions to see that dataset, but the dataset didn't actually require any
    permission to use."""
    user = factories.UserFactory.create(is_superuser=False)
    user2 = factories.UserFactory.create(is_superuser=False)
    client = Client(**get_http_sso_data(user))

    access_granted_master = factories.DataSetFactory.create(
        published=True,
        type=DataSetType.MASTER.value,
        name='Master - access redundantly granted',
        user_access_type='REQUIRES_AUTHENTICATION',
    )
    factories.DataSetUserPermissionFactory.create(
        user=user, dataset=access_granted_master
    )
    factories.DataSetUserPermissionFactory.create(
        user=user2, dataset=access_granted_master
    )

    response = client.get(
        reverse('datasets:find_datasets'),
        {"access": "yes", "use": str(DataSetType.MASTER.value)},
    )

    assert response.status_code == 200
    assert list(response.context["datasets"]) == [
        {
            'id': access_granted_master.id,
            'name': access_granted_master.name,
            'slug': access_granted_master.slug,
            'search_rank': mock.ANY,
            'short_description': access_granted_master.short_description,
            'published_at': mock.ANY,
            'source_tag_names': mock.ANY,
            'source_tag_ids': mock.ANY,
            'purpose': access_granted_master.type,
            'published': True,
            'has_access': True,
        }
    ]


@pytest.mark.parametrize(
    'permissions, result_dataset_names',
    (
        (['manage_unpublished_master_datasets'], {"Master dataset"}),
        (['manage_unpublished_datacut_datasets'], {"Datacut dataset"}),
        (['manage_unpublished_reference_datasets'], {"Reference dataset"}),
        (['manage_unpublished_visualisations'], {"Visualisation"}),
        (
            [
                'manage_unpublished_master_datasets',
                'manage_unpublished_datacut_datasets',
            ],
            {"Master dataset", "Datacut dataset"},
        ),
        (
            [
                'manage_unpublished_master_datasets',
                'manage_unpublished_reference_datasets',
            ],
            {"Master dataset", "Reference dataset"},
        ),
        (
            [
                'manage_unpublished_datacut_datasets',
                'manage_unpublished_reference_datasets',
            ],
            {"Datacut dataset", "Reference dataset"},
        ),
        (
            [
                'manage_unpublished_master_datasets',
                'manage_unpublished_datacut_datasets',
                'manage_unpublished_reference_datasets',
            ],
            {"Master dataset", "Datacut dataset", "Reference dataset"},
        ),
        (
            ['manage_unpublished_master_datasets', 'manage_unpublished_visualisations'],
            {"Master dataset", "Visualisation"},
        ),
        (
            [
                'manage_unpublished_master_datasets',
                'manage_unpublished_reference_datasets',
                'manage_unpublished_visualisations',
            ],
            {"Master dataset", "Reference dataset", "Visualisation"},
        ),
    ),
)
@pytest.mark.django_db
def test_find_datasets_includes_unpublished_results_based_on_permissions(
    permissions, result_dataset_names
):
    user = get_user_model().objects.create(is_staff=True)
    perms = Permission.objects.filter(codename__in=permissions).all()
    user.user_permissions.add(*perms)
    user.save()

    client = Client(**get_http_sso_data(user))

    factories.DataSetFactory.create(
        published=False, type=DataSetType.MASTER.value, name='Master dataset'
    )
    factories.DataSetFactory.create(
        published=False, type=DataSetType.DATACUT.value, name='Datacut dataset'
    )
    factories.ReferenceDatasetFactory.create(published=False, name='Reference dataset')

    factories.VisualisationCatalogueItemFactory.create(
        published=False, name='Visualisation'
    )

    response = client.get(reverse('datasets:find_datasets'))

    assert response.status_code == 200
    assert {
        dataset['name'] for dataset in response.context["datasets"]
    } == result_dataset_names


def test_request_access_success_content(client):
    ds = factories.DataSetFactory.create(published=True, type=1, name='A dataset')

    response = client.get(
        reverse('datasets:request_access_success', kwargs={"dataset_uuid": ds.id}),
        {"ticket": "test-ticket-id"},
    )

    assert (
        'Your request has been received. It will normally be completed within 5 working days.'
        in response.content.decode(response.charset)
    )


@pytest.mark.parametrize(
    "source_urls, show_warning",
    (
        (["s3://some-bucket/some-object"], False),
        (["s3://some-bucket/some-object", "s3://some-bucket/some-other-object"], False),
        (["http://some.data.com/download.csv"], True),
        (["s3://some-bucket/some-object", "http://some.data.com/download.csv"], True),
    ),
)
@pytest.mark.django_db
def test_dataset_shows_external_link_warning(source_urls, show_warning):
    ds = factories.DataSetFactory.create(published=True)
    user = get_user_model().objects.create()
    factories.DataSetUserPermissionFactory.create(user=user, dataset=ds)

    for source_url in source_urls:
        factories.SourceLinkFactory.create(dataset=ds, url=source_url)

    client = Client(**get_http_sso_data(user))
    response = client.get(ds.get_absolute_url())

    assert response.status_code == 200
    assert (
        "This data set is hosted by an external source."
        in response.content.decode(response.charset)
    ) is show_warning


@pytest.mark.django_db
def test_dataset_shows_code_snippets_to_tool_user(metadata_db):
    ds = factories.DataSetFactory.create(type=DataSetType.MASTER.value, published=True)
    user = get_user_model().objects.create(is_superuser=False)
    factories.DataSetUserPermissionFactory.create(user=user, dataset=ds)
    factories.SourceTableFactory.create(
        dataset=ds,
        schema="public",
        table="MY_LOVELY_TABLE",
        database=factories.DatabaseFactory(memorable_name='my_database'),
    )

    client = Client(**get_http_sso_data(user))
    response = client.get(ds.get_absolute_url())

    assert response.status_code == 200
    assert (
        """SELECT * FROM &quot;public&quot;.&quot;MY_LOVELY_TABLE&quot; LIMIT 50"""
        not in response.content.decode(response.charset)
    )

    user.is_superuser = True
    user.save()

    client = Client(**get_http_sso_data(user))
    response = client.get(ds.get_absolute_url())

    assert response.status_code == 200
    assert (
        """SELECT * FROM &quot;public&quot;.&quot;MY_LOVELY_TABLE&quot; LIMIT 50"""
        in response.content.decode(response.charset)
    )


@pytest.mark.django_db(transaction=True)
def test_launch_master_dataset_in_data_explorer(metadata_db):
    ds = factories.DataSetFactory.create(type=DataSetType.MASTER.value, published=True)
    user = get_user_model().objects.create(is_superuser=True)
    factories.DataSetUserPermissionFactory.create(user=user, dataset=ds)
    factories.SourceTableFactory.create(
        dataset=ds,
        schema="public",
        table="MY_LOVELY_TABLE",
        database=factories.DatabaseFactory(memorable_name='my_database'),
    )
    flag = Flag.objects.create(
        name=DATA_EXPLORER_FLAG, everyone=False, superusers=False
    )
    expected_sql = quote_plus("""SELECT * FROM "public"."MY_LOVELY_TABLE" LIMIT 50""")

    client = Client(**get_http_sso_data(user))
    response = client.get(ds.get_absolute_url())
    doc = html.fromstring(response.content.decode(response.charset))

    assert response.status_code == 200
    assert doc.xpath("//a[normalize-space(text()) = 'Open in Data Explorer']") == []

    flag.everyone = True
    flag.save()

    client = Client(**get_http_sso_data(user))
    response = client.get(ds.get_absolute_url())
    doc = html.fromstring(response.content.decode(response.charset))

    assert response.status_code == 200
    assert (
        doc.xpath("//a[normalize-space(text()) = 'Open in Data Explorer']/@href")[0]
        == f'/data-explorer/?sql={expected_sql}'
    )


class TestVisualisationsDetailView:
    def test_get_published_authenticated_visualisation(self, client):
        vis = VisualisationCatalogueItemFactory()

        response = client.get(vis.get_absolute_url())

        assert response.status_code == 200
        assert vis.name in response.content.decode(response.charset)

    @pytest.mark.parametrize('has_access', (True, False))
    @pytest.mark.django_db
    def test_unauthorised_visualisation(self, has_access):
        user = UserFactory.create()
        vis = VisualisationCatalogueItemFactory.create(
            user_access_type='REQUIRES_AUTHORIZATION'
        )

        if has_access:
            VisualisationUserPermissionFactory.create(visualisation=vis, user=user)

        client = Client(**get_http_sso_data(user))
        response = client.get(vis.get_absolute_url())

        assert response.status_code == 200
        assert vis.name in response.content.decode(response.charset)
        assert (
            "You do not have permission to access this data visualisation."
            in response.content.decode(response.charset)
        ) is not has_access

    def test_shows_links_to_visualisations(self, client):
        vis = VisualisationCatalogueItemFactory.create(
            visualisation_template__host_basename='visualisation'
        )
        link1 = VisualisationLinkFactory.create(
            visualisation_type='DATASTUDIO',
            visualisation_catalogue_item=vis,
            name='Visualisation datastudio',
            identifier='https://www.data.studio.test',
        )
        link2 = VisualisationLinkFactory.create(
            visualisation_type='QUICKSIGHT',
            visualisation_catalogue_item=vis,
            name='Visualisation quicksight',
            identifier='5d75e131-20f4-48f8-b0eb-f4ebf36434f4',
        )

        response = client.get(vis.get_absolute_url())
        body = response.content.decode(response.charset)

        assert response.status_code == 200
        assert '//visualisation.dataworkspace.test:8000/' in body
        assert f'/visualisations/link/{link1.id}' in body
        assert f'/visualisations/link/{link2.id}' in body


class TestVisualisationLinkView:
    @pytest.mark.django_db
    def test_quicksight_link(self, mocker):
        user = UserFactory.create()
        vis = VisualisationCatalogueItemFactory.create(
            user_access_type='REQUIRES_AUTHENTICATION'
        )
        link = VisualisationLinkFactory.create(
            visualisation_type='QUICKSIGHT',
            identifier='5d75e131-20f4-48f8-b0eb-f4ebf36434f4',
            visualisation_catalogue_item=vis,
        )

        quicksight = mocker.patch(
            'dataworkspace.apps.applications.views.get_quicksight_dashboard_name_url'
        )
        quicksight.return_value = (
            'my-dashboard',
            'https://my.dashboard.quicksight.amazonaws.com',
        )
        eventlog_count = EventLog.objects.count()

        client = Client(**get_http_sso_data(user))
        response = client.get(link.get_absolute_url())

        assert response.status_code == 200
        assert (
            'https://my.dashboard.quicksight.amazonaws.com'
            in response.content.decode(response.charset)
        )
        assert (
            'frame-src https://eu-west-2.quicksight.aws.amazon.com'
            in response['content-security-policy']
        )
        assert (
            'frame-ancestors dataworkspace.test:8000 https://authorized-embedder.com'
            in response['content-security-policy']
        )
        assert EventLog.objects.count() == eventlog_count + 1
        assert (
            list(EventLog.objects.all())[-1].event_type
            == EventLog.TYPE_VIEW_QUICKSIGHT_VISUALISATION
        )

    @pytest.mark.django_db
    def test_datastudio_link(self):
        user = UserFactory.create()
        vis = VisualisationCatalogueItemFactory.create(
            user_access_type='REQUIRES_AUTHENTICATION'
        )
        link = VisualisationLinkFactory.create(
            visualisation_type='DATASTUDIO',
            identifier='https://www.data.studio',
            visualisation_catalogue_item=vis,
        )
        eventlog_count = EventLog.objects.count()

        client = Client(**get_http_sso_data(user))
        response = client.get(link.get_absolute_url())

        assert response.status_code == 302
        assert response['location'] == 'https://www.data.studio'
        assert EventLog.objects.count() == eventlog_count + 1
        assert (
            list(EventLog.objects.all())[-1].event_type
            == EventLog.TYPE_VIEW_DATASTUDIO_VISUALISATION
        )

    @pytest.mark.django_db
    def test_user_needs_access_via_catalogue_item(self, mocker):
        user = UserFactory.create()
        vis = VisualisationCatalogueItemFactory.create(
            user_access_type='REQUIRES_AUTHORIZATION'
        )
        link = VisualisationLinkFactory.create(
            visualisation_type='QUICKSIGHT',
            identifier=str(uuid4()),
            visualisation_catalogue_item=vis,
        )
        quicksight = mocker.patch(
            'dataworkspace.apps.applications.views.get_quicksight_dashboard_name_url'
        )
        quicksight.return_value = (
            'my-dashboard',
            'https://my.dashboard.quicksight.amazonaws.com',
        )

        client = Client(**get_http_sso_data(user))
        response = client.get(link.get_absolute_url())
        assert response.status_code == 403

        VisualisationUserPermissionFactory.create(visualisation=vis, user=user)

        response = client.get(link.get_absolute_url())
        assert response.status_code == 200

    @pytest.mark.django_db
    def test_invalid_link_404s(self):
        user = UserFactory.create()

        client = Client(**get_http_sso_data(user))
        response = client.get(
            reverse(
                'visualisations:link',
                kwargs={"link_id": "2af5890a-bbcc-4e7d-8b2d-2a63139b3e4f"},
            )
        )
        assert response.status_code == 404


def test_find_datasets_search_by_source_name(client):
    source = factories.SourceTagFactory(name='source1')
    source_2 = factories.SourceTagFactory(name='source2')
    ds1 = factories.DataSetFactory.create(published=True, type=1, name='A dataset')
<<<<<<< HEAD
    ds1.tags.set([source, factories.SourceTagFactory()])

    ds2 = factories.DataSetFactory.create(published=True, type=2, name='A new dataset')
    ds2.tags.set([factories.SourceTagFactory(name='source2')])
=======
    ds1.source_tags.set([source, source_2])

    ds2 = factories.DataSetFactory.create(published=True, type=2, name='A new dataset')
    ds2.source_tags.set([factories.SourceTagFactory(name='source3')])
>>>>>>> 17c0dec4

    rds = factories.ReferenceDatasetFactory.create(
        published=True, name='A new reference dataset'
    )
    rds.tags.set([source])

    response = client.get(reverse('datasets:find_datasets'), {"q": "source1"})

    assert response.status_code == 200
    assert list(response.context["datasets"]) == [
        {
            'id': ds1.id,
            'name': ds1.name,
            'slug': ds1.slug,
            'search_rank': 0.243171,
            'short_description': ds1.short_description,
            'published_at': mock.ANY,
            'source_tag_names': [source.name, source_2.name],
            'source_tag_ids': MatchUnorderedMembers([source.id, source_2.id]),
            'purpose': ds1.type,
            'published': True,
            'has_access': False,
        },
        {
            'id': rds.uuid,
            'name': rds.name,
            'slug': rds.slug,
            'search_rank': 0.243171,
            'short_description': rds.short_description,
            'published_at': mock.ANY,
            'source_tag_names': [source.name],
            'source_tag_ids': [source.id],
            'purpose': DataSetType.REFERENCE.value,
            'published': True,
            'has_access': True,
        },
    ]


def test_find_datasets_name_weighting(client):
    ds1 = factories.DataSetFactory.create(
        published=True, type=1, name='A dataset with a keyword'
    )
    ds2 = factories.DataSetFactory.create(
        published=True,
        type=2,
        name='A dataset',
        short_description='Keyword appears in short description',
    )
    factories.DataSetFactory.create(
        published=True, type=1, name='Does not appear in search'
    )
    ds4 = factories.DataSetFactory.create(
        published=True,
        type=2,
        name='Another dataset but the keyword appears twice, keyword.',
    )

    response = client.get(reverse('datasets:find_datasets'), {"q": "keyword"})

    assert response.status_code == 200
    assert list(response.context["datasets"]) == [
        {
            'id': ds4.id,
            'name': ds4.name,
            'slug': ds4.slug,
            'search_rank': 0.759909,
            'short_description': ds4.short_description,
            'published_at': mock.ANY,
            'source_tag_names': mock.ANY,
            'source_tag_ids': mock.ANY,
            'purpose': ds4.type,
            'published': True,
            'has_access': False,
        },
        {
            'id': ds1.id,
            'name': ds1.name,
            'slug': ds1.slug,
            'search_rank': 0.607927,
            'short_description': ds1.short_description,
            'published_at': mock.ANY,
            'source_tag_names': mock.ANY,
            'source_tag_ids': mock.ANY,
            'purpose': ds1.type,
            'published': True,
            'has_access': False,
        },
        {
            'id': ds2.id,
            'name': ds2.name,
            'slug': ds2.slug,
            'search_rank': 0.243171,
            'short_description': ds2.short_description,
            'published_at': mock.ANY,
            'source_tag_names': mock.ANY,
            'source_tag_ids': mock.ANY,
            'purpose': ds2.type,
            'published': True,
            'has_access': False,
        },
    ]


def test_find_datasets_matches_both_source_and_name(client):
    source_1 = factories.SourceTagFactory(name='source1')
    source_2 = factories.SourceTagFactory(name='source2')

    ds1 = factories.DataSetFactory.create(
        published=True, type=1, name='A dataset from source1'
    )
    ds1.source_tags.set([source_1, source_2])

    response = client.get(reverse('datasets:find_datasets'), {"q": "source1"})

    assert response.status_code == 200
    assert len(list(response.context["datasets"])) == 1
    assert list(response.context["datasets"]) == [
        {
            'id': ds1.id,
            'name': ds1.name,
            'slug': ds1.slug,
            'search_rank': mock.ANY,
            'short_description': ds1.short_description,
            'published_at': mock.ANY,
            'source_tag_names': [source_1.name, source_2.name],
            'source_tag_ids': MatchUnorderedMembers([source_1.id, source_2.id]),
            'purpose': ds1.type,
            'published': True,
            'has_access': False,
        }
    ]


class TestCustomQueryRelatedDataView:
    def _get_dsn(self):
        return database_dsn(settings.DATABASES_DATA['my_database'])

    def _get_database(self):
        return factories.DatabaseFactory(memorable_name='my_database')

    def _setup_datacut_with_masters(self, sql, master_count=1, published=True):
        masters = []
        for _ in range(master_count):
            master = factories.DataSetFactory.create(
                published=published,
                type=DataSetType.MASTER.value,
                name='A master 1',
                user_access_type='REQUIRES_AUTHENTICATION',
            )
            factories.SourceTableFactory.create(
                dataset=master,
                schema="public",
                table="test_dataset",
                database=self._get_database(),
            )
            masters.append(master)
        datacut = factories.DataSetFactory.create(
            published=True,
            type=DataSetType.DATACUT.value,
            name='A datacut',
            user_access_type='REQUIRES_AUTHENTICATION',
        )
        query = factories.CustomDatasetQueryFactory(
            dataset=datacut, database=self._get_database(), query=sql,
        )
        factories.CustomDatasetQueryTableFactory(
            query=query, schema='public', table='test_dataset'
        )
        return datacut, masters

    def _setup_new_table(self):
        with psycopg2.connect(self._get_dsn()) as conn, conn.cursor() as cursor:
            cursor.execute(
                '''
                CREATE TABLE IF NOT EXISTS custom_query_test (
                    id INT,
                    name VARCHAR(255),
                    date DATE
                );
                TRUNCATE TABLE custom_query_test;
                INSERT INTO custom_query_test VALUES(1, 'the first record', NULL);
                INSERT INTO custom_query_test VALUES(2, 'the second record', '2019-01-01');
                INSERT INTO custom_query_test VALUES(3, 'the last record', NULL);
                '''
            )

    @pytest.mark.parametrize(
        "request_client, master_count, status",
        (
            ("sme_client", 1, 200),
            ("staff_client", 1, 200),
            ("sme_client", 3, 200),
            ("staff_client", 3, 200),
        ),
        indirect=["request_client"],
    )
    @pytest.mark.django_db
    def test_related_dataset_dataset(self, request_client, master_count, status):
        datacut, masters = self._setup_datacut_with_masters(
            'SELECT * FROM test_dataset order by id desc limit 10',
            master_count=master_count,
            published=True,
        )
        url = reverse('datasets:dataset_detail', args=(datacut.id,))
        response = request_client.get(url)
        assert response.status_code == status
        assert len(response.context["related_masters"]) == master_count
        for master in masters:
            related_master = [
                item
                for item in response.context["related_masters"]
                if item.id == master.id
            ][0]
            assert related_master.id == master.id
            assert related_master.name == master.name

    @pytest.mark.parametrize(
        "request_client, master_count, status",
        (
            ("sme_client", 1, 200),
            ("staff_client", 1, 200),
            ("sme_client", 3, 200),
            ("staff_client", 3, 200),
        ),
        indirect=["request_client"],
    )
    @pytest.mark.django_db
    def test_related_dataset_hide_unpublished_master(
        self, request_client, master_count, status
    ):
        published_master = factories.DataSetFactory.create(
            published=True,
            type=DataSetType.MASTER.value,
            name='Published master',
            user_access_type='REQUIRES_AUTHENTICATION',
        )
        factories.SourceTableFactory.create(
            dataset=published_master,
            schema="public",
            table="test_dataset",
            database=self._get_database(),
        )
        unpublished_master = factories.DataSetFactory.create(
            published=False,
            type=DataSetType.MASTER.value,
            name='Unpublished master',
            user_access_type='REQUIRES_AUTHENTICATION',
        )
        factories.SourceTableFactory.create(
            dataset=unpublished_master,
            schema="public",
            table="test_dataset",
            database=self._get_database(),
        )

        datacut = factories.DataSetFactory.create(
            published=True,
            type=DataSetType.DATACUT.value,
            name='A datacut',
            user_access_type='REQUIRES_AUTHENTICATION',
        )
        query = factories.CustomDatasetQueryFactory(
            dataset=datacut,
            database=self._get_database(),
            query='SELECT * FROM test_dataset order by id desc limit 10',
        )
        factories.CustomDatasetQueryTableFactory(
            query=query, schema='public', table='test_dataset'
        )

        url = reverse('datasets:dataset_detail', args=(datacut.id,))
        response = request_client.get(url)
        assert response.status_code == status
        assert len(response.context["related_masters"]) == 1

    @pytest.mark.parametrize(
        "request_client, status",
        (("sme_client", 200), ("staff_client", 200),),
        indirect=["request_client"],
    )
    @pytest.mark.django_db
    def test_related_dataset_does_not_duplicate_masters(self, request_client, status):
        self._setup_new_table()
        master1 = factories.DataSetFactory.create(
            published=True,
            type=DataSetType.MASTER.value,
            name='A master 1',
            user_access_type='REQUIRES_AUTHENTICATION',
        )
        factories.SourceTableFactory.create(
            dataset=master1,
            schema="public",
            table="test_dataset",
            database=self._get_database(),
        )
        factories.SourceTableFactory.create(
            dataset=master1,
            schema="public",
            table="custom_query_test",
            database=self._get_database(),
        )

        master2 = factories.DataSetFactory.create(
            published=True,
            type=DataSetType.MASTER.value,
            name='A master 1',
            user_access_type='REQUIRES_AUTHENTICATION',
        )
        factories.SourceTableFactory.create(
            dataset=master2,
            schema="public",
            table="test_dataset",
            database=self._get_database(),
        )

        datacut = factories.DataSetFactory.create(
            published=True,
            type=DataSetType.DATACUT.value,
            name='A datacut',
            user_access_type='REQUIRES_AUTHENTICATION',
        )
        query1 = factories.CustomDatasetQueryFactory(
            dataset=datacut,
            database=self._get_database(),
            query='SELECT * FROM test_dataset order by id desc limit 10',
        )
        factories.CustomDatasetQueryTableFactory(
            query=query1, schema='public', table='test_dataset'
        )
        query2 = factories.CustomDatasetQueryFactory(
            dataset=datacut,
            database=self._get_database(),
            query='SELECT * FROM custom_query_test order by id desc limit 10',
        )
        factories.CustomDatasetQueryTableFactory(
            query=query2, schema='public', table='custom_query_test'
        )

        url = reverse('datasets:dataset_detail', args=(datacut.id,))
        response = request_client.get(url)
        assert response.status_code == status
        assert len(response.context["related_masters"]) == 2<|MERGE_RESOLUTION|>--- conflicted
+++ resolved
@@ -1373,17 +1373,10 @@
     source = factories.SourceTagFactory(name='source1')
     source_2 = factories.SourceTagFactory(name='source2')
     ds1 = factories.DataSetFactory.create(published=True, type=1, name='A dataset')
-<<<<<<< HEAD
-    ds1.tags.set([source, factories.SourceTagFactory()])
+    ds1.tags.set([source, source_2])
 
     ds2 = factories.DataSetFactory.create(published=True, type=2, name='A new dataset')
-    ds2.tags.set([factories.SourceTagFactory(name='source2')])
-=======
-    ds1.source_tags.set([source, source_2])
-
-    ds2 = factories.DataSetFactory.create(published=True, type=2, name='A new dataset')
-    ds2.source_tags.set([factories.SourceTagFactory(name='source3')])
->>>>>>> 17c0dec4
+    ds2.tags.set([factories.SourceTagFactory(name='source3')])
 
     rds = factories.ReferenceDatasetFactory.create(
         published=True, name='A new reference dataset'
