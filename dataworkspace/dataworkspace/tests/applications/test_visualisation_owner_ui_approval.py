from contextlib import contextmanager
from unittest import mock

import pytest
from bs4 import BeautifulSoup
from django.conf import settings
from django.contrib.auth.models import Permission
from django.contrib.contenttypes.models import ContentType
from django.test import Client, override_settings
from django.urls import reverse
from freezegun import freeze_time
from waffle.testutils import override_flag

from dataworkspace.apps.applications.models import ApplicationInstance, VisualisationApproval
from dataworkspace.apps.datasets.constants import UserAccessType
from dataworkspace.tests import factories
from dataworkspace.tests.common import get_http_sso_data


@contextmanager
def _visualisation_ui_gitlab_mocks(
    owner_access=True,
    access_level=40,
    project_members=None,
    user=None,
):
    with mock.patch(
        "dataworkspace.apps.applications.views._visualisation_gitlab_project"
    ) as projects_mock, mock.patch(
        "dataworkspace.apps.applications.views.gitlab_project_members"
    ) as project_members_mock, mock.patch(
        "dataworkspace.apps.applications.gitlab.is_project_owner"
    ) as owner_access_mock, mock.patch(
        "dataworkspace.apps.applications.views._visualisation_branches"
    ) as branches_mock, mock.patch(
        "dataworkspace.apps.applications.views.gitlab_api_v4"
    ) as user_mock, mock.patch(
        "dataworkspace.apps.applications.views.gitlab_has_developer_access"
    ) as access_mock, mock.patch(
        "dataworkspace.apps.applications.views.get_approver_type"
    ) as approver_type:
        access_mock.return_value = True
        projects_mock.return_value = {
            "id": 1,
            "default_branch": "master",
            "name": "test-gitlab-project",
            "description": "Some description",
        }
        branches_mock.return_value = [
            {
                "name": "master",
                "commit": {"committed_date": "2020-04-14T21:25:22.000+00:00"},
            }
        ]
        owner_access_mock.return_value = owner_access
        project_members_mock.return_value = (
            project_members
            if project_members
            else [
                {
                    "id": 2,
                    "name": "Ledia Luli",
                    "username": "ledia.luli",
                    "state": "active",
                    "access_level": access_level,
                }
            ]
        )
        user_mock.return_value = user if user else [{"id": 3, "name": "Ledia Luli"}]
        approver_type.return_value = "owner"

        yield projects_mock, branches_mock, access_mock, owner_access_mock, user_mock, project_members_mock, approver_type


class TestDataVisualisationOwnerUIApprovalPage:
    def assert_common_content(self, soup, self_approval=False):
        header_two = soup.find_all("h2")
        buttons = soup.find_all("button", attrs={"type": "submit"})
        first_header_two_text = header_two[0].contents
        second_header_two_text = header_two[1].contents
        generic_approval_list = soup.find_all(attrs={"data-test": "generic_approval_list"})
        owner_approval_list = soup.find_all(attrs={"data-test": "owner_approval_list"})

        assert "Who needs to approve this visualisation" in first_header_two_text
        if self_approval is False:
            assert generic_approval_list
            assert "Approve" in buttons[0].contents
            assert "Approve this visualisation" in second_header_two_text
            assert generic_approval_list
        else:
            assert "Unapprove" in buttons[0].contents
        assert owner_approval_list

    @override_flag(settings.THIRD_APPROVER, active=True)
    @pytest.mark.django_db
    def test_owner_view_with_no_approvals(self):
        develop_visualisations_permission = Permission.objects.get(
            codename="develop_visualisations",
            content_type=ContentType.objects.get_for_model(ApplicationInstance),
        )
        owner = factories.UserFactory.create(
            first_name="Ledia", last_name="Luli", is_staff=False, is_superuser=False
        )
        owner.user_permissions.add(develop_visualisations_permission)
        client = Client(**get_http_sso_data(owner))
        with _visualisation_ui_gitlab_mocks(
            user=[
                {
                    "id": 2,
                    "name": "Ledia Luli",
                    "username": "ledia.luli",
                    "state": "active",
                    "access_level": 40,
                }
            ]
        ):
            response = client.get(
                reverse("visualisations:approvals", args=(1,)),
                follow=True,
            )
        soup = BeautifulSoup(response.content.decode(response.charset), features="lxml")
        approval_count_text = soup.find("p").contents

        self.assert_common_content(soup)
        assert "Currently 0 out of 3 have approved this visualisation:" in approval_count_text
        assert response.status_code == 200

    @freeze_time("2025-01-01 01:01:01")
    @override_flag(settings.THIRD_APPROVER, active=True)
    @override_settings(GITLAB_FIXTURES=False)
    @pytest.mark.django_db
    def test_owner_view_with_self_approval(self):
        develop_visualisations_permission = Permission.objects.get(
            codename="develop_visualisations",
            content_type=ContentType.objects.get_for_model(ApplicationInstance),
        )
        owner = factories.UserFactory.create(
            first_name="Ledia", last_name="Luli", is_staff=False, is_superuser=False
        )
        owner.user_permissions.add(develop_visualisations_permission)

        v = factories.VisualisationTemplateFactory.create(gitlab_project_id=1)
        factories.VisualisationCatalogueItemFactory.create(
            name="test-gitlab-project",
            user_access_type=UserAccessType.REQUIRES_AUTHENTICATION,
            visualisation_template=v,
        )
        factories.VisualisationApprovalFactory.create(
            approved=True, visualisation=v, approver=owner
        )

        client = Client(**get_http_sso_data(owner))
        with _visualisation_ui_gitlab_mocks():
            response = client.get(
                reverse("visualisations:approvals", args=(1,)),
                follow=True,
            )
        soup = BeautifulSoup(response.content.decode(response.charset), features="lxml")
        approval_count_text = soup.find("p").contents
        approval_list = soup.find(attrs={"data-test": "approvals-list"})
        approval_list_items = approval_list.find_all("li")

        self.assert_common_content(soup, self_approval=True)
        assert len(approval_list_items) == 1
        assert (
            approval_list_items[0]
            .get_text()
<<<<<<< HEAD
            .startswith(
                "Ledia Luli (owner) approved this visualisation on 01 January 2025, 01:01am"
            )
=======
            .startswith("You approved this visualisation on Jan. 1, 2025, 1:01 a.m.")
>>>>>>> 2134bad4
        )
        assert "Currently 1 out of 3 have approved this visualisation:" in approval_count_text
        assert response.status_code == 200

    @freeze_time("2025-01-01 01:01:01")
    @override_flag(settings.THIRD_APPROVER, active=True)
    @override_settings(GITLAB_FIXTURES=False)
    @pytest.mark.django_db
    def test_owner_view_with_one_peer_reviewer_approval(self):
        develop_visualisations_permission = Permission.objects.get(
            codename="develop_visualisations",
            content_type=ContentType.objects.get_for_model(ApplicationInstance),
        )
        owner = factories.UserFactory.create(
            first_name="Ledia", last_name="Luli", is_staff=False, is_superuser=False
        )
        owner.user_permissions.add(develop_visualisations_permission)

        peer_reviewer = factories.UserFactory.create(
            first_name="Ian", last_name="Leggett", is_staff=False, is_superuser=False
        )

        v = factories.VisualisationTemplateFactory.create(gitlab_project_id=1)
        factories.VisualisationCatalogueItemFactory.create(
            name="test-gitlab-project",
            user_access_type=UserAccessType.REQUIRES_AUTHENTICATION,
            visualisation_template=v,
        )
        factories.VisualisationApprovalFactory.create(
            approved=True, visualisation=v, approver=peer_reviewer
        )

        client = Client(**get_http_sso_data(owner))
        with _visualisation_ui_gitlab_mocks(
            project_members=[
                {
                    "id": 2,
                    "name": "Ledia Luli",
                    "username": "ledia.luli",
                    "state": "active",
                    "access_level": 40,
                },
                {
                    "id": 3,
                    "name": "Ian Leggett",
                    "username": "ian.leggett",
                    "state": "active",
                    "access_level": 30,
                },
            ],
            user=[
                {
                    "id": 2,
                    "name": "Ledia Luli",
                    "username": "ledia.luli",
                    "state": "active",
                    "access_level": 40,
                }
            ],
        ):
            response = client.get(
                reverse("visualisations:approvals", args=(1,)),
                follow=True,
            )
        soup = BeautifulSoup(response.content.decode(response.charset), features="lxml")
        approval_count_text = soup.find("p").contents
        approval_list = soup.find(attrs={"data-test": "approvals-list"})
        approval_list_items = approval_list.find_all("li")

        self.assert_common_content(soup)
        print(list(ap.get_text() for ap in approval_list_items))
        assert len(approval_list_items) == 1
        assert (
            approval_list_items[0]
            .get_text()
            .startswith(
<<<<<<< HEAD
                "Ledia Luli (peer reviewer) approved this visualisation on 01 January 2025, 01:01am"
=======
                "Ian Leggett (peer reviewer) approved this visualisation on Jan. 1, 2025, 1:01 a.m."
>>>>>>> 2134bad4
            )
        )
        assert "Currently 1 out of 3 have approved this visualisation:" in approval_count_text
        assert response.status_code == 200

    @freeze_time("2025-01-01 01:01:01")
    @override_flag(settings.THIRD_APPROVER, active=True)
    @override_settings(GITLAB_FIXTURES=False)
    @pytest.mark.django_db
    def test_owner_view_with_one_team_member_approval(self):
        develop_visualisations_permission = Permission.objects.get(
            codename="develop_visualisations",
            content_type=ContentType.objects.get_for_model(ApplicationInstance),
        )
        owner = factories.UserFactory.create(
            first_name="Ledia", last_name="Luli", is_staff=False, is_superuser=False
        )
        owner.user_permissions.add(develop_visualisations_permission)

        team_member_reviewer = factories.UserFactory.create(
            first_name="James", last_name="Robinson", is_staff=False, is_superuser=True
        )

        v = factories.VisualisationTemplateFactory.create(gitlab_project_id=1)
        factories.VisualisationCatalogueItemFactory.create(
            name="test-gitlab-project",
            user_access_type=UserAccessType.REQUIRES_AUTHENTICATION,
            visualisation_template=v,
        )
        factories.VisualisationApprovalFactory.create(
            approved=True, visualisation=v, approver=team_member_reviewer
        )

        client = Client(**get_http_sso_data(owner))
        with _visualisation_ui_gitlab_mocks(
            project_members=[
                {
                    "id": 2,
                    "name": "Ledia Luli",
                    "username": "ledia.luli",
                    "state": "active",
                    "access_level": 40,
                },
                {
                    "id": 3,
                    "name": "James Robinson",
                    "username": "james.robinson",
                    "state": "active",
                    "access_level": 30,
                },
            ],
            user=[
                {
                    "id": 2,
                    "name": "Ledia Luli",
                    "username": "ledia.luli",
                    "state": "active",
                    "access_level": 40,
                }
            ],
        ):
            response = client.get(
                reverse("visualisations:approvals", args=(1,)),
                follow=True,
            )
        soup = BeautifulSoup(response.content.decode(response.charset), features="lxml")
        approval_count_text = soup.find("p").contents
        approval_list = soup.find(attrs={"data-test": "approvals-list"})
        approval_list_items = approval_list.find_all("li")

        self.assert_common_content(soup)
        assert len(approval_list_items) == 1
        assert (
            approval_list_items[0]
            .get_text()
            .startswith(
                "A member of the Data Workspace team approved this visualisation on 01 January 2025, 01:01am"
            )
        )
        assert "Currently 1 out of 3 have approved this visualisation:" in approval_count_text
        assert response.status_code == 200

    @freeze_time("2025-01-01 01:01:01")
    @override_flag(settings.THIRD_APPROVER, active=True)
    @override_settings(GITLAB_FIXTURES=False)
    @pytest.mark.django_db
    def test_owner_view_with_all_approvals(self):
        develop_visualisations_permission = Permission.objects.get(
            codename="develop_visualisations",
            content_type=ContentType.objects.get_for_model(ApplicationInstance),
        )
        owner = factories.UserFactory.create(
            first_name="Ledia", last_name="Luli", is_staff=False, is_superuser=False
        )
        owner.user_permissions.add(develop_visualisations_permission)

        team_member_reviewer = factories.UserFactory.create(
            first_name="James", last_name="Robinson", is_staff=False, is_superuser=True
        )

        peer_reviewer = factories.UserFactory.create(
            first_name="Ian", last_name="Leggett", is_staff=False, is_superuser=False
        )

        v = factories.VisualisationTemplateFactory.create(gitlab_project_id=1)
        factories.VisualisationCatalogueItemFactory.create(
            name="test-gitlab-project",
            user_access_type=UserAccessType.REQUIRES_AUTHENTICATION,
            visualisation_template=v,
        )
        factories.VisualisationApprovalFactory.create(
            approved=True, visualisation=v, approver=team_member_reviewer
        )
        factories.VisualisationApprovalFactory.create(
            approved=True, visualisation=v, approver=peer_reviewer
        )
        factories.VisualisationApprovalFactory.create(
            approved=True, visualisation=v, approver=owner
        )

        project_members = [
            {
                "id": 1,
                "name": "Ian Leggett",
                "username": "ian.leggett",
                "state": "active",
                "access_level": 30,
            },
            {
                "id": 2,
                "name": "Ledia Luli",
                "username": "ledia.luli",
                "state": "active",
                "access_level": 40,
            },
            {
                "id": 3,
                "name": "James Robinson",
                "username": "james.robinson",
                "state": "active",
                "access_level": 30,
            },
        ]

        client = Client(**get_http_sso_data(owner))
        with _visualisation_ui_gitlab_mocks(
            project_members=project_members,
            user=[
                {
                    "id": 2,
                    "name": "Ledia Luli",
                    "username": "ledia.luli",
                    "state": "active",
                    "access_level": 40,
                }
            ],
        ):
            response = client.get(
                reverse("visualisations:approvals", args=(1,)),
                follow=True,
            )
        soup = BeautifulSoup(response.content.decode(response.charset), features="lxml")
        approval_count_text = soup.find("p").contents
        approval_list = soup.find(attrs={"data-test": "approvals-list"})
        approval_list_items = approval_list.find_all("li")

        self.assert_common_content(soup, self_approval=True)
        assert len(approval_list_items) == 3
        print(list(ap.get_text() for ap in approval_list_items))
        assert (
            approval_list_items[0]
            .get_text()
<<<<<<< HEAD
            .startswith(
                "Ledia Luli (owner) approved this visualisation on 01 January 2025, 01:01am"
            )
=======
            .startswith("You approved this visualisation on Jan. 1, 2025, 1:01 a.m.")
>>>>>>> 2134bad4
        )
        assert (
            approval_list_items[1]
            .get_text()
            .startswith(
                "Ian Leggett (peer reviewer) approved this visualisation on 01 January 2025, 01:01am"
            )
        )
        assert (
            approval_list_items[2]
            .get_text()
            .startswith("A member of the Data Workspace team approved this visualisation on")
        )
        assert "Currently 3 out of 3 have approved this visualisation:" in approval_count_text
        assert response.status_code == 200

    @pytest.mark.django_db
    def test_approve_visualisation_successfully(self):
        develop_visualisations_permission = Permission.objects.get(
            codename="develop_visualisations",
            content_type=ContentType.objects.get_for_model(ApplicationInstance),
        )
        user = factories.UserFactory.create(
            username="visualisation.creator@test.com",
            is_staff=False,
        )
        user.user_permissions.add(develop_visualisations_permission)
        visualisation = factories.VisualisationCatalogueItemFactory.create(
            published=False, visualisation_template__gitlab_project_id=1
        )

        # Login to admin site
        client = Client(**get_http_sso_data(user))
        client.post(reverse("admin:index"), follow=True)

        with _visualisation_ui_gitlab_mocks():
            response = client.post(
                reverse(
                    "visualisations:approvals",
                    args=(visualisation.visualisation_template.gitlab_project_id,),
                ),
                {
                    "action": "approve",
                    "approved": "on",
                    "approver": user.id,
                    "visualisation": str(visualisation.visualisation_template.id),
                },
                follow=True,
            )

        assert response.status_code == 200
        assert len(VisualisationApproval.objects.all()) == 1

    @pytest.mark.django_db
    def test_bad_post_data_approved_box_not_checked(self):
        develop_visualisations_permission = Permission.objects.get(
            codename="develop_visualisations",
            content_type=ContentType.objects.get_for_model(ApplicationInstance),
        )
        user = factories.UserFactory.create(
            username="visualisation.creator@test.com",
            is_staff=False,
            is_superuser=False,
        )
        user.user_permissions.add(develop_visualisations_permission)
        visualisation = factories.VisualisationCatalogueItemFactory.create(
            published=False, visualisation_template__gitlab_project_id=1
        )

        # Login to admin site
        client = Client(**get_http_sso_data(user))
        client.post(reverse("admin:index"), follow=True)

        with _visualisation_ui_gitlab_mocks():
            response = client.post(
                reverse(
                    "visualisations:approvals",
                    args=(visualisation.visualisation_template.gitlab_project_id,),
                ),
                {
                    "action": "approve",
                    "approver": user.id,
                    "visualisation": str(visualisation.visualisation_template.id),
                },
                follow=True,
            )

        visualisation.refresh_from_db()
        assert response.status_code == 400
        assert (
            "You must confirm that you have reviewed this visualisation"
            in response.content.decode(response.charset)
        )
        assert len(VisualisationApproval.objects.all()) == 0

    @pytest.mark.django_db
    @override_settings(GITLAB_FIXTURES=False)
    def test_unapprove_visualisation_successfully(self):
        develop_visualisations_permission = Permission.objects.get(
            codename="develop_visualisations",
            content_type=ContentType.objects.get_for_model(ApplicationInstance),
        )
        user = factories.UserFactory.create(
            username="visualisation.creator@test.com",
            is_staff=False,
            is_superuser=False,
        )
        user.user_permissions.add(develop_visualisations_permission)
        vis_cat_item = factories.VisualisationCatalogueItemFactory.create(
            published=False, visualisation_template__gitlab_project_id=1
        )
        approval = factories.VisualisationApprovalFactory.create(
            approved=True,
            approver=user,
            visualisation=vis_cat_item.visualisation_template,
        )

        # Login to admin site
        client = Client(**get_http_sso_data(user))
        client.post(reverse("admin:index"), follow=True)

        with _visualisation_ui_gitlab_mocks():
            response = client.post(
                reverse(
                    "visualisations:approvals",
                    args=(vis_cat_item.visualisation_template.gitlab_project_id,),
                ),
                {
                    "action": "unapprove",
                    "approver": user.id,
                    "visualisation": str(vis_cat_item.visualisation_template.id),
                },
                follow=True,
            )

        approval.refresh_from_db()
        assert response.status_code == 200
        assert len(VisualisationApproval.objects.all()) == 1
        assert approval.approved is False<|MERGE_RESOLUTION|>--- conflicted
+++ resolved
@@ -165,13 +165,7 @@
         assert (
             approval_list_items[0]
             .get_text()
-<<<<<<< HEAD
-            .startswith(
-                "Ledia Luli (owner) approved this visualisation on 01 January 2025, 01:01am"
-            )
-=======
             .startswith("You approved this visualisation on Jan. 1, 2025, 1:01 a.m.")
->>>>>>> 2134bad4
         )
         assert "Currently 1 out of 3 have approved this visualisation:" in approval_count_text
         assert response.status_code == 200
@@ -248,11 +242,7 @@
             approval_list_items[0]
             .get_text()
             .startswith(
-<<<<<<< HEAD
                 "Ledia Luli (peer reviewer) approved this visualisation on 01 January 2025, 01:01am"
-=======
-                "Ian Leggett (peer reviewer) approved this visualisation on Jan. 1, 2025, 1:01 a.m."
->>>>>>> 2134bad4
             )
         )
         assert "Currently 1 out of 3 have approved this visualisation:" in approval_count_text
@@ -425,13 +415,9 @@
         assert (
             approval_list_items[0]
             .get_text()
-<<<<<<< HEAD
             .startswith(
                 "Ledia Luli (owner) approved this visualisation on 01 January 2025, 01:01am"
             )
-=======
-            .startswith("You approved this visualisation on Jan. 1, 2025, 1:01 a.m.")
->>>>>>> 2134bad4
         )
         assert (
             approval_list_items[1]
