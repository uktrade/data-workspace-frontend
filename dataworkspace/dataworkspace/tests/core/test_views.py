import io
from urllib.parse import urlencode
import uuid

import botocore
import mock

import pytest
import requests_mock
from botocore.response import StreamingBody
from bs4 import BeautifulSoup

from django.contrib.auth.models import Permission
from django.test import override_settings, Client
from django.urls import reverse
from django.contrib.contenttypes.models import ContentType
from dataworkspace.apps.applications.models import ApplicationInstance

from dataworkspace.apps.core.models import NewsletterSubscription, UserSatisfactionSurvey
from dataworkspace.tests.common import (
    BaseTestCase,
    get_http_sso_data,
    get_connect_src_from_csp,
)
from dataworkspace.tests.factories import UserFactory


class TestSupportViews(BaseTestCase):
    def test_landing_page(self):
        response = self._authenticated_get(reverse("support"))
        # pylint: disable=no-member
        assert response.status_code == 200
        self.assertContains(response, "I need technical support")
        self.assertContains(response, "I want to add a new dataset")
        self.assertContains(response, "I need data analysis support or advice")
        self.assertContains(response, "I need a custom visualisation reviewed")
<<<<<<< HEAD
=======
        self.assertContains(response, "I need technical support")
        self.assertContains(response, "I want to add a new dataset")
        self.assertContains(response, "I need data analysis support or advice")
        self.assertContains(response, "I need a custom visualisation reviewed")
>>>>>>> 525f2d4d
        self.assertContains(response, "Other")

    def test_invalid_email(self):
        response = self._authenticated_post(
            reverse("support"), {"email": "notanemail", "support_type": "tech"}
        )
        assert response.status_code == 200
        self.assertContains(response, "Enter a valid email address.")

    def test_missing_email(self):
        response = self._authenticated_post(
            reverse("support"), {"email": "", "support_type": "tech"}
        )
        assert response.status_code == 200
        self.assertContains(response, "Please enter your email address")

    def test_tech_support_redirect(self):
        response = self._authenticated_post(
            reverse("support"), {"email": "a@b.com", "support_type": "tech"}
        )
        self.assertRedirects(response, f'{reverse("technical-support")}?email=a@b.com')
<<<<<<< HEAD
=======
        self.assertRedirects(response, f'{reverse("technical-support")}?email=a@b.com')
>>>>>>> 525f2d4d

    def test_add_new_dataset_redirect(self):
        response = self._authenticated_post(
            reverse("support"), {"email": "a@b.com", "support_type": "dataset"}
        )
        self.assertRedirects(response, f'{reverse("add-dataset-request")}?email=a@b.com')

    @mock.patch("dataworkspace.apps.core.views.create_support_request")
    def test_other(self, mock_create_request):
        mock_create_request.return_value = 999
        response = self._authenticated_post(
            reverse("support"),
            data={
                "email": "noreply@example.com",
                "message": "A test message",
                "support_type": "other",
            },
        )
        self.assertContains(
            response,
            "Request received",
            html=True,
        )
        self.assertContains(
            response,
            "Your reference number<br /><strong>999</strong>",
<<<<<<< HEAD
=======
            "Request received",
            html=True,
        )
        self.assertContains(
            response,
            "Your reference number<br /><strong>999</strong>",
>>>>>>> 525f2d4d
            html=True,
        )
        mock_create_request.assert_called_once()

    @mock.patch("dataworkspace.apps.core.views.create_support_request")
    def test_create_tagged_support_request(self, mock_create_request):
        mock_create_request.return_value = 999
        response = self._authenticated_post(
            f'{reverse("add-dataset-request")}?tag=add-dataset-request',
<<<<<<< HEAD
=======
            f'{reverse("add-dataset-request")}?tag=add-dataset-request',
>>>>>>> 525f2d4d
            data={
                "email": "noreply@example.com",
                "message": "A test message",
                "support_type": "dataset",
<<<<<<< HEAD
=======
                "support_type": "dataset",
>>>>>>> 525f2d4d
            },
        )
        self.assertContains(
            response,
            "Application complete",
            html=True,
        )
        self.assertContains(
            response,
            "Your reference number<br /><strong>999</strong>",
<<<<<<< HEAD
=======
            "Application complete",
            html=True,
        )
        self.assertContains(
            response,
            "Your reference number<br /><strong>999</strong>",
>>>>>>> 525f2d4d
            html=True,
        )
        mock_create_request.assert_called_once_with(
            mock.ANY, "noreply@example.com", "A test message", tag="add_dataset_request"
<<<<<<< HEAD
=======
            mock.ANY, "noreply@example.com", "A test message", tag="add_dataset_request"
>>>>>>> 525f2d4d
        )

    @mock.patch("dataworkspace.apps.core.views.create_support_request")
    def test_create_tagged_support_request_unknown_tag(self, mock_create_request):
        mock_create_request.return_value = 999
        response = self._authenticated_post(
            reverse("support") + "?tag=invalid-tag",
            data={
                "email": "noreply@example.com",
                "message": "A test message",
                "support_type": "other",
            },
            post_format="multipart",
        )
        self.assertContains(
            response,
            "Request received",
            html=True,
        )
        self.assertContains(
            response,
            "Your reference number<br /><strong>999</strong>",
<<<<<<< HEAD
=======
            "Request received",
            html=True,
        )
        self.assertContains(
            response,
            "Your reference number<br /><strong>999</strong>",
>>>>>>> 525f2d4d
            html=True,
        )
        mock_create_request.assert_called_once_with(
            mock.ANY, "noreply@example.com", "A test message", tag=None
        )

    def test_tech_support_page(self):
        response = self._authenticated_get(reverse("technical-support") + "?email=a@b.com")
        # pylint: disable=no-member
        assert response.status_code == 200
        self.assertContains(response, "What were you trying to do?")
        self.assertContains(response, "What happened?")
        self.assertContains(response, "What should have happened?")

    def test_tech_support_no_email(self):
        response = self._authenticated_get(reverse("technical-support"))
        # pylint: disable=no-member
        assert response.status_code == 400

    def test_tech_support_invalid_message(self):
        response = self._authenticated_post(
            reverse("technical-support") + "?email=a@b.com",
            {
                "email": "a@b.com",
                "what_were_you_doing": "",
                "what_happened": "",
                "what_should_have_happened": "",
            },
        )
        assert response.status_code == 200
        self.assertContains(response, "Please add some detail to the support request")

    @mock.patch("dataworkspace.apps.core.views.create_support_request")
    def test_tech_support_ticket(self, mock_create_request):
        mock_create_request.return_value = 999
        response = self._authenticated_post(
            reverse("technical-support") + "?email=a@b.com",
            {
                "email": "a@b.com",
                "what_were_you_doing": "Something",
                "what_happened": "Nothing",
                "what_should_have_happened": "Something else",
            },
        )
        assert response.status_code == 200
        self.assertContains(
            response,
            "Request received",
            html=True,
        )
        self.assertContains(
            response,
            "Your reference number<br /><strong>999</strong>",
<<<<<<< HEAD
=======
            "Request received",
            html=True,
        )
        self.assertContains(
            response,
            "Your reference number<br /><strong>999</strong>",
>>>>>>> 525f2d4d
            html=True,
        )
        mock_create_request.assert_called_once_with(
            mock.ANY,
            "a@b.com",
            "What were you trying to do?\nSomething\n\n"
            "What happened?\nNothing\n\n"
            "What should have happened?\nSomething else",
        )


def test_csp_on_files_endpoint_includes_s3(client):
    response = client.get(reverse("your-files:files"))
    assert response.status_code == 200

    csp = get_connect_src_from_csp(response)

    expected_elements = [
        "dataworkspace.test:8000",
        "https://www.google-analytics.com",
        "https://s3.eu-west-2.amazonaws.com",
        "*.google-analytics.com",
        "*.analytics.google.com",
        "*.googletagmanager.com",
    ]

    for element in expected_elements:
        assert element in csp

    # fail if there are any extra csp sites
    difference = csp.difference(set(expected_elements))
    assert len(difference) == 0


@override_settings(DEBUG=False, GTM_CONTAINER_ID="test")
@pytest.mark.parametrize(
    "path_name",
    (
        "root",
        "applications:tools",
        "about",
    ),
)
def test_sso_user_id_in_gtm_datalayer(client, path_name):
    sso_id = uuid.uuid4()
    headers = {
        "HTTP_SSO_PROFILE_USER_ID": sso_id,
    }

    response = client.get(reverse(path_name), **headers)

    assert response.status_code == 200
    assert "dataLayer.push({" in response.content.decode(response.charset)
    assert f'"id": "{sso_id}"' in response.content.decode(response.charset)


@pytest.mark.parametrize("request_client", ("client", "staff_client"), indirect=["request_client"])
def test_header_links(request_client):
    response = request_client.get(reverse("root"))

    soup = BeautifulSoup(response.content.decode(response.charset))
    header_links = soup.find("header").find_all("a")

    link_labels = [(link.get_text().strip(), link.get("href")) for link in header_links]

    expected_links = [
        ("Data Workspace", "http://dataworkspace.test:8000/"),
        (
            "Switch to Data Hub",
            "https://www.datahub.trade.gov.uk/?utm_source=Data%20Workspace"
            "&utm_medium=referral&utm_campaign=dataflow&utm_content=Switch%20to%20Data%20Hub",
        ),
        ("Home", "http://dataworkspace.test:8000/"),
        ("Data catalogue", "/datasets/"),
        ("Collections", "/collections/"),
        ("Tools", "/tools/"),
        (
            "Help centre (opens in a new tab)",
            "https://data-services-help.trade.gov.uk/data-workspace",
        ),
        ("Contact us", "/contact-us/"),
    ]

    assert link_labels == expected_links


@pytest.mark.parametrize("request_client", ("client", "staff_client"), indirect=["request_client"])
@pytest.mark.django_db
def test_footer_links(request_client):
    response = request_client.get(reverse("root"))

    soup = BeautifulSoup(response.content.decode(response.charset))
    footer_links = soup.find("footer").find_all("a")

    link_labels = [(link.get_text().strip(), link.get("href")) for link in footer_links]

    expected_links = [
        ("Home", "http://dataworkspace.test:8000/"),
        ("Tools", "/tools/"),
        ("About", "/about/"),
        ("Contact us", "/contact-us/"),
        (
            "Help centre (opens in a new tab)",
            "https://data-services-help.trade.gov.uk/data-workspace",
        ),
        (
            "Subscribe to newsletter",
            "/newsletter_subscription/",
        ),
        (
            "Accessibility statement",
            (
                "https://data-services-help.trade.gov.uk/data-workspace/how-articles/data-workspace-basics/"
                "data-workspace-accessibility-statement/"
            ),
        ),
        (
            "Privacy Policy",
            "https://workspace.trade.gov.uk/working-at-dit/policies-and-guidance/data-workspace-privacy-policy",
        ),
        (
            "Open Government Licence v3.0",
            "https://www.nationalarchives.gov.uk/doc/open-government-licence/version/3/",
        ),
        (
            "© Crown copyright",
            "https://www.nationalarchives.gov.uk/information-management/re-using-public-sector-information/"
            "uk-government-licensing-framework/crown-copyright/",
        ),
    ]

    assert link_labels == expected_links


@pytest.mark.parametrize(
    "has_quicksight_access, expected_href, expected_text",
    (
        (True, "/tools/quicksight/redirect", "Open QuickSight"),
        (
            False,
            "/request-access/self-certify",
            "Get access to QuickSight",
        ),
    ),
)
@override_settings(QUICKSIGHT_SSO_URL="https://quicksight")
@pytest.mark.django_db
def test_quicksight_link_only_shown_to_user_with_permission(
    has_quicksight_access, expected_href, expected_text
):
    user = UserFactory.create(is_staff=False, is_superuser=False)
    if has_quicksight_access:
        perm = Permission.objects.get(codename="access_quicksight")
        user.user_permissions.add(perm)
    user.save()
    client = Client(**get_http_sso_data(user))

    response = client.get(reverse("applications:tools"))

    content = response.content.decode(response.charset)
    soup = BeautifulSoup(content)
    quicksight_link = soup.find("a", href=True, text=expected_text)

    assert quicksight_link.get("href") == expected_href


@pytest.mark.parametrize(
    "has_quicksight_access, expected_href, expected_text",
    (
        (True, "/tools/quicksight/redirect", "Open QuickSight"),
        (
            False,
            "/request-access/self-certify",
            "Get access to QuickSight",
        ),
    ),
)
@override_settings(QUICKSIGHT_SSO_URL="https://quicksight")
@pytest.mark.django_db
def test_quicksight_link_only_shown_to_user_with_permission_with_feature_flag(
    has_quicksight_access, expected_href, expected_text
):
    user = UserFactory.create(is_staff=False, is_superuser=False)
    if has_quicksight_access:
        perm = Permission.objects.get(codename="access_quicksight")
        user.user_permissions.add(perm)
    user.save()
    client = Client(**get_http_sso_data(user))

    response = client.get(reverse("applications:tools"))

    content = response.content.decode(response.charset)
    soup = BeautifulSoup(content)
    quicksight_link = soup.find("a", href=True, text=expected_text)

    assert quicksight_link.get("href") == expected_href


@pytest.mark.parametrize(
    "has_appstream_update, expected_href, expected_text",
    (
        (True, "https://appstream", "Open STATA"),
        (
            False,
            "/request-access/self-certify",
            "Request access to STATA",
        ),
    ),
)
@override_settings(APPSTREAM_URL="https://appstream")
@pytest.mark.django_db
def test_appstream_link_only_shown_to_user_with_permission(
    has_appstream_update, expected_href, expected_text
):
    user = UserFactory.create(is_staff=False, is_superuser=False)
    if has_appstream_update:
        perm = Permission.objects.get(codename="access_appstream")
        user.user_permissions.add(perm)
    user.save()
    client = Client(**get_http_sso_data(user))

    response = client.get(reverse("applications:tools"))

    soup = BeautifulSoup(response.content.decode(response.charset))
    quicksight_link = soup.find("a", href=True, text=expected_text)
    assert quicksight_link.get("href") == expected_href


@pytest.mark.parametrize(
    "has_appstream_update, expected_href, expected_text",
    (
        (True, "https://appstream", "Open STATA"),
        (
            False,
            "/request-access/self-certify",
            "Get access to QuickSight",
        ),
    ),
)
@override_settings(APPSTREAM_URL="https://appstream")
@pytest.mark.django_db
def test_appstream_link_only_shown_to_user_with_permission_with_feature_flag(
    has_appstream_update, expected_href, expected_text
):
    user = UserFactory.create(is_staff=False, is_superuser=False)
    if has_appstream_update:
        perm = Permission.objects.get(codename="access_appstream")
        user.user_permissions.add(perm)
    user.save()
    client = Client(**get_http_sso_data(user))

    response = client.get(reverse("applications:tools"))

    soup = BeautifulSoup(response.content.decode(response.charset))
    quicksight_link = soup.find("a", href=True, text=expected_text)
    assert quicksight_link.get("href") == expected_href


@pytest.mark.parametrize(
    "expected_href, expected_text",
    (
        (
            "/request-access/self-certify",
            "Get access to QuickSight",
        ),
        (
            "/request-access/self-certify",
            "Get access to Superset",
        ),
        (
            "/request-access/self-certify",
            "Get access to Data Explorer",
        ),
        (
            "/request-access/self-certify",
            "Request access to STATA",
        ),
    ),
)
@pytest.mark.django_db
def test_tools_links_with_invalid_email(expected_href, expected_text):
    user = UserFactory.create(is_staff=False, is_superuser=False, email="ian@gmail.com")
    user.save()
    client = Client(**get_http_sso_data(user))

    response = client.get(reverse("applications:tools"))
    redirected_response = client.get(expected_href)
    request_tools_access_redirect = client.get(redirected_response.url)
    request_tools_access_page = client.get(request_tools_access_redirect.url)

    soup = BeautifulSoup(response.content.decode(response.charset))
    tool_link = soup.find("a", href=True, text=expected_text)
    assert tool_link.get("href") == expected_href
    assert b"Request access to tools" in request_tools_access_page.content
    assert b"Upload file" in request_tools_access_page.content


@pytest.mark.parametrize(
    "expected_href, expected_text",
    (
        (
            "/request-access/self-certify",
            "Get access to QuickSight",
        ),
        (
            "/request-access/self-certify",
            "Get access to Superset",
        ),
        (
            "/request-access/self-certify",
            "Get access to Data Explorer",
        ),
        (
            "/request-access/self-certify",
            "Request access to STATA",
        ),
    ),
)
@pytest.mark.django_db
def test_tools_links_with_valid_email(expected_href, expected_text):
    user = UserFactory.create(is_staff=False, is_superuser=False, email="ian@trade.gov.uk")
    user.save()
    client = Client(**get_http_sso_data(user))

    response = client.get(reverse("applications:tools"))
    request_tools_access_page = client.get(expected_href)
    soup = BeautifulSoup(response.content.decode(response.charset))
    tool_link = soup.find("a", href=True, text=expected_text)
    assert tool_link.get("href") == expected_href
    assert b"Get access to tools" in request_tools_access_page.content
    assert b"How to verify your training is up to date" in request_tools_access_page.content
    assert b"Enter the date that&#x27;s on your certificate" in request_tools_access_page.content


@pytest.mark.parametrize(
    "expected_href, expected_text",
    (
        (
            "/request-access/stata-access",
            "Request access to STATA",
        ),
    ),
)
@pytest.mark.django_db
def test_stata_link_after_tools_access_has_been_granted(expected_href, expected_text):
    user = UserFactory.create(is_staff=False, is_superuser=False, email="ian@trade.gov.uk")
    start_all_applications = Permission.objects.get(codename="start_all_applications")
    user.user_permissions.add(start_all_applications)
    user.save()
    client = Client(**get_http_sso_data(user))

    response = client.get(reverse("applications:tools"))
    redirected_response = client.get(expected_href)
    request_tools_access_page = client.get(redirected_response.url)
    soup = BeautifulSoup(response.content.decode(response.charset))
    tool_link = soup.find("a", href=True, text=expected_text)

    assert tool_link.get("href") == expected_href
    assert b"Request access to tools" in request_tools_access_page.content
    assert b"Explain why you need access to STATA" in request_tools_access_page.content


@pytest.mark.parametrize(
    "expected_href, expected_text",
    (
        (
            "/tools/quicksight/redirect",
            "Open QuickSight",
        ),
        (
            "/tools/superset/redirect",
            "Open Superset",
        ),
        (
            "/tools/explorer/redirect",
            "Open Data Explorer",
        ),
        (
            "/request-access/stata-access",
            "Request access to STATA",
        ),
    ),
)
@pytest.mark.django_db
def test_all_tool_links_after_access_has_been_granted(expected_href, expected_text):
    user = UserFactory.create(is_staff=False, is_superuser=False, email="ian@trade.gov.uk")
    permission_codenames = [
        "start_all_applications",
        "develop_visualisations",
        "access_quicksight",
    ]
    content_type = ContentType.objects.get_for_model(ApplicationInstance)
    permissions = Permission.objects.filter(
        codename__in=permission_codenames,
        content_type=content_type,
    )
    for permission in permissions:
        user.user_permissions.add(permission)
    user.save()
    client = Client(**get_http_sso_data(user))

    response = client.get(reverse("applications:tools"))
    soup = BeautifulSoup(response.content.decode(response.charset))
    tool_link = soup.find("a", href=True, text=expected_text)

    assert tool_link.get("href") == expected_href


@pytest.mark.django_db
def test_media_serve_unauthenticated(mocker, unauthenticated_client):
    mock_client = mocker.patch("dataworkspace.apps.core.boto3_client.boto3.client")
    mock_client().head_object.side_effect = [
        botocore.exceptions.ClientError(
            error_response={"Error": {"Message": "it failed"}},
            operation_name="head_object",
        ),
    ]
    response = unauthenticated_client.get(reverse("uploaded-media") + "?path=a/path.txt")
    assert response.status_code == 403


def test_media_serve_no_path(mocker, client):
    mock_client = mocker.patch("dataworkspace.apps.core.boto3_client.boto3.client")
    mock_client().head_object.side_effect = [
        botocore.exceptions.ClientError(
            error_response={"Error": {"Message": "it failed"}},
            operation_name="head_object",
        ),
    ]
    response = client.get(reverse("uploaded-media"))
    assert response.status_code == 400


def test_media_serve_invalid_path(mocker, client):
    mock_client = mocker.patch("dataworkspace.apps.core.boto3_client.boto3.client")
    mock_client().head_object.side_effect = [
        botocore.exceptions.ClientError(
            error_response={"Error": {"Message": "it failed"}},
            operation_name="head_object",
        ),
    ]
    response = client.get(reverse("uploaded-media") + "?path=bad-prefix/test.txt")
    assert response.status_code == 404


def test_media_s3_error(mocker, client):
    mock_client = mocker.patch("dataworkspace.apps.core.boto3_client.boto3.client")
    mock_client().get_object.side_effect = [
        botocore.exceptions.ClientError(
            error_response={
                "Error": {"Message": "File is a teapot"},
                "ResponseMetadata": {"HTTPStatusCode": 418},
            },
            operation_name="get_object",
        ),
    ]
    response = client.get(reverse("uploaded-media") + "?path=uploaded-media/test.txt")
    assert response.status_code == 418


def test_media_s3_valid_file(mocker, client):
    mock_client = mocker.patch("dataworkspace.apps.core.boto3_client.boto3.client")
    file_content = b"some file content stored on s3"
    mock_client().get_object.return_value = {
        "ContentType": "text/plain",
        "ContentLength": len(file_content),
        "Body": StreamingBody(io.BytesIO(file_content), len(file_content)),
    }
    response = client.get(reverse("uploaded-media") + "?path=uploaded-media/test.txt")
    assert response.status_code == 200
    assert list(response.streaming_content)[0] == b"some file content stored on s3"
    assert response["content-length"] == str(len(b"some file content stored on s3"))


class TestDAGTaskStatus:
    @pytest.mark.parametrize("status_code", (500, 404))
    def test_dag_status_invalid(self, status_code, client):
        execution_date = "02-05T13:33:49.266040+00:00"
        with requests_mock.Mocker() as rmock:
            # pylint: disable=use-maxsplit-arg
            rmock.get(
                "https://data-flow/api/experimental/dags/DataWorkspaceS3ImportPipeline"
                f'/dag_runs/{execution_date.split("+")[0]}',
                status_code=status_code,
            )
            response = client.get(reverse("create-table-dag-status", args=(execution_date,)))
            assert response.status_code == status_code

    def test_dag_status(self, client):
        execution_date = "02-05T13:33:49.266040+00:00"
        with requests_mock.Mocker() as rmock:
            # pylint: disable=use-maxsplit-arg
            rmock.get(
                "https://data-flow/api/experimental/dags/DataWorkspaceS3ImportPipeline"
                f'/dag_runs/{execution_date.split("+")[0]}',
                json={"state": "success"},
            )
            response = client.get(reverse("create-table-dag-status", args=(execution_date,)))
            assert response.status_code == 200
            assert response.json() == {"state": "success"}

    @pytest.mark.parametrize("status_code", (500, 404))
    def test_task_status_invalid(self, status_code, client):
        execution_date = "02-05T13:33:49.266040+00:00"
        task_id = "task-id"
        with requests_mock.Mocker() as rmock:
            # pylint: disable=use-maxsplit-arg
            rmock.get(
                "https://data-flow/api/experimental/dags/DataWorkspaceS3ImportPipeline"
                f'/dag_runs/{execution_date.split("+")[0]}/tasks/{task_id}',
                status_code=status_code,
            )
            response = client.get(
                reverse(
                    "create-table-task-status",
                    args=(execution_date, task_id),
                )
            )
            assert response.status_code == status_code

    def test_task_status(self, client):
        execution_date = "02-05T13:33:49.266040+00:00"
        task_id = "task-id"
        with requests_mock.Mocker() as rmock:
            # pylint: disable=use-maxsplit-arg
            rmock.get(
                "https://data-flow/api/experimental/dags/DataWorkspaceS3ImportPipeline"
                f'/dag_runs/{execution_date.split("+")[0]}/tasks/{task_id}',
                json={"state": "success"},
            )
            response = client.get(
                reverse(
                    "create-table-task-status",
                    args=(execution_date, task_id),
                )
            )
            assert response.status_code == 200
            assert response.json() == {"state": "success"}


class TestNewsletterViews(BaseTestCase):
    def test_newsletter_defaults_to_subscribe(self):
        response = self._authenticated_get(reverse("newsletter_subscription"))

        # pylint: disable=no-member
        assert response.status_code == 200
        self.assertContains(response, "Subscribe to newsletter")

    def test_subscribe(self):
        email_address = "email@example.com"
        data = {"submit_action": "subscribe", "email": email_address}
        self._authenticated_post(reverse("newsletter_subscription"), data)

        subscription = NewsletterSubscription.objects.filter(user=self.user)
        assert subscription.exists()
        assert subscription.first().is_active
        assert subscription.first().email_address == email_address

    def test_unsubscribe(self):
        data = {"submit_action": "unsubscribe", "email": "emailis@mandatory.com"}
        self._authenticated_post(reverse("newsletter_subscription"), data)

        subscription = NewsletterSubscription.objects.filter(user=self.user)
        assert subscription.exists()
        assert not subscription.first().is_active


class TestContactUsViews(BaseTestCase):
    def test_contact_us_page_displays_expected_options(self):
        response = self._authenticated_get(reverse("contact-us"))
        # pylint: disable=no-member
        assert response.status_code == 200
        self.assertContains(response, "Get help")
        self.assertContains(response, "Give feedback")

    def test_missing_contact_type_returns_expected_error(self):
        response = self._authenticated_post(reverse("contact-us"), {"contact_type": ""})
        assert response.status_code == 200
        self.assertContains(response, "Select what you would like to do")
<<<<<<< HEAD
=======
        self.assertContains(response, "Select what you would like to do")
>>>>>>> 525f2d4d

    def test_invalid_contact_type_returns_expected_error(self):
        response = self._authenticated_post(reverse("contact-us"), {"contact_type": "NOT_REAL"})
        assert response.status_code == 200
        self.assertContains(
            response, "Select a valid choice. NOT_REAL is not one of the available choices."
        )

    def test_get_help_redirects_to_support_page(self):
        response = self._authenticated_post(reverse("contact-us"), {"contact_type": "help"})
        assert response.status_code == 200
        self.assertRedirects(response, reverse("support"))

    def test_get_help_redirects_to_feedback_page(self):
        response = self._authenticated_post(reverse("contact-us"), {"contact_type": "feedback"})
        assert response.status_code == 200
        self.assertRedirects(response, reverse("feedback"))


@pytest.mark.django_db
class TestFeedbackViews(BaseTestCase):
    def test_missing_trying_to_do_returns_expected_error_message(self):
        response = self._authenticated_post(reverse("feedback"), {})
        assert response.status_code == 200
        self.assertContains(
            response, "Select at least one option for what were you trying to do today"
        )

    def test_missing_how_satisfied_returns_expected_error_message(self):
        response = self._authenticated_post(reverse("feedback"), {})
        assert response.status_code == 200
        self.assertContains(response, "Select how Data Workspace made you feel today")

    def test_trying_to_do_value_is_other_and_trying_to_do_other_message_missing_returns_expected_error_message(
        self,
    ):
        response = self._authenticated_post(
            reverse("feedback"), {"trying_to_do": "other", "trying_to_do_other_message": ""}
        )
        assert response.status_code == 200
        self.assertContains(response, "Enter a description for what you were doing")

    def test_trying_to_do_value_is_other_and_trying_to_do_other_message_value_present_doesnt_return_error(
        self,
    ):
        response = self._authenticated_post(
            reverse("feedback"), {"trying_to_do": "other", "trying_to_do_other_message": "Hello"}
        )
        assert response.status_code == 200
        self.assertNotContains(response, "Enter a description for what you were doing")

    def test_submitting_valid_form_adds_expected_entry_to_django(
        self,
    ):
        response = self._authenticated_post(
            reverse("feedback"),
            {
                "survey_source": "contact-us",
                "how_satisfied": "very-satisfied",
<<<<<<< HEAD
=======
                "how_satisfied": "very-satisfied",
>>>>>>> 525f2d4d
                "trying_to_do": "other",
                "trying_to_do_other_message": "Hello",
                "improve_service": "abc",
            },
        )
        assert response.status_code == 200

        survey_entry = UserSatisfactionSurvey.objects.first()
        assert survey_entry.survey_source == "contact-us"
        assert survey_entry.how_satisfied == "very-satisfied"
<<<<<<< HEAD
=======
        assert survey_entry.how_satisfied == "very-satisfied"
>>>>>>> 525f2d4d
        assert survey_entry.trying_to_do == "other"
        assert survey_entry.trying_to_do_other_message == "Hello"
        assert survey_entry.improve_service == "abc"

    def test_survey_source_is_set_correctly_when_entering_form_from_link(self):
        url = reverse("feedback")
        params = urlencode({"survey_source": "csat-link"})
        url_with_params = f"{url}?{params}"

        response = self._authenticated_post(
            url_with_params,
            {
                "survey_source": "csat-download-link",
                "how_satisfied": "very-satisfied",
<<<<<<< HEAD
=======
                "how_satisfied": "very-satisfied",
>>>>>>> 525f2d4d
                "trying_to_do": "other",
                "trying_to_do_other_message": "Hello",
                "improve_service": "abc",
            },
        )
        assert response.status_code == 200

        survey_entry = UserSatisfactionSurvey.objects.first()
        assert survey_entry.survey_source == "csat-download-link"

    def test_trying_to_do_value_set_to_analyse_data_when_entering_from_query_params(self):
        url = reverse("feedback")
        params = urlencode({"survey_source": "csat-link"})
        url_with_params = f"{url}?{params}"

        response = self._authenticated_post(url_with_params)
        assert response.status_code == 200

        form = response.context["form"]
        assert form["trying_to_do"].initial == "analyse-data"<|MERGE_RESOLUTION|>--- conflicted
+++ resolved
@@ -34,13 +34,6 @@
         self.assertContains(response, "I want to add a new dataset")
         self.assertContains(response, "I need data analysis support or advice")
         self.assertContains(response, "I need a custom visualisation reviewed")
-<<<<<<< HEAD
-=======
-        self.assertContains(response, "I need technical support")
-        self.assertContains(response, "I want to add a new dataset")
-        self.assertContains(response, "I need data analysis support or advice")
-        self.assertContains(response, "I need a custom visualisation reviewed")
->>>>>>> 525f2d4d
         self.assertContains(response, "Other")
 
     def test_invalid_email(self):
@@ -62,10 +55,7 @@
             reverse("support"), {"email": "a@b.com", "support_type": "tech"}
         )
         self.assertRedirects(response, f'{reverse("technical-support")}?email=a@b.com')
-<<<<<<< HEAD
-=======
         self.assertRedirects(response, f'{reverse("technical-support")}?email=a@b.com')
->>>>>>> 525f2d4d
 
     def test_add_new_dataset_redirect(self):
         response = self._authenticated_post(
@@ -92,15 +82,12 @@
         self.assertContains(
             response,
             "Your reference number<br /><strong>999</strong>",
-<<<<<<< HEAD
-=======
             "Request received",
             html=True,
         )
         self.assertContains(
             response,
             "Your reference number<br /><strong>999</strong>",
->>>>>>> 525f2d4d
             html=True,
         )
         mock_create_request.assert_called_once()
@@ -110,18 +97,12 @@
         mock_create_request.return_value = 999
         response = self._authenticated_post(
             f'{reverse("add-dataset-request")}?tag=add-dataset-request',
-<<<<<<< HEAD
-=======
             f'{reverse("add-dataset-request")}?tag=add-dataset-request',
->>>>>>> 525f2d4d
             data={
                 "email": "noreply@example.com",
                 "message": "A test message",
                 "support_type": "dataset",
-<<<<<<< HEAD
-=======
                 "support_type": "dataset",
->>>>>>> 525f2d4d
             },
         )
         self.assertContains(
@@ -132,23 +113,17 @@
         self.assertContains(
             response,
             "Your reference number<br /><strong>999</strong>",
-<<<<<<< HEAD
-=======
             "Application complete",
             html=True,
         )
         self.assertContains(
             response,
             "Your reference number<br /><strong>999</strong>",
->>>>>>> 525f2d4d
             html=True,
         )
         mock_create_request.assert_called_once_with(
             mock.ANY, "noreply@example.com", "A test message", tag="add_dataset_request"
-<<<<<<< HEAD
-=======
             mock.ANY, "noreply@example.com", "A test message", tag="add_dataset_request"
->>>>>>> 525f2d4d
         )
 
     @mock.patch("dataworkspace.apps.core.views.create_support_request")
@@ -171,15 +146,12 @@
         self.assertContains(
             response,
             "Your reference number<br /><strong>999</strong>",
-<<<<<<< HEAD
-=======
             "Request received",
             html=True,
         )
         self.assertContains(
             response,
             "Your reference number<br /><strong>999</strong>",
->>>>>>> 525f2d4d
             html=True,
         )
         mock_create_request.assert_called_once_with(
@@ -233,15 +205,12 @@
         self.assertContains(
             response,
             "Your reference number<br /><strong>999</strong>",
-<<<<<<< HEAD
-=======
             "Request received",
             html=True,
         )
         self.assertContains(
             response,
             "Your reference number<br /><strong>999</strong>",
->>>>>>> 525f2d4d
             html=True,
         )
         mock_create_request.assert_called_once_with(
@@ -821,10 +790,7 @@
         response = self._authenticated_post(reverse("contact-us"), {"contact_type": ""})
         assert response.status_code == 200
         self.assertContains(response, "Select what you would like to do")
-<<<<<<< HEAD
-=======
         self.assertContains(response, "Select what you would like to do")
->>>>>>> 525f2d4d
 
     def test_invalid_contact_type_returns_expected_error(self):
         response = self._authenticated_post(reverse("contact-us"), {"contact_type": "NOT_REAL"})
@@ -884,10 +850,6 @@
             {
                 "survey_source": "contact-us",
                 "how_satisfied": "very-satisfied",
-<<<<<<< HEAD
-=======
-                "how_satisfied": "very-satisfied",
->>>>>>> 525f2d4d
                 "trying_to_do": "other",
                 "trying_to_do_other_message": "Hello",
                 "improve_service": "abc",
@@ -898,10 +860,6 @@
         survey_entry = UserSatisfactionSurvey.objects.first()
         assert survey_entry.survey_source == "contact-us"
         assert survey_entry.how_satisfied == "very-satisfied"
-<<<<<<< HEAD
-=======
-        assert survey_entry.how_satisfied == "very-satisfied"
->>>>>>> 525f2d4d
         assert survey_entry.trying_to_do == "other"
         assert survey_entry.trying_to_do_other_message == "Hello"
         assert survey_entry.improve_service == "abc"
@@ -915,11 +873,7 @@
             url_with_params,
             {
                 "survey_source": "csat-download-link",
-                "how_satisfied": "very-satisfied",
-<<<<<<< HEAD
-=======
-                "how_satisfied": "very-satisfied",
->>>>>>> 525f2d4d
+                "how_satisfied": "very-satified",
                 "trying_to_do": "other",
                 "trying_to_do_other_message": "Hello",
                 "improve_service": "abc",
