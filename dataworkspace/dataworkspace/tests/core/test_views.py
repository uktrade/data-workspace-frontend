import io

import botocore
import mock

import pytest
from botocore.response import StreamingBody
from bs4 import BeautifulSoup

from django.contrib.auth.models import Permission
from django.test import override_settings, Client
from django.urls import reverse

from dataworkspace.tests.common import (
    BaseTestCase,
    get_response_csp_as_set,
    get_http_sso_data,
)
from dataworkspace.tests.factories import UserFactory


class TestSupportViews(BaseTestCase):
    def test_landing_page(self):
        response = self._authenticated_get(reverse("support"))
        assert response.status_code == 200
        self.assertContains(response, "I would like to have technical support")
        self.assertContains(response, "I would like to add a new dataset")
        self.assertContains(response, "Other")

    def test_invalid_email(self):
        response = self._authenticated_post(
            reverse("support"), {"email": "notanemail", "support_type": "tech"}
        )
        assert response.status_code == 200
        self.assertContains(response, "Enter a valid email address.")

    def test_missing_email(self):
        response = self._authenticated_post(
            reverse("support"), {"email": "", "support_type": "tech"}
        )
        assert response.status_code == 200
        self.assertContains(response, "Please enter your email address")

    def test_tech_support_redirect(self):
        response = self._authenticated_post(
            reverse("support"), {"email": "a@b.com", "support_type": "tech"}
        )
        self.assertRedirects(response, reverse("technical-support") + "?email=a@b.com")

    def test_add_new_dataset_redirect(self):
        response = self._authenticated_post(
            reverse("support"), {"email": "a@b.com", "support_type": "dataset"}
        )
        self.assertRedirects(response, reverse("request-data:index"))

    @mock.patch("dataworkspace.apps.core.views.create_support_request")
    def test_other(self, mock_create_request):
        mock_create_request.return_value = 999
        response = self._authenticated_post(
            reverse("support"),
            data={
                "email": "noreply@example.com",
                "message": "A test message",
                "support_type": "other",
            },
        )
        self.assertContains(
            response,
            "Your request has been received. Your reference is: " "<strong>999</strong>.",
            html=True,
        )
        mock_create_request.assert_called_once()

    @mock.patch("dataworkspace.apps.core.views.create_support_request")
    def test_create_tagged_support_request(self, mock_create_request):
        mock_create_request.return_value = 999
        response = self._authenticated_post(
            reverse("support") + "?tag=data-request",
            data={
                "email": "noreply@example.com",
                "message": "A test message",
                "support_type": "other",
            },
        )
        self.assertContains(
            response,
            "Your request has been received. Your reference is: " "<strong>999</strong>.",
            html=True,
        )
        mock_create_request.assert_called_once_with(
            mock.ANY, "noreply@example.com", "A test message", tag="data_request"
        )

    @mock.patch("dataworkspace.apps.core.views.create_support_request")
    def test_create_tagged_support_request_unknown_tag(self, mock_create_request):
        mock_create_request.return_value = 999
        response = self._authenticated_post(
            reverse("support") + "?tag=invalid-tag",
            data={
                "email": "noreply@example.com",
                "message": "A test message",
                "support_type": "other",
            },
            post_format="multipart",
        )
        self.assertContains(
            response,
            "Your request has been received. Your reference is: " "<strong>999</strong>.",
            html=True,
        )
        mock_create_request.assert_called_once_with(
            mock.ANY, "noreply@example.com", "A test message", tag=None
        )

    def test_tech_support_page(self):
        response = self._authenticated_get(reverse("technical-support") + "?email=a@b.com")
        assert response.status_code == 200
        self.assertContains(response, "What were you trying to do?")
        self.assertContains(response, "What happened?")
        self.assertContains(response, "What should have happened?")

    def test_tech_support_no_email(self):
        response = self._authenticated_get(reverse("technical-support"))
        assert response.status_code == 400

    def test_tech_support_invalid_message(self):
        response = self._authenticated_post(
            reverse("technical-support") + "?email=a@b.com",
            {
                "email": "a@b.com",
                "what_were_you_doing": "",
                "what_happened": "",
                "what_should_have_happened": "",
            },
        )
        assert response.status_code == 200
        self.assertContains(response, "Please add some detail to the support request")

    @mock.patch("dataworkspace.apps.core.views.create_support_request")
    def test_tech_support_ticket(self, mock_create_request):
        mock_create_request.return_value = 999
        response = self._authenticated_post(
            reverse("technical-support") + "?email=a@b.com",
            {
                "email": "a@b.com",
                "what_were_you_doing": "Something",
                "what_happened": "Nothing",
                "what_should_have_happened": "Something else",
            },
        )
        assert response.status_code == 200
        self.assertContains(
            response,
            "Your request has been received. Your reference is: " "<strong>999</strong>.",
            html=True,
        )
        mock_create_request.assert_called_once_with(
            mock.ANY,
            "a@b.com",
            "What were you trying to do?\nSomething\n\n"
            "What happened?\nNothing\n\n"
            "What should have happened?\nSomething else",
        )


def test_csp_on_files_endpoint_includes_s3(client):
    response = client.get(reverse("your-files:files"))
    assert response.status_code == 200

    policies = get_response_csp_as_set(response)
<<<<<<< HEAD

    assert (
        "connect-src dataworkspace.test:8000 https://www.google-analytics.com https://s3.eu-west-2.amazonaws.com"
        in policies
    )
=======
    assert "connect-src dataworkspace.test:8000 https://s3.eu-west-2.amazonaws.com" in policies
>>>>>>> 6841ee95


@pytest.mark.parametrize("request_client", ("client", "staff_client"), indirect=["request_client"])
def test_header_links(request_client):
    response = request_client.get(reverse("root"))

    soup = BeautifulSoup(response.content.decode(response.charset))
    header_links = soup.find("header").find_all("a")

    link_labels = [(link.get_text().strip(), link.get("href")) for link in header_links]

    expected_links = [
        ("Data Workspace", "http://dataworkspace.test:8000/"),
        ("Switch to Data Hub", "https://www.datahub.trade.gov.uk/"),
        ("Home", "http://dataworkspace.test:8000/"),
        ("Tools", "/tools/"),
        ("About", "/about/"),
        ("Support", "/support-and-feedback/"),
        (
            "Help centre (opens in a new tab)",
            "https://data-services-help.trade.gov.uk/data-workspace",
        ),
    ]

    assert link_labels == expected_links


@pytest.mark.parametrize("request_client", ("client", "staff_client"), indirect=["request_client"])
def test_footer_links(request_client):
    response = request_client.get(reverse("root"))

    soup = BeautifulSoup(response.content.decode(response.charset))
    footer_links = soup.find("footer").find_all("a")

    link_labels = [(link.get_text().strip(), link.get("href")) for link in footer_links]

    expected_links = [
        ("Home", "http://dataworkspace.test:8000/"),
        ("Tools", "/tools/"),
        ("About", "/about/"),
        ("Support", "/support-and-feedback/"),
        (
            "Help centre (opens in a new tab)",
            "https://data-services-help.trade.gov.uk/data-workspace",
        ),
        (
            "Accessibility statement",
            (
                "https://data-services-help.trade.gov.uk/data-workspace/how-articles/data-workspace-basics/"
                "data-workspace-accessibility-statement/"
            ),
        ),
        (
            "Privacy Policy",
            "https://workspace.trade.gov.uk/working-at-dit/policies-and-guidance/data-workspace-privacy-policy",
        ),
        (
            "Open Government Licence v3.0",
            "https://www.nationalarchives.gov.uk/doc/open-government-licence/version/3/",
        ),
        (
            "© Crown copyright",
            "https://www.nationalarchives.gov.uk/information-management/re-using-public-sector-information/"
            "uk-government-licensing-framework/crown-copyright/",
        ),
    ]

    assert link_labels == expected_links


@pytest.mark.parametrize(
    "has_tools_access, expected_href, expected_text",
    (
        (False, "/request-access/", "Request access to GitLab"),
        (
            True,
            "https://gitlab",
            "Open GitLab",
        ),
    ),
)
@override_settings(GITLAB_URL_FOR_TOOLS="https://gitlab")
@pytest.mark.django_db
def test_gitlab_access(has_tools_access, expected_href, expected_text):
    user = UserFactory.create(is_staff=False, is_superuser=False)
    if has_tools_access:
        perm = Permission.objects.get(codename="start_all_applications")
        user.user_permissions.add(perm)
        user.save()

    client = Client(**get_http_sso_data(user))
    response = client.get(reverse("applications:tools"))

    soup = BeautifulSoup(response.content.decode(response.charset))
    gitlab_link = soup.find("a", href=True, text=expected_text)
    assert gitlab_link.get("href") == expected_href


@pytest.mark.parametrize(
    "has_quicksight_access, expected_href, expected_text",
    (
        (True, "/tools/quicksight/redirect", "Open Amazon QuickSight"),
        (
            False,
            "/request-access/",
            "Request access to Amazon QuickSight",
        ),
    ),
)
@override_settings(QUICKSIGHT_SSO_URL="https://quicksight")
@pytest.mark.django_db
def test_quicksight_link_only_shown_to_user_with_permission(
    has_quicksight_access, expected_href, expected_text
):
    user = UserFactory.create(is_staff=False, is_superuser=False)
    if has_quicksight_access:
        perm = Permission.objects.get(codename="access_quicksight")
        user.user_permissions.add(perm)
    user.save()
    client = Client(**get_http_sso_data(user))

    response = client.get(reverse("applications:tools"))

    soup = BeautifulSoup(response.content.decode(response.charset))
    quicksight_link = soup.find("a", href=True, text=expected_text)
    assert quicksight_link.get("href") == expected_href


@pytest.mark.parametrize(
    "has_appstream_update, expected_href, expected_text",
    (
        (True, "https://appstream", "Open SPSS / STATA"),
        (
            False,
            "/request-access/",
            "Request access to SPSS / STATA",
        ),
    ),
)
@override_settings(APPSTREAM_URL="https://appstream")
@pytest.mark.django_db
def test_appstream_link_only_shown_to_user_with_permission(
    has_appstream_update, expected_href, expected_text
):
    user = UserFactory.create(is_staff=False, is_superuser=False)
    if has_appstream_update:
        perm = Permission.objects.get(codename="access_appstream")
        user.user_permissions.add(perm)
    user.save()
    client = Client(**get_http_sso_data(user))

    response = client.get(reverse("applications:tools"))

    soup = BeautifulSoup(response.content.decode(response.charset))
    quicksight_link = soup.find("a", href=True, text=expected_text)
    assert quicksight_link.get("href") == expected_href


def test_media_serve_unauthenticated(mocker, unauthenticated_client):
    mock_client = mocker.patch("dataworkspace.apps.core.storage.boto3.client")
    mock_client().head_object.side_effect = [
        botocore.exceptions.ClientError(
            error_response={"Error": {"Message": "it failed"}},
            operation_name="head_object",
        ),
    ]
    response = unauthenticated_client.get(reverse("uploaded-media") + "?path=a/path.txt")
    assert response.status_code == 403


def test_media_serve_no_path(mocker, client):
    mock_client = mocker.patch("dataworkspace.apps.core.storage.boto3.client")
    mock_client().head_object.side_effect = [
        botocore.exceptions.ClientError(
            error_response={"Error": {"Message": "it failed"}},
            operation_name="head_object",
        ),
    ]
    response = client.get(reverse("uploaded-media"))
    assert response.status_code == 400


def test_media_serve_invalid_path(mocker, client):
    mock_client = mocker.patch("dataworkspace.apps.core.storage.boto3.client")
    mock_client().head_object.side_effect = [
        botocore.exceptions.ClientError(
            error_response={"Error": {"Message": "it failed"}},
            operation_name="head_object",
        ),
    ]
    response = client.get(reverse("uploaded-media") + "?path=bad-prefix/test.txt")
    assert response.status_code == 404


def test_media_s3_error(mocker, client):
    mock_client = mocker.patch("dataworkspace.apps.core.storage.boto3.client")
    mock_client().get_object.side_effect = [
        botocore.exceptions.ClientError(
            error_response={
                "Error": {"Message": "File is a teapot"},
                "ResponseMetadata": {"HTTPStatusCode": 418},
            },
            operation_name="get_object",
        ),
    ]
    response = client.get(reverse("uploaded-media") + "?path=uploaded-media/test.txt")
    assert response.status_code == 418


def test_media_s3_valid_file(mocker, client):
    mock_client = mocker.patch("dataworkspace.apps.core.storage.boto3.client")
    file_content = b"some file content stored on s3"
    mock_client().get_object.return_value = {
        "ContentType": "text/plain",
        "ContentLength": len(file_content),
        "Body": StreamingBody(io.BytesIO(file_content), len(file_content)),
    }
    response = client.get(reverse("uploaded-media") + "?path=uploaded-media/test.txt")
    assert response.status_code == 200
    assert list(response.streaming_content)[0] == b"some file content stored on s3"
    assert response["content-length"] == str(len(b"some file content stored on s3"))<|MERGE_RESOLUTION|>--- conflicted
+++ resolved
@@ -168,15 +168,11 @@
     assert response.status_code == 200
 
     policies = get_response_csp_as_set(response)
-<<<<<<< HEAD
 
     assert (
         "connect-src dataworkspace.test:8000 https://www.google-analytics.com https://s3.eu-west-2.amazonaws.com"
         in policies
     )
-=======
-    assert "connect-src dataworkspace.test:8000 https://s3.eu-west-2.amazonaws.com" in policies
->>>>>>> 6841ee95
 
 
 @pytest.mark.parametrize("request_client", ("client", "staff_client"), indirect=["request_client"])
