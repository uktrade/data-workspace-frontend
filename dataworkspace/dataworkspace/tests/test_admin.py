from functools import partial
import inspect
import sys
import mock

from botocore.exceptions import ClientError

from django.apps import apps
from django.contrib.auth import get_user_model
from django.contrib.auth.models import Permission
from django.conf import settings
from django.core.files.uploadedfile import SimpleUploadedFile
from django.urls import reverse
from django.test import Client
import pytest

from dataworkspace.apps.datasets.constants import DataSetType
from dataworkspace.apps.datasets.models import (
    ReferenceDataset,
    ReferenceDatasetField,
    SourceLink,
    ReferenceDatasetUploadLogRecord,
    ReferenceDatasetUploadLog,
    DataSet,
    CustomDatasetQuery,
)
from dataworkspace.tests import factories
from dataworkspace.tests.common import BaseAdminTestCase, get_http_sso_data


class TestCustomAdminSite(BaseAdminTestCase):
    def test_non_admin_access(self):
        # Ensure non-admins get a 404 page
        self.user.is_staff = False
        self.user.is_superuser = False
        self.user.save()
        response = self._authenticated_get(reverse('admin:login'))
        self.assertEqual(response.status_code, 404)

    def test_admin_access(self):
        # Ensure admins are able to view the admin site
        response = self._authenticated_get(reverse('admin:login'))
        self.assertEqual(response.status_code, 302)


class TestReferenceDatasetAdmin(BaseAdminTestCase):
    databases = ['default', 'test_external_db']

    def test_create_reference_dataset_no_fields(self):
        num_datasets = ReferenceDataset.objects.count()
        response = self._authenticated_post(
            reverse('admin:datasets_referencedataset_add'),
            {
                'name': 'test ref 1',
                'table_name': 'ref_test1',
                'slug': 'test-ref-1',
                'short_description': 'test description that is short',
                'fields-TOTAL_FORMS': 0,
                'fields-INITIAL_FORMS': 1,
                'fields-MIN_NUM_FORMS': 1,
                'fields-MAX_NUM_FORMS': 1000,
            },
        )
        self.assertContains(
            response, 'Please ensure one field is set as the unique identifier'
        )
        self.assertEqual(num_datasets, ReferenceDataset.objects.count())

    def test_create_reference_dataset_no_identifiers(self):
        num_datasets = ReferenceDataset.objects.count()
        response = self._authenticated_post(
            reverse('admin:datasets_referencedataset_add'),
            {
                'name': 'test ref 1',
                'table_name': 'ref_test1',
                'slug': 'test-ref-1',
                'short_description': 'test description that is short',
                'fields-TOTAL_FORMS': 1,
                'fields-INITIAL_FORMS': 1,
                'fields-MIN_NUM_FORMS': 1,
                'fields-MAX_NUM_FORMS': 1000,
                'fields-0-id': 1,
                'fields-0-reference_dataset': 1,
                'fields-0-name': 'field1',
                'fields-0-data_type': 2,
                'fields-0-description': 'A field',
            },
        )
        self.assertContains(
            response, 'Please ensure one field is set as the unique identifier'
        )
        self.assertEqual(num_datasets, ReferenceDataset.objects.count())

    def test_create_reference_dataset_multiple_identifiers(self):
        num_datasets = ReferenceDataset.objects.count()
        response = self._authenticated_post(
            reverse('admin:datasets_referencedataset_add'),
            {
                'name': 'test ref 1',
                'table_name': 'ref_test1',
                'slug': 'test-ref-1',
                'short_description': 'test description that is short',
                'fields-TOTAL_FORMS': 2,
                'fields-INITIAL_FORMS': 1,
                'fields-MIN_NUM_FORMS': 1,
                'fields-MAX_NUM_FORMS': 1000,
                'fields-0-name': 'field1',
                'fields-0-data_type': 2,
                'fields-0-description': 'A field',
                'fields-0-is_identifier': 'on',
                'fields-1-name': 'field2',
                'fields-1-data_type': 1,
                'fields-1-description': 'Another field',
                'fields-1-is_identifier': 'on',
            },
        )
        self.assertContains(response, 'Please select only one unique identifier field')
        self.assertEqual(num_datasets, ReferenceDataset.objects.count())

    def test_create_reference_dataset_invalid_data_type(self):
        reference_dataset = self._create_reference_dataset()
        factories.ReferenceDatasetFieldFactory.create(
            reference_dataset=reference_dataset, data_type=1, is_identifier=True
        )
        num_datasets = ReferenceDataset.objects.count()
        response = self._authenticated_post(
            reverse('admin:datasets_referencedataset_add'),
            {
                'name': 'test ref 1',
                'table_name': 'ref_test1',
                'slug': 'test-ref-1',
                'short_description': 'test description that is short',
                'fields-TOTAL_FORMS': 2,
                'fields-INITIAL_FORMS': 1,
                'fields-MIN_NUM_FORMS': 1,
                'fields-MAX_NUM_FORMS': 1000,
                'fields-0-name': 'field1',
                'fields-0-column_name': 'field',
                'fields-0-data_type': 2,
                'fields-0-description': 'A field',
                'fields-0-is_identifier': 'on',
                'fields-0-is_display_name': 'on',
                'fields-1-name': 'field2',
                'fields-1-column_name': 'field',
                'fields-1-data_type': 2,
                'fields-1-description': 'Another field',
                'fields-1-linked_reference_dataset_field': reference_dataset.fields.get(
                    is_identifier=True
                ).id,
            },
        )
        self.assertContains(
            response, 'Please select the Linked Reference Dataset Field data type'
        )
        self.assertEqual(num_datasets, ReferenceDataset.objects.count())

    def test_create_reference_dataset_duplicate_column_names(self):
        num_datasets = ReferenceDataset.objects.count()
        response = self._authenticated_post(
            reverse('admin:datasets_referencedataset_add'),
            {
                'name': 'test ref 1',
                'table_name': 'ref_test1',
                'slug': 'test-ref-1',
                'short_description': 'test description that is short',
                'fields-TOTAL_FORMS': 2,
                'fields-INITIAL_FORMS': 1,
                'fields-MIN_NUM_FORMS': 1,
                'fields-MAX_NUM_FORMS': 1000,
                'fields-0-name': 'field1',
                'fields-0-column_name': 'field',
                'fields-0-data_type': 2,
                'fields-0-description': 'A field',
                'fields-0-is_identifier': 'on',
                'fields-1-name': 'field2',
                'fields-1-column_name': 'field',
                'fields-1-data_type': 1,
                'fields-1-description': 'Another field',
            },
        )
        self.assertContains(response, 'Please ensure column names are unique')
        self.assertEqual(num_datasets, ReferenceDataset.objects.count())

    def test_create_reference_dataset_clashing_column_and_relationship_names(self):
        reference_dataset = self._create_reference_dataset()
        factories.ReferenceDatasetFieldFactory.create(
            reference_dataset=reference_dataset, data_type=1, is_identifier=True
        )
        num_datasets = ReferenceDataset.objects.count()
        response = self._authenticated_post(
            reverse('admin:datasets_referencedataset_add'),
            {
                'name': 'test ref 1',
                'table_name': 'ref_test1',
                'slug': 'test-ref-1',
                'short_description': 'test description that is short',
                'fields-TOTAL_FORMS': 2,
                'fields-INITIAL_FORMS': 1,
                'fields-MIN_NUM_FORMS': 1,
                'fields-MAX_NUM_FORMS': 1000,
                'fields-0-name': 'field1',
                'fields-0-column_name': 'field',
                'fields-0-data_type': 2,
                'fields-0-description': 'A field',
                'fields-0-is_identifier': 'on',
                'fields-0-is_display_name': 'on',
                'fields-1-name': 'field2',
                'fields-1-relationship_name': 'field',
                'fields-1-data_type': 8,
                'fields-1-description': 'Another field',
                'fields-1-linked_reference_dataset_field': reference_dataset.fields.get(
                    is_identifier=True
                ).id,
            },
        )
        self.assertContains(
            response, 'Please ensure column names do not clash with relationship names'
        )
        self.assertEqual(num_datasets, ReferenceDataset.objects.count())

    def test_create_reference_dataset_relationship_name_with_different_datasets(self):
        reference_dataset = self._create_reference_dataset()
        factories.ReferenceDatasetFieldFactory.create(
            reference_dataset=reference_dataset, data_type=1, is_identifier=True
        )

        reference_dataset_2 = self._create_reference_dataset(
            name='foo', table_name='ref_foo'
        )
        factories.ReferenceDatasetFieldFactory.create(
            reference_dataset=reference_dataset_2, data_type=1, is_identifier=True
        )

        num_datasets = ReferenceDataset.objects.count()
        response = self._authenticated_post(
            reverse('admin:datasets_referencedataset_add'),
            {
                'name': 'test ref 1',
                'table_name': 'ref_test1',
                'slug': 'test-ref-1',
                'short_description': 'test description that is short',
                'fields-TOTAL_FORMS': 3,
                'fields-INITIAL_FORMS': 1,
                'fields-MIN_NUM_FORMS': 1,
                'fields-MAX_NUM_FORMS': 1000,
                'fields-0-name': 'field1',
                'fields-0-column_name': 'field',
                'fields-0-data_type': 2,
                'fields-0-description': 'A field',
                'fields-0-is_identifier': 'on',
                'fields-0-is_display_name': 'on',
                'fields-1-name': 'field2',
                'fields-1-relationship_name': 'rel',
                'fields-1-data_type': 8,
                'fields-1-description': 'Another field',
                'fields-1-linked_reference_dataset_field': reference_dataset.fields.get(
                    is_identifier=True
                ).id,
                'fields-2-name': 'field3',
                'fields-2-relationship_name': 'rel',
                'fields-2-data_type': 8,
                'fields-2-description': 'Another field',
                'fields-2-linked_reference_dataset_field': reference_dataset_2.fields.get(
                    is_identifier=True
                ).id,
            },
        )
        self.assertContains(
            response,
            'Fields with the same relationship name must point to the same underlying reference dataset',
        )
        self.assertEqual(num_datasets, ReferenceDataset.objects.count())

    def test_create_reference_dataset_duplicate_names(self):
        num_datasets = ReferenceDataset.objects.count()
        response = self._authenticated_post(
            reverse('admin:datasets_referencedataset_add'),
            {
                'name': 'test ref 1',
                'table_name': 'ref_test1',
                'slug': 'test-ref-1',
                'short_description': 'test description that is short',
                'fields-TOTAL_FORMS': 2,
                'fields-INITIAL_FORMS': 1,
                'fields-MIN_NUM_FORMS': 1,
                'fields-MAX_NUM_FORMS': 1000,
                'fields-0-name': 'field1',
                'fields-0-column_name': 'field1',
                'fields-0-data_type': 2,
                'fields-0-description': 'A field',
                'fields-0-is_identifier': 'on',
                'fields-1-name': 'field1',
                'fields-1-column_name': 'field2',
                'fields-1-data_type': 1,
                'fields-1-description': 'Another field',
            },
        )
        self.assertContains(response, 'Please ensure field names are unique')
        self.assertEqual(num_datasets, ReferenceDataset.objects.count())

    def test_create_reference_dataset_invalid_column_name(self):
        num_datasets = ReferenceDataset.objects.count()
        response = self._authenticated_post(
            reverse('admin:datasets_referencedataset_add'),
            {
                'name': 'test ref 1',
                'slug': 'test-ref-1',
                'short_description': 'test description that is short',
                'fields-TOTAL_FORMS': 2,
                'fields-INITIAL_FORMS': 0,
                'fields-MIN_NUM_FORMS': 1,
                'fields-MAX_NUM_FORMS': 1000,
                'fields-0-name': 'field1',
                'fields-0-column_name': 'field1 test',
                'fields-0-data_type': 2,
                'fields-0-description': 'A field',
                'fields-0-is_identifier': 'on',
                'fields-1-name': 'field2',
                'fields-1-column_name': 'field2',
                'fields-1-data_type': 1,
                'fields-1-description': 'Another field',
            },
        )
        self.assertContains(
            response,
            'Column names must be lowercase and must start with a letter and contain '
            'only letters, numbers, underscores and full stops.',
        )
        self.assertEqual(num_datasets, ReferenceDataset.objects.count())

    def test_create_reference_dataset_invalid_relationship_name(self):
        reference_dataset = self._create_reference_dataset()
        factories.ReferenceDatasetFieldFactory.create(
            reference_dataset=reference_dataset, data_type=1, is_identifier=True
        )
        num_datasets = ReferenceDataset.objects.count()
        response = self._authenticated_post(
            reverse('admin:datasets_referencedataset_add'),
            {
                'name': 'test ref 1',
                'slug': 'test-ref-1',
                'short_description': 'test description that is short',
                'fields-TOTAL_FORMS': 2,
                'fields-INITIAL_FORMS': 0,
                'fields-MIN_NUM_FORMS': 1,
                'fields-MAX_NUM_FORMS': 1000,
                'fields-0-name': 'field1',
                'fields-0-column_name': 'field1',
                'fields-0-data_type': 2,
                'fields-0-description': 'A field',
                'fields-0-is_identifier': 'on',
                'fields-1-name': 'field2',
                'fields-1-relationship_name': 'field2 test',
                'fields-1-data_type': 8,
                'fields-1-description': 'Another field',
                'fields-1-linked_reference_dataset_field': reference_dataset.fields.get(
                    is_identifier=True
                ).id,
            },
        )
        self.assertContains(
            response,
            'Relationship names must start with a letter and contain only '
            'letters, numbers, underscores and full stops.',
        )
        self.assertEqual(num_datasets, ReferenceDataset.objects.count())

    def test_create_reference_dataset_invalid_field_type_column_name(self):
        reference_dataset = self._create_reference_dataset()
        factories.ReferenceDatasetFieldFactory.create(
            reference_dataset=reference_dataset, data_type=1, is_identifier=True
        )
        num_datasets = ReferenceDataset.objects.count()
        response = self._authenticated_post(
            reverse('admin:datasets_referencedataset_add'),
            {
                'name': 'test ref 1',
                'slug': 'test-ref-1',
                'short_description': 'test description that is short',
                'fields-TOTAL_FORMS': 2,
                'fields-INITIAL_FORMS': 0,
                'fields-MIN_NUM_FORMS': 1,
                'fields-MAX_NUM_FORMS': 1000,
                'fields-0-name': 'field1',
                'fields-0-data_type': 2,
                'fields-0-description': 'A field',
                'fields-0-is_identifier': 'on',
                'fields-1-name': 'field2',
                'fields-1-column_name': 'field2',
                'fields-1-data_type': 8,
                'fields-1-description': 'Another field',
                'fields-1-linked_reference_dataset_field': reference_dataset.fields.get(
                    is_identifier=True
                ).id,
            },
        )
        # field 1 error
        self.assertContains(
            response, 'This field type must have a column name',
        )
        # field 2 error
        self.assertContains(
            response, 'This field type cannot have a column name',
        )
        self.assertEqual(num_datasets, ReferenceDataset.objects.count())

    def test_create_reference_dataset_invalid_field_type_relationship_name(self):
        reference_dataset = self._create_reference_dataset()
        factories.ReferenceDatasetFieldFactory.create(
            reference_dataset=reference_dataset, data_type=1, is_identifier=True
        )
        num_datasets = ReferenceDataset.objects.count()
        response = self._authenticated_post(
            reverse('admin:datasets_referencedataset_add'),
            {
                'name': 'test ref 1',
                'slug': 'test-ref-1',
                'short_description': 'test description that is short',
                'fields-TOTAL_FORMS': 2,
                'fields-INITIAL_FORMS': 0,
                'fields-MIN_NUM_FORMS': 1,
                'fields-MAX_NUM_FORMS': 1000,
                'fields-0-name': 'field1',
                'fields-0-data_type': 8,
                'fields-0-description': 'A field',
                'fields-0-is_identifier': 'on',
                'fields-1-name': 'field2',
                'fields-1-relationship_name': 'field2',
                'fields-1-data_type': 2,
                'fields-1-description': 'Another field',
            },
        )
        # field 1 error
        self.assertContains(
            response, 'This field type must have a relationship name',
        )
        # field 2 error
        self.assertContains(
            response, 'This field type cannot have a relationship name',
        )
        self.assertEqual(num_datasets, ReferenceDataset.objects.count())

    def test_create_reference_dataset_existing_table_name(self):
        self._create_reference_dataset()
        num_datasets = ReferenceDataset.objects.count()
        response = self._authenticated_post(
            reverse('admin:datasets_referencedataset_add'),
            {
                'name': 'test ref 1',
                'table_name': 'ref_test_dataset',
                'slug': 'test-ref-1',
                'short_description': 'test description that is short',
                'description': '',
                'valid_from': '',
                'valid_to': '',
                'enquiries_contact': '',
                'licence': '',
                'restrictions_on_usage': '',
                'fields-TOTAL_FORMS': 2,
                'fields-INITIAL_FORMS': 0,
                'fields-MIN_NUM_FORMS': 1,
                'fields-MAX_NUM_FORMS': 1000,
                'fields-0-name': 'field1',
                'fields-0-column_name': 'field1',
                'fields-0-data_type': 2,
                'fields-0-description': 'A field',
                'fields-0-is_identifier': 'on',
                'fields-1-name': 'field2',
                'fields-1-column_name': 'field2',
                'fields-1-data_type': 1,
                'fields-1-description': 'Another field',
            },
        )
        self.assertContains(
            response, 'Reference dataset with this Table name already exists.'
        )
        self.assertEqual(num_datasets, ReferenceDataset.objects.count())

    def test_create_reference_dataset_invalid_table_name(self):
        num_datasets = ReferenceDataset.objects.count()
        response = self._authenticated_post(
            reverse('admin:datasets_referencedataset_add'),
            {
                'name': 'test ref 1',
                'table_name': 'test_dataset',
                'slug': 'test-ref-1',
                'short_description': 'test description that is short',
                'description': '',
                'valid_from': '',
                'valid_to': '',
                'enquiries_contact': '',
                'licence': '',
                'restrictions_on_usage': '',
                'fields-TOTAL_FORMS': 2,
                'fields-INITIAL_FORMS': 0,
                'fields-MIN_NUM_FORMS': 1,
                'fields-MAX_NUM_FORMS': 1000,
                'fields-0-name': 'field1',
                'fields-0-column_name': 'field1',
                'fields-0-data_type': 2,
                'fields-0-description': 'A field',
                'fields-0-is_identifier': 'on',
                'fields-1-name': 'field2',
                'fields-1-column_name': 'field2',
                'fields-1-data_type': 1,
                'fields-1-description': 'Another field',
            },
        )
        self.assertContains(
            response,
            'Table names must be prefixed with &quot;ref_&quot; '
            'and can contain only lowercase letters, numbers and underscores',
        )
        self.assertEqual(num_datasets, ReferenceDataset.objects.count())

    def test_create_reference_dataset_uppercase_table_name(self):
        num_datasets = ReferenceDataset.objects.count()
        response = self._authenticated_post(
            reverse('admin:datasets_referencedataset_add'),
            {
                'name': 'test ref 1',
                'table_name': 'ref_UPPERCASE',
                'slug': 'test-ref-1',
                'short_description': 'test description that is short',
                'description': '',
                'valid_from': '',
                'valid_to': '',
                'enquiries_contact': '',
                'licence': '',
                'restrictions_on_usage': '',
                'fields-TOTAL_FORMS': 2,
                'fields-INITIAL_FORMS': 0,
                'fields-MIN_NUM_FORMS': 1,
                'fields-MAX_NUM_FORMS': 1000,
                'fields-0-name': 'field1',
                'fields-0-column_name': 'field1',
                'fields-0-data_type': 2,
                'fields-0-description': 'A field',
                'fields-0-is_identifier': 'on',
                'fields-1-name': 'field2',
                'fields-1-column_name': 'field2',
                'fields-1-data_type': 1,
                'fields-1-description': 'Another field',
            },
        )
        self.assertContains(
            response,
            'Table names must be prefixed with &quot;ref_&quot; '
            'and can contain only lowercase letters, numbers and underscores',
        )
        self.assertEqual(num_datasets, ReferenceDataset.objects.count())

    def test_create_reference_dataset_valid(self):
        ref_dataset_slug = 'test-ref-1'
        num_datasets = ReferenceDataset.objects.count()
        response = self._authenticated_post(
            reverse('admin:datasets_referencedataset_add'),
            {
                'name': 'test ref 1',
                'table_name': 'ref_test_create_ref_dataset_valid',
                'slug': ref_dataset_slug,
                'external_database': '',
                'short_description': 'test description that is short',
                'description': 'test description',
                'valid_from': '',
                'valid_to': '',
                'enquiries_contact': '',
                'licence': '',
                'restrictions_on_usage': '',
                'sort_field': '',
                'sort_direction': ReferenceDataset.SORT_DIR_DESC,
                'fields-TOTAL_FORMS': 2,
                'fields-INITIAL_FORMS': 0,
                'fields-MIN_NUM_FORMS': 1,
                'fields-MAX_NUM_FORMS': 1000,
                'fields-0-name': 'field1',
                'fields-0-column_name': 'field1',
                'fields-0-data_type': 2,
                'fields-0-description': 'A field',
                'fields-0-is_identifier': 'on',
                'fields-0-is_display_name': 'on',
                'fields-1-name': 'field2',
                'fields-1-column_name': 'field2',
                'fields-1-data_type': 1,
                'fields-1-description': 'Another field',
            },
        )
        self.assertContains(response, 'was added successfully')
        self.assertEqual(num_datasets + 1, ReferenceDataset.objects.count())
        ref_dataset = ReferenceDataset.objects.get(slug=ref_dataset_slug)
        self.assertEqual(ref_dataset.description, 'test description')

    def test_edit_reference_dataset_duplicate_identifier(self):
        reference_dataset = self._create_reference_dataset()
        field1 = factories.ReferenceDatasetFieldFactory(
            reference_dataset=reference_dataset, data_type=1, is_identifier=True
        )
        field2 = factories.ReferenceDatasetFieldFactory(
            reference_dataset=reference_dataset, data_type=2
        )
        num_datasets = ReferenceDataset.objects.count()
        response = self._authenticated_post(
            reverse(
                'admin:datasets_referencedataset_change', args=(reference_dataset.id,)
            ),
            {
                'id': reference_dataset.id,
                'name': 'test ref 1',
                'table_name': 'ref_test1',
                'slug': 'test-ref-1',
                'external_database': '',
                'short_description': 'test description that is short',
                'description': '',
                'valid_from': '',
                'valid_to': '',
                'enquiries_contact': '',
                'licence': '',
                'restrictions_on_usage': '',
                'fields-TOTAL_FORMS': 3,
                'fields-INITIAL_FORMS': 0,
                'fields-MIN_NUM_FORMS': 1,
                'fields-MAX_NUM_FORMS': 1000,
                'fields-0-id': field1.id,
                'fields-0-reference_dataset': reference_dataset.id,
                'fields-0-name': 'updated_field_1',
                'fields-0-column_name': 'updated_field_1',
                'fields-0-data_type': 2,
                'fields-0-description': 'Updated field 1',
                'fields-0-is_identifier': 'on',
                'fields-0-is_display_name': 'on',
                'fields-1-id': field2.id,
                'fields-1-reference_dataset': reference_dataset.id,
                'fields-1-name': 'updated_field_2',
                'fields-1-column_name': 'updated_field_2',
                'fields-1-data_type': 2,
                'fields-1-description': 'Updated field 2',
                'fields-1-is_identifier': 'on',
                'fields-2-reference_dataset': reference_dataset.id,
                'fields-2-name': 'Added field 1',
                'fields-2-column_name': 'Added field 1',
                'fields-2-data_type': 3,
                'fields-2-description': 'Added field',
            },
        )
        self.assertContains(response, 'Please select only one unique identifier field')
        self.assertEqual(num_datasets, ReferenceDataset.objects.count())

    def test_edit_reference_dataset_duplicate_display_name(self):
        reference_dataset = self._create_reference_dataset()
        field1 = factories.ReferenceDatasetFieldFactory(
            reference_dataset=reference_dataset, data_type=1, is_identifier=True
        )
        field2 = factories.ReferenceDatasetFieldFactory(
            reference_dataset=reference_dataset, data_type=2
        )
        num_datasets = ReferenceDataset.objects.count()
        response = self._authenticated_post(
            reverse(
                'admin:datasets_referencedataset_change', args=(reference_dataset.id,)
            ),
            {
                'id': reference_dataset.id,
                'name': 'test ref 1',
                'table_name': 'ref_test1',
                'slug': 'test-ref-1',
                'external_database': '',
                'short_description': 'test description that is short',
                'description': '',
                'valid_from': '',
                'valid_to': '',
                'enquiries_contact': '',
                'licence': '',
                'restrictions_on_usage': '',
                'fields-TOTAL_FORMS': 3,
                'fields-INITIAL_FORMS': 0,
                'fields-MIN_NUM_FORMS': 1,
                'fields-MAX_NUM_FORMS': 1000,
                'fields-0-id': field1.id,
                'fields-0-reference_dataset': reference_dataset.id,
                'fields-0-name': 'updated_field_1',
                'fields-0-column_name': 'updated_field_1',
                'fields-0-data_type': 2,
                'fields-0-description': 'Updated field 1',
                'fields-0-is_identifier': 'on',
                'fields-0-is_display_name': 'on',
                'fields-1-id': field2.id,
                'fields-1-reference_dataset': reference_dataset.id,
                'fields-1-name': 'updated_field_2',
                'fields-1-column_name': 'updated_field_2',
                'fields-1-data_type': 2,
                'fields-1-description': 'Updated field 2',
                'fields-1-is_display_name': 'on',
                'fields-2-reference_dataset': reference_dataset.id,
                'fields-2-name': 'Added field 1',
                'fields-2-column_name': 'Added field 1',
                'fields-2-data_type': 3,
                'fields-2-description': 'Added field',
            },
        )
        self.assertContains(response, 'Please select only one display name field')
        self.assertEqual(num_datasets, ReferenceDataset.objects.count())

    def test_edit_reference_dataset_duplicate_column_name(self):
        reference_dataset = self._create_reference_dataset()
        field1 = factories.ReferenceDatasetFieldFactory(
            reference_dataset=reference_dataset, data_type=1, is_identifier=True
        )
        num_datasets = ReferenceDataset.objects.count()
        response = self._authenticated_post(
            reverse(
                'admin:datasets_referencedataset_change', args=(reference_dataset.id,)
            ),
            {
                'id': reference_dataset.id,
                'name': 'test ref 1',
                'table_name': 'ref_test1',
                'slug': 'test-ref-1',
                'external_database': '',
                'short_description': 'test description that is short',
                'description': '',
                'valid_from': '',
                'valid_to': '',
                'enquiries_contact': '',
                'licence': '',
                'restrictions_on_usage': '',
                'fields-TOTAL_FORMS': 3,
                'fields-INITIAL_FORMS': 1,
                'fields-MIN_NUM_FORMS': 1,
                'fields-MAX_NUM_FORMS': 1000,
                'fields-0-id': field1.id,
                'fields-0-reference_dataset': reference_dataset.id,
                'fields-0-name': 'updated_field_1',
                'fields-0-column_name': field1.column_name,
                'fields-0-data_type': 1,
                'fields-0-description': 'Updated field 1',
                'fields-0-is_identifier': 'on',
                'fields-1-reference_dataset': reference_dataset.id,
                'fields-1-name': 'updated_field_2',
                'fields-1-column_name': field1.column_name,
                'fields-1-data_type': 2,
                'fields-1-description': 'Updated field 2',
                'fields-2-reference_dataset': reference_dataset.id,
                'fields-2-name': 'Added field 1',
                'fields-2-column_name': 'added_field_1',
                'fields-2-data_type': 3,
                'fields-2-description': 'Added field',
            },
        )
        self.assertContains(response, 'Please ensure column names are unique')
        self.assertEqual(num_datasets, ReferenceDataset.objects.count())

    def test_edit_reference_dataset_invalid_column_name(self):
        reference_dataset = self._create_reference_dataset()
        field1 = factories.ReferenceDatasetFieldFactory(
            reference_dataset=reference_dataset,
            data_type=1,
            is_identifier=True,
            column_name='field_1',
        )
        field2 = factories.ReferenceDatasetFieldFactory(
            reference_dataset=reference_dataset, data_type=2, column_name='field_2'
        )
        num_datasets = ReferenceDataset.objects.count()
        response = self._authenticated_post(
            reverse(
                'admin:datasets_referencedataset_change', args=(reference_dataset.id,)
            ),
            {
                'id': reference_dataset.id,
                'name': 'test ref 1',
                'table_name': 'ref_test1',
                'slug': 'test-ref-1',
                'short_description': 'test description that is short',
                'description': '',
                'valid_from': '',
                'valid_to': '',
                'enquiries_contact': '',
                'licence': '',
                'restrictions_on_usage': '',
                'fields-TOTAL_FORMS': 3,
                'fields-INITIAL_FORMS': 0,
                'fields-MIN_NUM_FORMS': 1,
                'fields-MAX_NUM_FORMS': 1000,
                'fields-0-id': field1.id,
                'fields-0-reference_dataset': reference_dataset.id,
                'fields-0-name': 'updated_field_1',
                'fields-0-column_name': 'field_1',
                'fields-0-data_type': 2,
                'fields-0-description': 'Updated field 1',
                'fields-0-is_identifier': 'on',
                'fields-0-is_display_name': 'on',
                'fields-1-id': field2.id,
                'fields-1-reference_dataset': reference_dataset.id,
                'fields-1-name': 'updated_field_2',
                'fields-1-column_name': 'a space',
                'fields-1-data_type': 2,
                'fields-1-description': 'Updated field 2',
                'fields-2-reference_dataset': reference_dataset.id,
                'fields-2-name': 'Added field 1',
                'fields-2-column_name': 'added_field_1',
                'fields-2-data_type': 3,
                'fields-2-description': 'Added field',
            },
        )
        self.assertContains(
            response,
            'Column names must be lowercase and must start with a letter and contain '
            'only letters, numbers, underscores and full stops.',
        )
        self.assertEqual(num_datasets, ReferenceDataset.objects.count())

    def test_edit_reference_dataset_duplicate_names(self):
        reference_dataset = self._create_reference_dataset()
        field1 = factories.ReferenceDatasetFieldFactory(
            reference_dataset=reference_dataset,
            data_type=1,
            is_identifier=True,
            column_name='field_1',
            name='field',
        )
        num_datasets = ReferenceDataset.objects.count()
        response = self._authenticated_post(
            reverse(
                'admin:datasets_referencedataset_change', args=(reference_dataset.id,)
            ),
            {
                'id': reference_dataset.id,
                'name': 'test ref 1',
                'table_name': 'ref_test1',
                'slug': 'test-ref-1',
                'short_description': 'test description that is short',
                'description': '',
                'valid_from': '',
                'valid_to': '',
                'enquiries_contact': '',
                'licence': '',
                'restrictions_on_usage': '',
                'sort_field': field1.id,
                'sort_direction': ReferenceDataset.SORT_DIR_DESC,
                'fields-TOTAL_FORMS': 2,
                'fields-INITIAL_FORMS': 1,
                'fields-MIN_NUM_FORMS': 1,
                'fields-MAX_NUM_FORMS': 1000,
                'fields-0-id': field1.id,
                'fields-0-reference_dataset': reference_dataset.id,
                'fields-0-name': field1.name,
                'fields-0-column_name': 'field_1',
                'fields-0-data_type': 2,
                'fields-0-description': 'Updated field 1',
                'fields-0-is_identifier': 'on',
                'fields-1-reference_dataset': reference_dataset.id,
                'fields-1-name': field1.name,
                'fields-1-column_name': 'field_2',
                'fields-1-data_type': 3,
                'fields-1-description': 'Added field',
            },
        )
        self.assertContains(response, 'Please ensure field names are unique')
        self.assertEqual(num_datasets, ReferenceDataset.objects.count())

    def test_edit_reference_dataset_update_column_names(self):
        reference_dataset = self._create_reference_dataset()
        field1 = factories.ReferenceDatasetFieldFactory(
            reference_dataset=reference_dataset,
            data_type=1,
            is_identifier=True,
            column_name='field_1',
            description='field 1 description',
        )
        num_datasets = ReferenceDataset.objects.count()
        response = self._authenticated_post(
            reverse(
                'admin:datasets_referencedataset_change', args=(reference_dataset.id,)
            ),
            {
                'id': reference_dataset.id,
                'name': reference_dataset.name,
                'table_name': reference_dataset.table_name,
                'slug': reference_dataset.slug,
                'external_database': '',
                'short_description': 'test description that is short',
                'description': '',
                'valid_from': '',
                'valid_to': '',
                'enquiries_contact': '',
                'licence': '',
                'sort_direction': ReferenceDataset.SORT_DIR_DESC,
                'restrictions_on_usage': '',
                'fields-TOTAL_FORMS': 1,
                'fields-INITIAL_FORMS': 1,
                'fields-MIN_NUM_FORMS': 1,
                'fields-MAX_NUM_FORMS': 1000,
                'fields-0-id': str(field1.id),
                'fields-0-reference_dataset': str(reference_dataset.id),
                'fields-0-name': field1.name,
                'fields-0-column_name': 'updated_field_1',
                'fields-0-data_type': 1,
                'fields-0-description': 'updated description',
                'fields-0-is_identifier': 'on',
                'fields-0-is_display_name': 'on',
            },
        )
        self.assertContains(response, 'was changed successfully')
        self.assertEqual(num_datasets, ReferenceDataset.objects.count())

        # column_name field is disabled so post value is ignored
        field1.refresh_from_db()
        self.assertEqual(field1.column_name, 'field_1')
        self.assertEqual(field1.description, 'updated description')

    def test_edit_reference_dataset_change_table_name(self):
        # Ensure that the table name cannot be changed via the admin
        reference_dataset = self._create_reference_dataset()
        field1 = factories.ReferenceDatasetFieldFactory.create(
            reference_dataset=reference_dataset,
            data_type=1,
            is_identifier=True,
            description='test',
        )
        field2 = factories.ReferenceDatasetFieldFactory.create(
            reference_dataset=reference_dataset,
            data_type=2,
            is_identifier=False,
            description='test',
        )
        num_datasets = ReferenceDataset.objects.count()
        num_fields = reference_dataset.fields.count()
        original_table_name = reference_dataset.table_name
        response = self._authenticated_post(
            reverse(
                'admin:datasets_referencedataset_change', args=(reference_dataset.id,)
            ),
            {
                'id': reference_dataset.id,
                'name': reference_dataset.name,
                'table_name': 'ref_test_updated',
                'slug': 'test-ref-1',
                'external_database': '',
                'short_description': reference_dataset.short_description,
                'description': '',
                'valid_from': '',
                'valid_to': '',
                'enquiries_contact': '',
                'licence': '',
                'restrictions_on_usage': '',
                'sort_field': field1.id,
                'sort_direction': ReferenceDataset.SORT_DIR_ASC,
                'fields-TOTAL_FORMS': 2,
                'fields-INITIAL_FORMS': 2,
                'fields-MIN_NUM_FORMS': 1,
                'fields-MAX_NUM_FORMS': 1000,
                'fields-0-id': field1.id,
                'fields-0-reference_dataset': reference_dataset.id,
                'fields-0-name': field1.name,
                'fields-0-column_name': field1.column_name,
                'fields-0-data_type': field1.data_type,
                'fields-0-description': field2.description,
                'fields-0-is_identifier': 'on',
                'fields-1-id': field2.id,
                'fields-1-reference_dataset': reference_dataset.id,
                'fields-1-name': field2.name,
                'fields-1-column_name': field2.column_name,
                'fields-1-data_type': field2.data_type,
                'fields-1-description': field2.description,
                'fields-1-is_display_name': 'on',
            },
        )
        self.assertContains(response, 'was changed successfully')
        self.assertEqual(num_datasets, ReferenceDataset.objects.count())
        self.assertEqual(num_fields, reference_dataset.fields.count())
        self.assertEqual(
            ReferenceDataset.objects.get(pk=reference_dataset.id).table_name,
            original_table_name,
        )

    def test_edit_reference_dataset_valid(self):
        reference_dataset = self._create_reference_dataset()
        field1 = factories.ReferenceDatasetFieldFactory.create(
            reference_dataset=reference_dataset, data_type=1, is_identifier=True
        )
        field2 = factories.ReferenceDatasetFieldFactory.create(
            reference_dataset=reference_dataset, data_type=2, is_identifier=False
        )
        num_datasets = ReferenceDataset.objects.count()
        num_fields = reference_dataset.fields.count()
        response = self._authenticated_post(
            reverse(
                'admin:datasets_referencedataset_change', args=(reference_dataset.id,)
            ),
            {
                'id': reference_dataset.id,
                'name': 'test updated',
                'table_name': 'ref_test_updated',
                'slug': 'test-ref-1',
                'external_database': '',
                'short_description': 'test description that is short',
                'description': '',
                'valid_from': '',
                'valid_to': '',
                'enquiries_contact': '',
                'licence': '',
                'restrictions_on_usage': '',
                'sort_field': '',
                'sort_direction': ReferenceDataset.SORT_DIR_DESC,
                'fields-TOTAL_FORMS': 3,
                'fields-INITIAL_FORMS': 2,
                'fields-MIN_NUM_FORMS': 1,
                'fields-MAX_NUM_FORMS': 1000,
                'fields-0-id': field1.id,
                'fields-0-reference_dataset': reference_dataset.id,
                'fields-0-name': 'updated_field_1',
                'fields-0-column_name': field1.column_name,
                'fields-0-data_type': 2,
                'fields-0-description': 'Updated field 1',
                'fields-0-is_display_name': 'on',
                'fields-1-id': field2.id,
                'fields-1-reference_dataset': reference_dataset.id,
                'fields-1-name': 'updated_field_2',
                'fields-1-column_name': field2.column_name,
                'fields-1-data_type': 2,
                'fields-1-description': 'Updated field 2',
                'fields-1-is_identifier': 'on',
                'fields-2-reference_dataset': reference_dataset.id,
                'fields-2-name': 'added_field_1',
                'fields-2-column_name': 'added_field_1',
                'fields-2-data_type': 3,
                'fields-2-description': 'Added field 1',
                'fields-__prefix__-reference_dataset': reference_dataset.id,
                '_continue': 'Save and continue editing',
            },
        )
        self.assertContains(response, 'was changed successfully')
        self.assertEqual(num_datasets, ReferenceDataset.objects.count())
        self.assertEqual(num_fields + 1, reference_dataset.fields.count())

    def test_delete_reference_dataset_identifier_field(self):
        reference_dataset = self._create_reference_dataset()
        field1 = factories.ReferenceDatasetFieldFactory.create(
            reference_dataset=reference_dataset, data_type=1, is_identifier=True
        )
        field2 = factories.ReferenceDatasetFieldFactory.create(
            reference_dataset=reference_dataset, data_type=2, is_identifier=False
        )
        num_datasets = ReferenceDataset.objects.count()
        num_fields = reference_dataset.fields.count()
        response = self._authenticated_post(
            reverse(
                'admin:datasets_referencedataset_change', args=(reference_dataset.id,)
            ),
            {
                'id': reference_dataset.id,
                'name': 'test updated',
                'slug': 'test-ref-1',
                'short_description': 'test description that is short',
                'description': '',
                'valid_from': '',
                'valid_to': '',
                'enquiries_contact': '',
                'licence': '',
                'restrictions_on_usage': '',
                'fields-TOTAL_FORMS': 2,
                'fields-INITIAL_FORMS': 2,
                'fields-MIN_NUM_FORMS': 1,
                'fields-MAX_NUM_FORMS': 1000,
                'fields-0-id': field1.id,
                'fields-0-reference_dataset': reference_dataset.id,
                'fields-0-name': 'updated_field_1',
                'fields-0-column_name': field1.column_name,
                'fields-0-data_type': 2,
                'fields-0-description': 'Updated field 1',
                'fields-1-id': field2.id,
                'fields-1-reference_dataset': reference_dataset.id,
                'fields-1-name': 'updated_field_2',
                'fields-1-column_name': field2.column_name,
                'fields-1-data_type': 2,
                'fields-1-description': 'Updated field 2',
                'fields-1-is_identifier': 'on',
                'fields-1-DELETE': 'on',
            },
        )
        self.assertContains(
            response, 'Please ensure one field is set as the unique identifier'
        )
        self.assertEqual(num_datasets, ReferenceDataset.objects.count())
        self.assertEqual(num_fields, reference_dataset.fields.count())

    def test_delete_reference_dataset_all_fields(self):
        reference_dataset = self._create_reference_dataset()
        field1 = factories.ReferenceDatasetFieldFactory.create(
            reference_dataset=reference_dataset, data_type=1, is_identifier=True
        )
        field2 = factories.ReferenceDatasetFieldFactory.create(
            reference_dataset=reference_dataset, data_type=2, is_identifier=False
        )
        num_datasets = ReferenceDataset.objects.count()
        num_fields = reference_dataset.fields.count()
        response = self._authenticated_post(
            reverse(
                'admin:datasets_referencedataset_change', args=(reference_dataset.id,)
            ),
            {
                'id': reference_dataset.id,
                'name': 'test updated',
                'slug': 'test-ref-1',
                'short_description': 'test description that is short',
                'description': '',
                'valid_from': '',
                'valid_to': '',
                'enquiries_contact': '',
                'licence': '',
                'restrictions_on_usage': '',
                'fields-TOTAL_FORMS': 2,
                'fields-INITIAL_FORMS': 2,
                'fields-MIN_NUM_FORMS': 1,
                'fields-MAX_NUM_FORMS': 1000,
                'fields-0-id': field1.id,
                'fields-0-reference_dataset': reference_dataset.id,
                'fields-0-name': 'updated_field_1',
                'fields-0-column_name': 'updated_field_1',
                'fields-0-data_type': 2,
                'fields-0-description': 'Updated field 1',
                'fields-0-is_identifier': 'on',
                'fields-0-DELETE': 'on',
                'fields-1-id': field2.id,
                'fields-1-reference_dataset': reference_dataset.id,
                'fields-1-name': 'updated_field_2',
                'fields-1-column_name': 'updated_field_2',
                'fields-1-data_type': 2,
                'fields-1-description': 'Updated field 2',
                'fields-1-is_identifier': 'on',
                'fields-1-DELETE': 'on',
            },
        )
        self.assertContains(
            response, 'Please ensure one field is set as the unique identifier'
        )
        self.assertEqual(num_datasets, ReferenceDataset.objects.count())
        self.assertEqual(num_fields, reference_dataset.fields.count())

    def test_delete_reference_dataset_identifier_valid(self):
        reference_dataset = self._create_reference_dataset()
        field1 = factories.ReferenceDatasetFieldFactory.create(
            reference_dataset=reference_dataset, data_type=1, is_identifier=True
        )
        field2 = factories.ReferenceDatasetFieldFactory.create(
            reference_dataset=reference_dataset, data_type=2, is_identifier=False
        )
        num_datasets = ReferenceDataset.objects.count()
        num_fields = reference_dataset.fields.count()
        response = self._authenticated_post(
            reverse(
                'admin:datasets_referencedataset_change', args=(reference_dataset.id,)
            ),
            {
                'id': reference_dataset.id,
                'name': 'test updated',
                'table_name': reference_dataset.table_name,
                'slug': 'test-ref-1',
                'external_database': '',
                'short_description': 'test description that is short',
                'description': '',
                'valid_from': '',
                'valid_to': '',
                'enquiries_contact': '',
                'licence': '',
                'restrictions_on_usage': '',
                'sort_field': field2.id,
                'sort_direction': ReferenceDataset.SORT_DIR_DESC,
                'fields-TOTAL_FORMS': 2,
                'fields-INITIAL_FORMS': 2,
                'fields-MIN_NUM_FORMS': 1,
                'fields-MAX_NUM_FORMS': 1000,
                'fields-0-id': field1.id,
                'fields-0-reference_dataset': reference_dataset.id,
                'fields-0-name': 'updated_field_1',
                'fields-0-column_name': field1.column_name,
                'fields-0-data_type': 2,
                'fields-0-description': 'Updated field 1',
                'fields-0-DELETE': 'on',
                'fields-1-id': field2.id,
                'fields-1-reference_dataset': reference_dataset.id,
                'fields-1-name': 'updated_field_2',
                'fields-1-column_name': field2.column_name,
                'fields-1-data_type': 2,
                'fields-1-description': 'Updated field 2',
                'fields-1-is_identifier': 'on',
                'fields-1-is_display_name': 'on',
            },
        )
        self.assertContains(response, 'was changed successfully')
        self.assertEqual(num_datasets, ReferenceDataset.objects.count())
        self.assertEqual(num_fields - 1, reference_dataset.fields.count())

    def test_reference_data_record_create_duplicate_identifier(self):
        reference_dataset = self._create_reference_dataset()
        field1 = factories.ReferenceDatasetFieldFactory.create(
            name='field1',
            reference_dataset=reference_dataset,
            data_type=ReferenceDatasetField.DATA_TYPE_INT,
            is_identifier=True,
        )
        field2 = factories.ReferenceDatasetFieldFactory.create(
            name='field2',
            reference_dataset=reference_dataset,
            data_type=ReferenceDatasetField.DATA_TYPE_CHAR,
            is_identifier=False,
        )
        reference_dataset.save_record(
            None,
            {
                'reference_dataset': reference_dataset,
                field1.column_name: 1,
                field2.column_name: 'record1',
            },
        )
        num_records = len(reference_dataset.get_records())
        response = self._authenticated_post(
            reverse(
                'dw-admin:reference-dataset-record-add', args=(reference_dataset.id,)
            ),
            {
                'reference_dataset': reference_dataset.id,
                field1.column_name: 1,
                field2.column_name: 'record2',
            },
        )
        self.assertContains(response, 'A record with this identifier already exists')
        self.assertEqual(num_records, len(reference_dataset.get_records()))

    def test_reference_data_record_create_missing_identifier(self):
        reference_dataset = self._create_reference_dataset()
        field1 = factories.ReferenceDatasetFieldFactory.create(
            name='field1',
            reference_dataset=reference_dataset,
            data_type=ReferenceDatasetField.DATA_TYPE_INT,
            is_identifier=True,
        )
        field2 = factories.ReferenceDatasetFieldFactory.create(
            name='field2',
            reference_dataset=reference_dataset,
            data_type=ReferenceDatasetField.DATA_TYPE_CHAR,
            is_identifier=False,
        )
        reference_dataset.save_record(
            None,
            {
                'reference_dataset': reference_dataset,
                field1.column_name: 1,
                field2.column_name: 'record1',
            },
        )
        num_records = len(reference_dataset.get_records())
        response = self._authenticated_post(
            reverse(
                'dw-admin:reference-dataset-record-add', args=(reference_dataset.id,)
            ),
            {
                'reference_dataset': reference_dataset.id,
                field1.column_name: '',
                field2.column_name: 'record2',
            },
        )
        self.assertContains(response, 'This field is required')
        self.assertEqual(num_records, len(reference_dataset.get_records()))

    def test_reference_data_record_invalid_datatypes(self):
        reference_dataset = self._create_reference_dataset()
        field = factories.ReferenceDatasetFieldFactory.create(
            name='field1',
            reference_dataset=reference_dataset,
            data_type=ReferenceDatasetField.DATA_TYPE_INT,
            is_identifier=True,
        )
        url = reverse(
            'dw-admin:reference-dataset-record-add', args=(reference_dataset.id,)
        )
        num_records = len(reference_dataset.get_records())

        # Int
        response = self._authenticated_post(url, {field.column_name: 'a string'})
        self.assertContains(response, 'Enter a whole number.')
        self.assertEqual(num_records, len(reference_dataset.get_records()))

        # Float
        field.data_type = ReferenceDatasetField.DATA_TYPE_FLOAT
        field.save()
        response = self._authenticated_post(url, {field.column_name: 'a string'})
        self.assertContains(response, 'Enter a number.')
        self.assertEqual(num_records, len(reference_dataset.get_records()))

        # Date
        field.data_type = ReferenceDatasetField.DATA_TYPE_DATE
        field.save()
        response = self._authenticated_post(url, {field.column_name: 'a string'})
        self.assertContains(response, 'Enter a valid date.')
        self.assertEqual(num_records, len(reference_dataset.get_records()))

        # Datetime
        field.data_type = ReferenceDatasetField.DATA_TYPE_DATETIME
        field.save()
        response = self._authenticated_post(url, {field.column_name: 'a string'})
        self.assertContains(response, 'Enter a valid date/time.')
        self.assertEqual(num_records, len(reference_dataset.get_records()))

        # Time
        field.data_type = ReferenceDatasetField.DATA_TYPE_TIME
        field.save()
        response = self._authenticated_post(url, {field.column_name: 'a string'})
        self.assertContains(response, 'Enter a valid time.')
        self.assertEqual(num_records, len(reference_dataset.get_records()))

    def test_reference_data_record_create(self):
        reference_dataset = self._create_reference_dataset()
        field1 = factories.ReferenceDatasetFieldFactory.create(
            name='char',
            reference_dataset=reference_dataset,
            data_type=ReferenceDatasetField.DATA_TYPE_CHAR,
        )
        field2 = factories.ReferenceDatasetFieldFactory.create(
            name='int',
            reference_dataset=reference_dataset,
            data_type=ReferenceDatasetField.DATA_TYPE_INT,
            is_identifier=True,
        )
        field3 = factories.ReferenceDatasetFieldFactory.create(
            name='float',
            reference_dataset=reference_dataset,
            data_type=ReferenceDatasetField.DATA_TYPE_FLOAT,
        )
        field4 = factories.ReferenceDatasetFieldFactory.create(
            name='date',
            reference_dataset=reference_dataset,
            data_type=ReferenceDatasetField.DATA_TYPE_DATE,
        )
        field5 = factories.ReferenceDatasetFieldFactory.create(
            name='time',
            reference_dataset=reference_dataset,
            data_type=ReferenceDatasetField.DATA_TYPE_TIME,
        )
        field6 = factories.ReferenceDatasetFieldFactory.create(
            name='datetime',
            reference_dataset=reference_dataset,
            data_type=ReferenceDatasetField.DATA_TYPE_DATETIME,
        )
        field7 = factories.ReferenceDatasetFieldFactory.create(
            name='bool',
            reference_dataset=reference_dataset,
            data_type=ReferenceDatasetField.DATA_TYPE_BOOLEAN,
        )
        num_records = len(reference_dataset.get_records())
        fields = {
            'reference_dataset': reference_dataset.id,
            field1.column_name: 'test1',
            field2.column_name: 1,
            field3.column_name: 2.0,
            field4.column_name: '2019-01-02',
            field5.column_name: '11:11:00',
            field6.column_name: '2019-05-25 14:30:59',
            field7.column_name: True,
        }
        response = self._authenticated_post(
            reverse(
                'dw-admin:reference-dataset-record-add', args=(reference_dataset.id,)
            ),
            fields,
        )
        self.assertContains(response, 'Reference dataset record added successfully')
        self.assertEqual(num_records + 1, len(reference_dataset.get_records()))
        record = reference_dataset.get_record_by_custom_id(1)
        del fields['reference_dataset']
        fields[field6.column_name] += '+00:00'
        for k, v in fields.items():
            self.assertEqual(str(getattr(record, k)), str(v))

    def test_reference_data_record_edit_duplicate_identifier(self):
        reference_dataset = self._create_reference_dataset()
        field = factories.ReferenceDatasetFieldFactory.create(
            name='id',
            reference_dataset=reference_dataset,
            data_type=ReferenceDatasetField.DATA_TYPE_INT,
            is_identifier=True,
        )
        reference_dataset.save_record(
            None, {'reference_dataset': reference_dataset, field.column_name: 1}
        )
        reference_dataset.save_record(
            None, {'reference_dataset': reference_dataset, field.column_name: 2}
        )
        num_records = len(reference_dataset.get_records())
        record = reference_dataset.get_records()[0]
        response = self._authenticated_post(
            reverse(
                'dw-admin:reference-dataset-record-edit',
                args=(reference_dataset.id, record.id),
            ),
            {'reference_dataset': reference_dataset.id, field.column_name: 2},
        )
        self.assertContains(response, 'A record with this identifier already exists')
        self.assertEqual(num_records, len(reference_dataset.get_records()))

    def test_reference_data_record_edit_valid(self):
        reference_dataset = self._create_reference_dataset()
        field1 = factories.ReferenceDatasetFieldFactory.create(
            name='char',
            reference_dataset=reference_dataset,
            data_type=ReferenceDatasetField.DATA_TYPE_CHAR,
        )
        field2 = factories.ReferenceDatasetFieldFactory.create(
            name='int',
            reference_dataset=reference_dataset,
            data_type=ReferenceDatasetField.DATA_TYPE_INT,
            is_identifier=True,
        )
        field3 = factories.ReferenceDatasetFieldFactory.create(
            name='float',
            reference_dataset=reference_dataset,
            data_type=ReferenceDatasetField.DATA_TYPE_FLOAT,
        )
        field4 = factories.ReferenceDatasetFieldFactory.create(
            name='date',
            reference_dataset=reference_dataset,
            data_type=ReferenceDatasetField.DATA_TYPE_DATE,
        )
        field5 = factories.ReferenceDatasetFieldFactory.create(
            name='time',
            reference_dataset=reference_dataset,
            data_type=ReferenceDatasetField.DATA_TYPE_TIME,
        )
        field6 = factories.ReferenceDatasetFieldFactory.create(
            name='datetime',
            reference_dataset=reference_dataset,
            data_type=ReferenceDatasetField.DATA_TYPE_DATETIME,
        )
        field7 = factories.ReferenceDatasetFieldFactory.create(
            name='bool',
            reference_dataset=reference_dataset,
            data_type=ReferenceDatasetField.DATA_TYPE_BOOLEAN,
        )
        reference_dataset.save_record(
            None,
            {
                'reference_dataset': reference_dataset,
                field1.column_name: 'test1',
                field2.column_name: 1,
                field3.column_name: 2.0,
                field4.column_name: '2019-01-02',
                field5.column_name: '11:11:00',
                field6.column_name: '2019-01-01 01:00:01',
                field7.column_name: True,
            },
        )
        num_records = len(reference_dataset.get_records())
        record = reference_dataset.get_records().first()
        update_fields = {
            'reference_dataset': reference_dataset.id,
            field1.column_name: 'updated-char',
            field2.column_name: 99,
            field3.column_name: 1.0,
            field4.column_name: '2017-03-22',
            field5.column_name: '23:23:00',
            field6.column_name: '2019-05-25 14:30:59',
            field7.column_name: True,
        }
        response = self._authenticated_post(
            reverse(
                'dw-admin:reference-dataset-record-edit',
                args=(reference_dataset.id, record.id),
            ),
            update_fields,
        )
        self.assertContains(response, 'Reference dataset record updated successfully')
        self.assertEqual(num_records, len(reference_dataset.get_records()))
        record = reference_dataset.get_record_by_custom_id(99)
        del update_fields['reference_dataset']
        update_fields[field6.column_name] += '+00:00'
        for k, v in update_fields.items():
            self.assertEqual(str(getattr(record, k)), str(v))

    def test_reference_data_record_delete_confirm(self):
        reference_dataset = self._create_reference_dataset()
        field = factories.ReferenceDatasetFieldFactory.create(
            name='field1',
            reference_dataset=reference_dataset,
            data_type=ReferenceDatasetField.DATA_TYPE_INT,
            is_identifier=True,
        )
        reference_dataset.save_record(
            None, {'reference_dataset': reference_dataset, field.column_name: 1}
        )
        num_records = len(reference_dataset.get_records())
        record = reference_dataset.get_records().first()
        response = self._authenticated_post(
            reverse(
                'dw-admin:reference-dataset-record-delete',
                args=(reference_dataset.id, record.id),
            )
        )
        self.assertContains(
            response,
            'Are you sure you want to delete the record below from the reference data item',
        )
        self.assertEqual(num_records, len(reference_dataset.get_records()))

    def test_reference_data_record_delete(self):
        reference_dataset = self._create_reference_dataset()
        field = factories.ReferenceDatasetFieldFactory.create(
            name='field1',
            reference_dataset=reference_dataset,
            data_type=ReferenceDatasetField.DATA_TYPE_INT,
            is_identifier=True,
        )
        reference_dataset.save_record(
            None, {'reference_dataset': reference_dataset, field.column_name: 1}
        )
        num_records = len(reference_dataset.get_records())
        record = reference_dataset.get_records()[0]
        response = self._authenticated_post(
            reverse(
                'dw-admin:reference-dataset-record-delete',
                args=(reference_dataset.id, record.id),
            ),
            {'id': record.id},
        )
        self.assertContains(response, 'Reference dataset record deleted successfully')
        self.assertEqual(num_records - 1, len(reference_dataset.get_records()))

    def test_create_reference_dataset_link_to_foreign_key(self):
        reference_dataset = self._create_reference_dataset(
            name='foo', table_name='ref_foo'
        )
        field1 = factories.ReferenceDatasetFieldFactory.create(
            reference_dataset=reference_dataset, data_type=1, is_identifier=True
        )

        reference_dataset_2 = self._create_reference_dataset(
            name='bar', table_name='ref_bar'
        )
        factories.ReferenceDatasetFieldFactory.create(
            reference_dataset=reference_dataset_2, data_type=1, is_identifier=True
        )
        field3 = factories.ReferenceDatasetFieldFactory.create(
            reference_dataset=reference_dataset_2,
            data_type=8,
            linked_reference_dataset_field=field1,
            relationship_name='rel',
        )

        num_datasets = ReferenceDataset.objects.count()
        num_fields = reference_dataset.fields.count()
        response = self._authenticated_post(
            reverse(
                'admin:datasets_referencedataset_change', args=(reference_dataset.id,)
            ),
            {
                'id': reference_dataset.id,
                'name': 'test updated',
                'table_name': reference_dataset.table_name,
                'slug': 'test-ref-1',
                'external_database': '',
                'short_description': 'test description that is short',
                'description': '',
                'valid_from': '',
                'valid_to': '',
                'enquiries_contact': '',
                'licence': '',
                'restrictions_on_usage': '',
                'fields-TOTAL_FORMS': 2,
                'fields-INITIAL_FORMS': 1,
                'fields-MIN_NUM_FORMS': 1,
                'fields-MAX_NUM_FORMS': 1000,
                'fields-0-id': field1.id,
                'fields-0-reference_dataset': reference_dataset.id,
                'fields-0-name': field1.name,
                'fields-0-column_name': field1.column_name,
                'fields-0-data_type': field1.data_type,
                'fields-0-is_identifier': 'on',
                'fields-1-id': '',
                'fields-1-reference_dataset': reference_dataset.id,
                'fields-1-name': 'a name',
                'fields-1-relationship_name': 'a_column',
                'fields-1-data_type': ReferenceDatasetField.DATA_TYPE_FOREIGN_KEY,
                'fields-1-linked_reference_dataset_field': field3.id,
                'fields-1-description': 'a description',
            },
        )
        self.assertContains(
            response,
            'A reference dataset field cannot point to another field that is itself linked',
        )
        self.assertEqual(num_datasets, ReferenceDataset.objects.count())
        self.assertEqual(num_fields, reference_dataset.fields.count())

    def test_create_linked_field_as_foreign_key(self):
        reference_dataset = self._create_reference_dataset()
        linked_dataset = self._create_reference_dataset(
            table_name='test_linked', slug='test-linked'
        )
        field1 = factories.ReferenceDatasetFieldFactory.create(
            reference_dataset=reference_dataset,
            data_type=1,
            is_identifier=True,
            column_name='test',
        )
        factories.ReferenceDatasetFieldFactory.create(
            reference_dataset=linked_dataset,
            data_type=1,
            is_identifier=True,
            column_name='test',
        )
        num_datasets = ReferenceDataset.objects.count()
        num_fields = reference_dataset.fields.count()
        response = self._authenticated_post(
            reverse(
                'admin:datasets_referencedataset_change', args=(reference_dataset.id,)
            ),
            {
                'id': reference_dataset.id,
                'name': 'test updated',
                'table_name': reference_dataset.table_name,
                'slug': 'test-ref-1',
                'external_database': '',
                'short_description': 'test description that is short',
                'description': '',
                'valid_from': '',
                'valid_to': '',
                'enquiries_contact': '',
                'licence': '',
                'restrictions_on_usage': '',
                'fields-TOTAL_FORMS': 2,
                'fields-INITIAL_FORMS': 1,
                'fields-MIN_NUM_FORMS': 1,
                'fields-MAX_NUM_FORMS': 1000,
                'fields-0-id': field1.id,
                'fields-0-reference_dataset': reference_dataset.id,
                'fields-0-name': field1.name,
                'fields-0-column_name': field1.column_name,
                'fields-0-data_type': field1.data_type,
                'fields-0-description': 'a description',
                'fields-1-id': '',
                'fields-1-reference_dataset': reference_dataset.id,
                'fields-1-name': 'a name',
                'fields-1-relationship_name': 'a_column',
                'fields-1-data_type': ReferenceDatasetField.DATA_TYPE_FOREIGN_KEY,
                'fields-1-linked_reference_dataset_field': linked_dataset.fields.get(
                    is_identifier=True
                ).id,
                'fields-1-description': 'a description',
                'fields-1-is_identifier': 'on',
            },
        )
        self.assertContains(
            response, 'Identifier field cannot be linked reference data type'
        )
        self.assertEqual(num_datasets, ReferenceDataset.objects.count())
        self.assertEqual(num_fields, reference_dataset.fields.count())

    def test_linked_to_dataset_delete(self):
        # Do not allow deletion of a reference dataset if it is linked to by
        # one or more records within other datasets

        # Dynamically built ReferenceDataset record model classes from other
        # tests do not get cleaned up. This causes the delete call to fail as
        # it tries to check for links between the models. Therefore they need
        # to get deleted explicitly
        dataset_model_classes = [
            c[0].lower()
            for c in inspect.getmembers(
                sys.modules['dataworkspace.apps.datasets.models'], inspect.isclass
            )
        ]
        for model in list(apps.all_models['datasets']):
            # If model is a dynamically created one then delete it
            if model not in dataset_model_classes:
                del apps.all_models['datasets'][model]

        ref_ds1 = self._create_reference_dataset(
            table_name='test_change_linked_dataset1'
        )
        ref_ds2 = self._create_reference_dataset(
            table_name='test_change_linked_dataset2'
        )
        self._create_reference_dataset(table_name='test_change_linked_dataset3')
        ReferenceDatasetField.objects.create(
            name='refid',
            column_name='refid',
            reference_dataset=ref_ds1,
            data_type=1,
            is_identifier=True,
        )
        ReferenceDatasetField.objects.create(
            name='refid',
            column_name='refid',
            reference_dataset=ref_ds2,
            data_type=1,
            is_identifier=True,
        )
        ReferenceDatasetField.objects.create(
            name='link',
            relationship_name='link',
            reference_dataset=ref_ds1,
            data_type=8,
            linked_reference_dataset_field=ref_ds2.fields.get(is_identifier=True),
        )

        # Save a record in the linked to dataset
        record = ref_ds2.save_record(
            None, {'reference_dataset': ref_ds2, 'refid': 'test'}
        )

        # Save a record in the linked from dataset (linking to the one above)
        ref_ds1.save_record(
            None,
            {
                'reference_dataset': ref_ds1,
                'refid': 'another_test',
                'link_id': record.id,
            },
        )

        response = self._authenticated_post(
            reverse('admin:datasets_referencedataset_delete', args=(ref_ds2.id,)),
            {'id': ref_ds2.id},
        )
        self.assertContains(
            response,
            'Deleting the Reference dataset \'Test Reference Dataset 1\' '
            'would require deleting the following protected related objects',
        )

    def test_delete_linked_to_reference_dataset_record(self):
        # Do not allow deletion of a reference dataset record if it is linked to by
        # one or more records within other datasets
        ref_ds1 = self._create_reference_dataset(
            table_name='test_change_linked_dataset1'
        )
        ref_ds2 = self._create_reference_dataset(
            table_name='test_change_linked_dataset2'
        )
        ReferenceDatasetField.objects.create(
            name='refid',
            column_name='refid',
            reference_dataset=ref_ds1,
            data_type=1,
            is_identifier=True,
        )
        ReferenceDatasetField.objects.create(
            name='refid',
            column_name='refid',
            reference_dataset=ref_ds2,
            data_type=1,
            is_identifier=True,
        )
        ReferenceDatasetField.objects.create(
            name='link',
            relationship_name='link',
            reference_dataset=ref_ds1,
            data_type=8,
            linked_reference_dataset_field=ref_ds2.fields.get(is_identifier=True),
        )

        # Save a record in the linked to dataset
        linked_to = ref_ds2.save_record(
            None, {'reference_dataset': ref_ds2, 'refid': 'test'}
        )

        # Save a record in the linked from dataset (linking to the record above)
        linked_from = ref_ds1.save_record(
            None,
            {
                'reference_dataset': ref_ds1,
                'refid': 'another_test',
                'link_id': linked_to.id,
            },
        )

        response = self._authenticated_post(
            reverse(
                'dw-admin:reference-dataset-record-delete',
                args=(ref_ds2.id, linked_to.id),
            ),
            {'id': linked_from.id},
        )
        self.assertContains(
            response,
            'The record below could not be deleted as it is linked to '
            'by other reference data records',
        )

    def test_change_linked_reference_dataset(self):
        # If no records with links exist we should be able to edit the ref dataset link
        ref_ds1 = self._create_reference_dataset(
            table_name='test_change_linked_dataset1'
        )
        ref_ds2 = self._create_reference_dataset(
            table_name='test_change_linked_dataset2'
        )
        ref_ds3 = self._create_reference_dataset(
            table_name='test_change_linked_dataset3'
        )
        field1 = ReferenceDatasetField.objects.create(
            name='refid',
            column_name='refid',
            reference_dataset=ref_ds1,
            data_type=1,
            is_identifier=True,
        )
        ReferenceDatasetField.objects.create(
            name='refid',
            column_name='refid',
            reference_dataset=ref_ds2,
            data_type=1,
            is_identifier=True,
        )
        ReferenceDatasetField.objects.create(
            name='refid',
            column_name='refid',
            reference_dataset=ref_ds3,
            data_type=1,
            is_identifier=True,
        )
        field2 = ReferenceDatasetField.objects.create(
            name='link',
            relationship_name='link',
            reference_dataset=ref_ds1,
            data_type=8,
            linked_reference_dataset_field=ref_ds2.fields.get(is_identifier=True),
        )

        # Save a record in the linked to dataset
        ref_ds2.save_record(None, {'reference_dataset': ref_ds2, 'refid': 'test'})

        # Save a record in the linked from dataset (linking to the one above)
        ref_ds1.save_record(
            None,
            {'reference_dataset': ref_ds1, 'refid': 'another_test', 'link_id': None},
        )

        response = self._authenticated_post(
            reverse('admin:datasets_referencedataset_change', args=(ref_ds1.id,)),
            {
                'id': ref_ds1.id,
                'name': 'test updated',
                'table_name': ref_ds1.table_name,
                'slug': 'test-ref-1',
                'external_database': '',
                'short_description': 'test description that is short',
                'description': '',
                'valid_from': '',
                'valid_to': '',
                'enquiries_contact': '',
                'licence': '',
                'restrictions_on_usage': '',
                'sort_field': '',
                'sort_direction': ReferenceDataset.SORT_DIR_DESC,
                'fields-TOTAL_FORMS': 2,
                'fields-INITIAL_FORMS': 2,
                'fields-MIN_NUM_FORMS': 1,
                'fields-MAX_NUM_FORMS': 1000,
                'fields-0-id': field1.id,
                'fields-0-reference_dataset': ref_ds1.id,
                'fields-0-name': field1.name,
                'fields-0-column_name': field1.column_name,
                'fields-0-data_type': field1.data_type,
                'fields-0-description': 'a description',
                'fields-0-is_identifier': 'on',
                'fields-0-is_display_name': 'on',
                'fields-1-id': field2.id,
                'fields-1-reference_dataset': ref_ds1.id,
                'fields-1-name': field2.name,
                'fields-1-relationship_name': field2.relationship_name,
                'fields-1-data_type': field2.data_type,
                'fields-1-linked_reference_dataset_field': ref_ds3.fields.get(
                    is_identifier=True
                ).id,
                'fields-1-description': 'test',
            },
        )
        self.assertContains(
            response,
            'The Reference dataset “<a href="/admin/datasets/referencedataset/{}/change/">'
            'test updated</a>” was changed successfully.'.format(ref_ds1.id),
            html=True,
        )

    def test_link_to_non_external_dataset(self):
        # Test that a dataset with external db cannot link to a dataset without one
        linked_to = factories.ReferenceDatasetFactory.create()
        factories.ReferenceDatasetFieldFactory.create(
            reference_dataset=linked_to,
            name='id',
            data_type=2,
            is_identifier=True,
            column_name='extid',
        )
        db = factories.DatabaseFactory.create()
        response = self._authenticated_post(
            reverse('admin:datasets_referencedataset_add'),
            {
                'name': 'test linked non-external',
                'table_name': 'ref_test_non_external_dataset_link',
                'slug': 'test-ref-link-non-external',
                'external_database': db.id,
                'short_description': 'test description that is short',
                'description': '',
                'valid_from': '',
                'valid_to': '',
                'enquiries_contact': '',
                'licence': '',
                'restrictions_on_usage': '',
                'fields-TOTAL_FORMS': 2,
                'fields-INITIAL_FORMS': 0,
                'fields-MIN_NUM_FORMS': 1,
                'fields-MAX_NUM_FORMS': 1000,
                'fields-0-name': 'field1',
                'fields-0-column_name': 'refid',
                'fields-0-data_type': ReferenceDatasetField.DATA_TYPE_CHAR,
                'fields-0-description': 'A field',
                'fields-0-is_identifier': 'on',
                'fields-0-is_display_name': 'on',
                'fields-1-name': 'linked: id',
                'fields-1-relationship_name': 'linked',
                'fields-1-data_type': ReferenceDatasetField.DATA_TYPE_FOREIGN_KEY,
                'fields-1-description': 'Linked field',
                'fields-1-linked_reference_dataset_field': linked_to.fields.get(
                    is_identifier=True
                ).id,
            },
        )
        self.assertContains(
            response,
            'Linked reference dataset does not exist on external database {}'.format(
                db.memorable_name
            ),
        )

    def test_link_to_external_dataset(self):
        # Test that a dataset with external db can link to a dataset with one
        db = factories.DatabaseFactory.create()
        linked_to = factories.ReferenceDatasetFactory.create(
            name='linked to', table_name='ext_linked_to', external_database=db
        )
        factories.ReferenceDatasetFieldFactory.create(
            reference_dataset=linked_to,
            name='id',
            data_type=2,
            is_identifier=True,
            column_name='extid',
        )
        response = self._authenticated_post(
            reverse('admin:datasets_referencedataset_add'),
            {
                'name': 'linked from',
                'table_name': 'ref_test_non_external_dataset_link',
                'slug': 'test-ref-link-non-external',
                'external_database': db.id,
                'short_description': 'test description that is short',
                'description': '',
                'valid_from': '',
                'valid_to': '',
                'enquiries_contact': '',
                'licence': '',
                'restrictions_on_usage': '',
                'sort_field': '',
                'sort_direction': ReferenceDataset.SORT_DIR_ASC,
                'fields-TOTAL_FORMS': 2,
                'fields-INITIAL_FORMS': 0,
                'fields-MIN_NUM_FORMS': 1,
                'fields-MAX_NUM_FORMS': 1000,
                'fields-0-name': 'field1',
                'fields-0-column_name': 'field1',
                'fields-0-data_type': ReferenceDatasetField.DATA_TYPE_CHAR,
                'fields-0-description': 'A field',
                'fields-0-is_identifier': 'on',
                'fields-0-is_display_name': 'on',
                'fields-1-name': 'linked',
                'fields-1-relationship_name': 'linked',
                'fields-1-data_type': ReferenceDatasetField.DATA_TYPE_FOREIGN_KEY,
                'fields-1-description': 'Linked field',
                'fields-1-linked_reference_dataset_field': linked_to.fields.get(
                    is_identifier=True
                ).id,
            },
        )
        self.assertContains(
            response,
            'The Reference dataset “<a href="/admin/datasets/referencedataset/{}/change/">'
            'linked from</a>” was added successfully.'.format(
                ReferenceDataset.objects.last().id
            ),
            html=True,
        )

    def test_reference_data_record_create_linked(self):
        to_link_ds = self._create_reference_dataset(table_name='to_link_ds')
        factories.ReferenceDatasetFieldFactory.create(
            column_name='identifier',
            reference_dataset=to_link_ds,
            data_type=ReferenceDatasetField.DATA_TYPE_CHAR,
            is_identifier=True,
        )
        to_link_record = to_link_ds.save_record(
            None, {'reference_dataset': to_link_ds, 'identifier': 'a'}
        )

        from_link_ds = self._create_reference_dataset(table_name='from_link_ds')
        factories.ReferenceDatasetFieldFactory.create(
            column_name='identifier',
            reference_dataset=from_link_ds,
            data_type=ReferenceDatasetField.DATA_TYPE_CHAR,
            is_identifier=True,
        )
        factories.ReferenceDatasetFieldFactory.create(
            relationship_name='link',
            reference_dataset=from_link_ds,
            data_type=ReferenceDatasetField.DATA_TYPE_FOREIGN_KEY,
            linked_reference_dataset_field=to_link_ds.fields.get(is_identifier=True),
        )

        num_from_records = len(from_link_ds.get_records())
        num_to_records = len(to_link_ds.get_records())
        fields = {
            'reference_dataset': from_link_ds.id,
            'identifier': 'test',
            'link': to_link_record.id,
        }
        response = self._authenticated_post(
            reverse('dw-admin:reference-dataset-record-add', args=(from_link_ds.id,)),
            fields,
        )
        self.assertContains(response, 'Reference dataset record added successfully')
        self.assertEqual(num_from_records + 1, len(from_link_ds.get_records()))
        self.assertEqual(num_to_records, len(to_link_ds.get_records()))

    def test_create_reference_dataset_circular_link(self):
        ref_ds1 = factories.ReferenceDatasetFactory.create(
            name='refds1', table_name='refds1'
        )
        ref_ds2 = factories.ReferenceDatasetFactory.create(
            name='refds2', table_name='refds2'
        )
        ref_ds1_field = factories.ReferenceDatasetFieldFactory.create(
            name='refid',
            column_name='refid',
            reference_dataset=ref_ds1,
            data_type=ReferenceDatasetField.DATA_TYPE_CHAR,
            is_identifier=True,
        )

        ref_ds2_field = factories.ReferenceDatasetFieldFactory.create(
            name='refid',
            column_name='refid',
            reference_dataset=ref_ds2,
            data_type=ReferenceDatasetField.DATA_TYPE_CHAR,
            is_identifier=True,
        )
        factories.ReferenceDatasetFieldFactory.create(
            name='link',
            relationship_name='link',
            reference_dataset=ref_ds1,
            data_type=ReferenceDatasetField.DATA_TYPE_FOREIGN_KEY,
            linked_reference_dataset_field=ref_ds2.fields.get(is_identifier=True),
        )

        response = self._authenticated_post(
            reverse('admin:datasets_referencedataset_change', args=(ref_ds2.id,)),
            {
                'id': ref_ds2.id,
                'name': ref_ds2.name,
                'table_name': ref_ds2.table_name,
                'slug': ref_ds2.slug,
                'external_database': '',
                'short_description': 'xxx',
                'description': '',
                'valid_from': '',
                'valid_to': '',
                'enquiries_contact': '',
                'licence': '',
                'restrictions_on_usage': '',
                'fields-TOTAL_FORMS': 2,
                'fields-INITIAL_FORMS': 1,
                'fields-MIN_NUM_FORMS': 1,
                'fields-MAX_NUM_FORMS': 1000,
                'fields-0-id': ref_ds2_field.id,
                'fields-0-reference_dataset': ref_ds2.id,
                'fields-0-name': 'updated_field_1',
                'fields-0-column_name': 'updated_field_1',
                'fields-0-data_type': 2,
                'fields-0-description': 'Updated field 1',
                'fields-0-is_identifier': 'on',
                'fields-0-is_display_name': 'on',
                'fields-1-reference_dataset': ref_ds2.id,
                'fields-1-name': 'Added linked field',
                'fields-1-relationship_name': 'linked',
                'fields-1-data_type': ReferenceDatasetField.DATA_TYPE_FOREIGN_KEY,
                'fields-1-description': 'Linked field',
                'fields-1-linked_reference_dataset_field': ref_ds1_field.id,
            },
        )
        self.assertTrue(ref_ds2.fields.count(), 2)
        self.assertContains(
            response,
            'A reference dataset field cannot point to another field that points back to this dataset (circular link)',
        )

    def test_reference_dataset_upload_invalid_columns(self):
        # Create ref dataset
        ref_ds1 = factories.ReferenceDatasetFactory.create(
            name='ref_invalid_upload', table_name='ref_invalid_upload'
        )
        # Create 2 ref dataset fields
        factories.ReferenceDatasetFieldFactory.create(
            name='refid',
            column_name='refid',
            reference_dataset=ref_ds1,
            data_type=ReferenceDatasetField.DATA_TYPE_CHAR,
            is_identifier=True,
        )
        factories.ReferenceDatasetFieldFactory.create(
            name='name',
            column_name='name',
            reference_dataset=ref_ds1,
            data_type=ReferenceDatasetField.DATA_TYPE_CHAR,
        )

        # Create in memory file with 1 incorrect field name
        file1 = SimpleUploadedFile(
            'file1.csv',
            b'refid,invalid\r\nA1,test1\r\nA2,test2\r\n',
            content_type='text/csv',
        )

        # Assert upload fails with error message
        response = self._authenticated_post(
            reverse('dw-admin:reference-dataset-record-upload', args=(ref_ds1.id,)),
            {'file': file1},
        )
        self.assertContains(
            response,
            'Please ensure the uploaded csv file headers include all the target reference dataset columns',
        )

    def test_reference_dataset_upload_invalid_file_type(self):
        ref_ds1 = factories.ReferenceDatasetFactory.create(
            name='ref_invalid_upload', table_name='ref_invalid_upload'
        )
        factories.ReferenceDatasetFieldFactory.create(
            name='refid',
            column_name='refid',
            reference_dataset=ref_ds1,
            data_type=ReferenceDatasetField.DATA_TYPE_CHAR,
            is_identifier=True,
        )
        factories.ReferenceDatasetFieldFactory.create(
            name='name',
            column_name='name',
            reference_dataset=ref_ds1,
            data_type=ReferenceDatasetField.DATA_TYPE_CHAR,
        )
        file1 = SimpleUploadedFile(
            'file1.txt', b'some text\r\n', content_type='text/plain'
        )
        response = self._authenticated_post(
            reverse('dw-admin:reference-dataset-record-upload', args=(ref_ds1.id,)),
            {'file': file1},
        )
        self.assertContains(response, 'File extension “txt” is not allowed.')

    def test_reference_data_upload(self):
        ref_ds1 = factories.ReferenceDatasetFactory.create(
            name='ref_invalid_upload', table_name='ref_invalid_upload'
        )
        ref_ds2 = factories.ReferenceDatasetFactory.create(
            name='ref_invalid_upload2', table_name='ref_invalid_upload2'
        )
        factories.ReferenceDatasetFieldFactory.create(
            name='refid',
            column_name='refid',
            reference_dataset=ref_ds1,
            data_type=ReferenceDatasetField.DATA_TYPE_CHAR,
            is_identifier=True,
        )
        factories.ReferenceDatasetFieldFactory.create(
            name='name',
            column_name='name',
            reference_dataset=ref_ds1,
            data_type=ReferenceDatasetField.DATA_TYPE_CHAR,
        )
        factories.ReferenceDatasetFieldFactory.create(
            name='refid',
            column_name='refid',
            reference_dataset=ref_ds2,
            data_type=ReferenceDatasetField.DATA_TYPE_CHAR,
            is_identifier=True,
        )
        factories.ReferenceDatasetFieldFactory.create(
            name='name',
            column_name='name',
            reference_dataset=ref_ds2,
            data_type=ReferenceDatasetField.DATA_TYPE_CHAR,
        )
        factories.ReferenceDatasetFieldFactory.create(
            name='link',
            relationship_name='link',
            reference_dataset=ref_ds1,
            data_type=ReferenceDatasetField.DATA_TYPE_FOREIGN_KEY,
            linked_reference_dataset_field=ref_ds2.fields.get(is_identifier=True),
        )
        ref_ds1.increment_schema_version()
        ref_ds2.increment_schema_version()

        # Add records to the "linked to" table
        ref_ds2.save_record(
            None, {'reference_dataset': ref_ds2, 'refid': 'A1', 'name': 'Linked to 1'}
        )
        linked_to = ref_ds2.save_record(
            None, {'reference_dataset': ref_ds2, 'refid': 'A2', 'name': 'Linked to 2'}
        )

        # Add some records to the "linked from" table
        existing_record = ref_ds1.save_record(
            None,
            {
                'reference_dataset': ref_ds1,
                'refid': 'B1',
                'name': 'Linked from 1',
                'link_id': linked_to.id,
            },
        )
        record_count = ref_ds1.get_records().count()

        upload_content = [
            b'refid,name,link',  # Header
            b'B1,Updated name,',  # Update existing record
            b'B2,New record 1,A2',  # Update existing record
            b'B3,New record 2,',  # Add record without link
            b'B4,Another record,Z1',  # Invalid link
        ]
        file1 = SimpleUploadedFile(
            'file1.csv', b'\r\n'.join(upload_content), content_type='text/csv'
        )
        response = self._authenticated_post(
            reverse('dw-admin:reference-dataset-record-upload', args=(ref_ds1.id,)),
            {'file': file1},
        )
        self.assertContains(response, 'Reference dataset upload completed successfully')
        self.assertContains(response, 'Reference dataset upload completed successfully')
        log_records = ReferenceDatasetUploadLog.objects.last().records.all()
        self.assertEqual(log_records.count(), 4)
        self.assertEqual(
            log_records[0].status,
            ReferenceDatasetUploadLogRecord.STATUS_SUCCESS_UPDATED,
        )
        self.assertEqual(
            log_records[1].status, ReferenceDatasetUploadLogRecord.STATUS_SUCCESS_ADDED
        )
        self.assertEqual(
            log_records[2].status, ReferenceDatasetUploadLogRecord.STATUS_SUCCESS_ADDED
        )
        self.assertEqual(
            log_records[3].status, ReferenceDatasetUploadLogRecord.STATUS_FAILURE
        )
        self.assertEqual(ref_ds1.get_records().count(), record_count + 2)

        # Check that the existing record was updated
        existing_record = ref_ds1.get_records().get(pk=existing_record.id)
        self.assertEqual(existing_record.name, 'Updated name')
        self.assertIsNone(existing_record.link)

        # Check new record with link was created
        new_record = ref_ds1.get_record_by_custom_id('B2')
        self.assertEqual(new_record.name, 'New record 1')
        self.assertIsNotNone(new_record.link)

        # Check new record without link was created
        new_record = ref_ds1.get_record_by_custom_id('B3')
        self.assertEqual(new_record.name, 'New record 2')
        self.assertIsNone(new_record.link)

        # Check record with invalid link was not created
        self.assertFalse(
            ref_ds1.get_records()
            .filter(**{ref_ds1.identifier_field.column_name: 'B4'})
            .exists()
        )

    def test_delete_sort_field(self):
        reference_dataset = self._create_reference_dataset()
        field1 = factories.ReferenceDatasetFieldFactory.create(
            reference_dataset=reference_dataset, data_type=1, is_identifier=True
        )
        field2 = factories.ReferenceDatasetFieldFactory.create(
            reference_dataset=reference_dataset, data_type=2
        )
        reference_dataset.sort_field = field1
        reference_dataset.save()

        response = self._authenticated_post(
            reverse(
                'admin:datasets_referencedataset_change', args=(reference_dataset.id,)
            ),
            {
                'id': reference_dataset.id,
                'name': 'test updated',
                'table_name': reference_dataset.table_name,
                'slug': 'test-ref-1',
                'external_database': '',
                'short_description': 'test description that is short',
                'description': '',
                'valid_from': '',
                'valid_to': '',
                'enquiries_contact': '',
                'licence': '',
                'restrictions_on_usage': '',
                'sort_field': field1.id,
                'sort_direction': ReferenceDataset.SORT_DIR_DESC,
                'fields-TOTAL_FORMS': 2,
                'fields-INITIAL_FORMS': 2,
                'fields-MIN_NUM_FORMS': 1,
                'fields-MAX_NUM_FORMS': 1000,
                'fields-0-id': field1.id,
                'fields-0-reference_dataset': reference_dataset.id,
                'fields-0-name': 'updated_field_1',
                'fields-0-column_name': field1.column_name,
                'fields-0-data_type': 2,
                'fields-0-description': 'Updated field 1',
                'fields-0-DELETE': 'on',
                'fields-1-id': field2.id,
                'fields-1-reference_dataset': reference_dataset.id,
                'fields-1-name': 'updated_field_2',
                'fields-1-column_name': field2.column_name,
                'fields-1-data_type': 2,
                'fields-1-description': 'Updated field 2',
                'fields-1-is_identifier': 'on',
                'fields-1-is_display_name': 'on',
            },
        )
        self.assertContains(response, 'was changed successfully')
        reference_dataset.refresh_from_db()
        self.assertIsNone(reference_dataset.sort_field)


class TestTagAdmin(BaseAdminTestCase):
    def test_tag_name_search(self):
        factories.SourceTagFactory(name='Apple')
        factories.TopicTagFactory(name='Politics')

        response = self._authenticated_get(
            reverse('admin:datasets_tag_changelist'), {'q': 'apple'}
        )
        self.assertContains(response, 'Source: Apple')
        self.assertNotContains(response, 'Topic: Politics')

    def test_tag_type_search(self):
        factories.SourceTagFactory(name='Apple')
        factories.TopicTagFactory(name='Politics')

        response = self._authenticated_get(
            reverse('admin:datasets_tag_changelist'), {'q': 'topic'}
        )
        self.assertContains(response, 'Topic: Politics')
        self.assertNotContains(response, 'Source: Apple')

    def test_tag_bad_search(self):
        factories.SourceTagFactory(name='Apple')
        factories.TopicTagFactory(name='Politics')

        response = self._authenticated_get(
            reverse('admin:datasets_tag_changelist'), {'q': 'test'}
        )
        self.assertNotContains(response, 'Topic: Politics')
        self.assertNotContains(response, 'Source: Apple')


class TestSourceLinkAdmin(BaseAdminTestCase):
    def test_source_link_upload_get(self):
        dataset = factories.DataSetFactory.create()
        response = self._authenticated_get(
            reverse('dw-admin:source-link-upload', args=(dataset.id,))
        )
        self.assertContains(response, 'Upload source link')

    @mock.patch('dataworkspace.apps.dw_admin.views.boto3.client')
    def test_source_link_upload_failure(self, mock_client):
        mock_client().put_object.side_effect = ClientError(
            error_response={'Error': {'Message': 'it failed'}},
            operation_name='put_object',
        )
        dataset = factories.DataSetFactory.create()
        link_count = dataset.sourcelink_set.count()
        file1 = SimpleUploadedFile(
            'file1.txt', b'This is a test', content_type='text/plain'
        )
        response = self._authenticated_post(
            reverse('dw-admin:source-link-upload', args=(dataset.id,)),
            {
                'dataset': dataset.id,
                'name': 'Test source link',
                'format': 'CSV',
                'frequency': 'Never',
                'file': file1,
            },
        )
        self.assertEqual(response.status_code, 500)
        self.assertEqual(link_count, dataset.sourcelink_set.count())

    @mock.patch('dataworkspace.apps.dw_admin.views.boto3.client')
    def test_source_link_upload(self, mock_client):
        dataset = factories.DataSetFactory.create()
        link_count = dataset.sourcelink_set.count()
        file1 = SimpleUploadedFile(
            'file1.txt', b'This is a test', content_type='text/plain'
        )
        response = self._authenticated_post(
            reverse('dw-admin:source-link-upload', args=(dataset.id,)),
            {
                'dataset': dataset.id,
                'name': 'Test source link',
                'format': 'CSV',
                'frequency': 'Never',
                'file': file1,
            },
        )
        self.assertContains(response, 'Source link uploaded successfully')
        self.assertEqual(link_count + 1, dataset.sourcelink_set.count())
        link = dataset.sourcelink_set.latest('created_date')
        self.assertEqual(link.name, 'Test source link')
        self.assertEqual(link.format, 'CSV')
        self.assertEqual(link.frequency, 'Never')
        mock_client().put_object.assert_called_once_with(
            Body=mock.ANY, Bucket=settings.AWS_UPLOADS_BUCKET, Key=link.url
        )


class TestDatasetAdmin(BaseAdminTestCase):
    def test_edit_dataset_authorized_users(self):
        dataset = factories.DataSetFactory.create()
        user1 = factories.UserFactory.create()
        user2 = factories.UserFactory.create()
        factories.DataSetUserPermissionFactory.create(dataset=dataset, user=user1)

        self.assertEqual(dataset.user_has_access(user1), True)
        self.assertEqual(dataset.user_has_access(user2), False)

        response = self._authenticated_post(
            reverse('admin:datasets_datacutdataset_change', args=(dataset.id,)),
            {
                'published': dataset.published,
                'name': dataset.name,
                'slug': dataset.slug,
                'short_description': 'test short description',
                'description': 'test description',
                'type': 2,
                'sourcelink_set-TOTAL_FORMS': '0',
                'sourcelink_set-INITIAL_FORMS': '0',
                'sourcelink_set-MIN_NUM_FORMS': '0',
                'sourcelink_set-MAX_NUM_FORMS': '1000',
                'sourceview_set-TOTAL_FORMS': '0',
                'sourceview_set-INITIAL_FORMS': '0',
                'sourceview_set-MIN_NUM_FORMS': '0',
                'sourceview_set-MAX_NUM_FORMS': '1000',
                'customdatasetquery_set-TOTAL_FORMS': '0',
                'customdatasetquery_set-INITIAL_FORMS': '0',
                'customdatasetquery_set-MIN_NUM_FORMS': '0',
                'customdatasetquery_set-MAX_NUM_FORMS': '1000',
                'authorized_users': user2.id,
                '_continue': 'Save and continue editing',
            },
        )
        self.assertContains(response, 'was changed successfully')
        self.assertEqual(dataset.user_has_access(user1), False)
        self.assertEqual(dataset.user_has_access(user2), True)

    def test_delete_external_source_link(self):
        dataset = factories.DataSetFactory.create()
        source_link = factories.SourceLinkFactory(
            link_type=SourceLink.TYPE_EXTERNAL, dataset=dataset
        )
        link_count = dataset.sourcelink_set.count()
        response = self._authenticated_post(
            reverse('admin:datasets_datacutdataset_change', args=(dataset.id,)),
            {
                'published': dataset.published,
                'name': dataset.name,
                'slug': dataset.slug,
                'short_description': 'test short description',
                'description': 'test description',
                'type': 2,
                'sourcelink_set-TOTAL_FORMS': '1',
                'sourcelink_set-INITIAL_FORMS': '1',
                'sourcelink_set-MIN_NUM_FORMS': '0',
                'sourcelink_set-MAX_NUM_FORMS': '1000',
                'sourcelink_set-0-id': source_link.id,
                'sourcelink_set-0-dataset': dataset.id,
                'sourcelink_set-0-name': 'test',
                'sourcelink_set-0-url': 'http://test.com',
                'sourcelink_set-0-format': 'test',
                'sourcelink_set-0-frequency': 'test',
                'sourcelink_set-0-DELETE': 'on',
                'sourcelink_set-__prefix__-id': '',
                'sourcelink_set-__prefix__-dataset': '571b8aac-7dc2-4e8b-bfae-73d5c25afd04',
                'sourcelink_set-__prefix__-name': '',
                'sourcelink_set-__prefix__-url': '',
                'sourcelink_set-__prefix__-format': '',
                'sourcelink_set-__prefix__-frequency': '',
                'sourceview_set-TOTAL_FORMS': '0',
                'sourceview_set-INITIAL_FORMS': '0',
                'sourceview_set-MIN_NUM_FORMS': '0',
                'sourceview_set-MAX_NUM_FORMS': '1000',
                'customdatasetquery_set-TOTAL_FORMS': '0',
                'customdatasetquery_set-INITIAL_FORMS': '0',
                'customdatasetquery_set-MIN_NUM_FORMS': '0',
                'customdatasetquery_set-MAX_NUM_FORMS': '1000',
                '_continue': 'Save and continue editing',
            },
        )
        self.assertContains(response, 'was changed successfully')
        self.assertEqual(dataset.sourcelink_set.count(), link_count - 1)

    @mock.patch('dataworkspace.apps.datasets.models.boto3.client')
    def test_delete_local_source_link_aws_failure(self, mock_client):
        dataset = factories.DataSetFactory.create()
        source_link = factories.SourceLinkFactory(
            link_type=SourceLink.TYPE_LOCAL, dataset=dataset
        )
        link_count = dataset.sourcelink_set.count()
        mock_client.return_value.head_object.side_effect = ClientError(
            error_response={'Error': {'Message': 'it failed'}},
            operation_name='head_object',
        )
        response = self._authenticated_post(
            reverse('admin:datasets_datacutdataset_change', args=(dataset.id,)),
            {
                'published': dataset.published,
                'name': dataset.name,
                'slug': dataset.slug,
                'short_description': 'test short description',
                'description': 'test description',
                'type': 2,
                'sourcelink_set-TOTAL_FORMS': '1',
                'sourcelink_set-INITIAL_FORMS': '1',
                'sourcelink_set-MIN_NUM_FORMS': '0',
                'sourcelink_set-MAX_NUM_FORMS': '1000',
                'sourcelink_set-0-id': source_link.id,
                'sourcelink_set-0-dataset': dataset.id,
                'sourcelink_set-0-name': 'test',
                'sourcelink_set-0-url': 'http://test.com',
                'sourcelink_set-0-format': 'test',
                'sourcelink_set-0-frequency': 'test',
                'sourcelink_set-0-DELETE': 'on',
                'sourcelink_set-__prefix__-id': '',
                'sourcelink_set-__prefix__-dataset': '571b8aac-7dc2-4e8b-bfae-73d5c25afd04',
                'sourcelink_set-__prefix__-name': '',
                'sourcelink_set-__prefix__-url': '',
                'sourcelink_set-__prefix__-format': '',
                'sourcelink_set-__prefix__-frequency': '',
                'sourceview_set-TOTAL_FORMS': '0',
                'sourceview_set-INITIAL_FORMS': '0',
                'sourceview_set-MIN_NUM_FORMS': '0',
                'sourceview_set-MAX_NUM_FORMS': '1000',
                'customdatasetquery_set-TOTAL_FORMS': '0',
                'customdatasetquery_set-INITIAL_FORMS': '0',
                'customdatasetquery_set-MIN_NUM_FORMS': '0',
                'customdatasetquery_set-MAX_NUM_FORMS': '1000',
                '_continue': 'Save and continue editing',
            },
        )
        self.assertEqual(response.status_code, 200)
        self.assertEqual(dataset.sourcelink_set.count(), link_count - 1)

    @mock.patch('dataworkspace.apps.datasets.models.boto3.client')
    def test_delete_local_source_link(self, mock_client):
        dataset = factories.DataSetFactory.create()
        source_link = factories.SourceLinkFactory(
            link_type=SourceLink.TYPE_LOCAL, dataset=dataset
        )
        link_count = dataset.sourcelink_set.count()
        response = self._authenticated_post(
            reverse('admin:datasets_datacutdataset_change', args=(dataset.id,)),
            {
                'published': dataset.published,
                'name': dataset.name,
                'slug': dataset.slug,
                'short_description': 'test short description',
                'description': 'test description',
                'type': 2,
                'sourcelink_set-TOTAL_FORMS': '1',
                'sourcelink_set-INITIAL_FORMS': '1',
                'sourcelink_set-MIN_NUM_FORMS': '0',
                'sourcelink_set-MAX_NUM_FORMS': '1000',
                'sourcelink_set-0-id': source_link.id,
                'sourcelink_set-0-dataset': dataset.id,
                'sourcelink_set-0-name': 'test',
                'sourcelink_set-0-url': 'http://test.com',
                'sourcelink_set-0-format': 'test',
                'sourcelink_set-0-frequency': 'test',
                'sourcelink_set-0-DELETE': 'on',
                'sourcelink_set-__prefix__-id': '',
                'sourcelink_set-__prefix__-dataset': '571b8aac-7dc2-4e8b-bfae-73d5c25afd04',
                'sourcelink_set-__prefix__-name': '',
                'sourcelink_set-__prefix__-url': '',
                'sourcelink_set-__prefix__-format': '',
                'sourcelink_set-__prefix__-frequency': '',
                'sourceview_set-TOTAL_FORMS': '0',
                'sourceview_set-INITIAL_FORMS': '0',
                'sourceview_set-MIN_NUM_FORMS': '0',
                'sourceview_set-MAX_NUM_FORMS': '1000',
                'customdatasetquery_set-TOTAL_FORMS': '0',
                'customdatasetquery_set-INITIAL_FORMS': '0',
                'customdatasetquery_set-MIN_NUM_FORMS': '0',
                'customdatasetquery_set-MAX_NUM_FORMS': '1000',
                '_continue': 'Save and continue editing',
            },
        )
        self.assertContains(response, 'was changed successfully')
        self.assertEqual(dataset.sourcelink_set.count(), link_count - 1)
        mock_client().delete_object.assert_called_once_with(
            Bucket=settings.AWS_UPLOADS_BUCKET, Key='http://test.com'
        )


class TestDatasetAdminPytest:
    def test_sql_queries_must_be_reviewed_before_publishing(self, staff_client):
        dataset = factories.DataSetFactory.create(published=False)
        sql = factories.CustomDatasetQueryFactory.create(
            dataset=dataset, reviewed=False
        )

        # Login to admin site
        staff_client.post(reverse('admin:index'), follow=True)

        response = staff_client.post(
            reverse('admin:datasets_datacutdataset_change', args=(dataset.id,)),
            {
                'published': True,
                'name': dataset.name,
                'slug': dataset.slug,
                'short_description': 'test short description',
                'description': 'test description',
                'type': 2,
                'sourcelink_set-TOTAL_FORMS': '0',
                'sourcelink_set-INITIAL_FORMS': '0',
                'sourcelink_set-MIN_NUM_FORMS': '0',
                'sourcelink_set-MAX_NUM_FORMS': '1000',
                'sourceview_set-TOTAL_FORMS': '0',
                'sourceview_set-INITIAL_FORMS': '0',
                'sourceview_set-MIN_NUM_FORMS': '0',
                'sourceview_set-MAX_NUM_FORMS': '1000',
                'customdatasetquery_set-TOTAL_FORMS': '1',
                'customdatasetquery_set-INITIAL_FORMS': '1',
                'customdatasetquery_set-MIN_NUM_FORMS': '0',
                'customdatasetquery_set-MAX_NUM_FORMS': '1000',
                'customdatasetquery_set-0-id': sql.id,
                'customdatasetquery_set-0-dataset': str(dataset.id),
                'customdatasetquery_set-0-name': 'test',
                'customdatasetquery_set-0-database': str(sql.database.id),
                'customdatasetquery_set-0-query': 'select 1',
                'customdatasetquery_set-0-frequency': 1,
                '_continue': 'Save and continue editing',
            },
            follow=True,
        )

        assert response.status_code == 200
        assert DataSet.objects.get(id=dataset.id).published is False
        assert (
            "You must review this SQL query before the dataset can be published."
            in response.content.decode(response.charset)
        )

    @pytest.mark.parametrize(
        'query, expected_tables',
        (
            ('SELECT * FROM auth_user', ['public.auth_user']),
            ('SELECT * FROM auth_user;', ['public.auth_user']),
            (
                'SELECT * FROM auth_user JOIN auth_user_groups ON auth_user.id = auth_user_groups.user_id',
                ['public.auth_user', 'public.auth_user_groups'],
            ),
            (
                'WITH foo as (SELECT * FROM auth_user) SELECT * FROM foo',
                ['public.auth_user'],
            ),
            ('SELECT 1', []),
            ('SELECT * FROM test', []),
            ('SELECT * FROM', []),
        ),
    )
    @pytest.mark.django_db
    def test_sql_query_tables_extracted_correctly(
        self, staff_client, query, expected_tables
    ):
        dataset = factories.DataSetFactory.create(published=False)
        sql = factories.CustomDatasetQueryFactory.create(
            dataset=dataset, reviewed=False
        )

        # Login to admin site
        staff_client.post(reverse('admin:index'), follow=True)

        response = staff_client.post(
            reverse('admin:datasets_datacutdataset_change', args=(dataset.id,)),
            {
                'published': True,
                'name': dataset.name,
                'slug': dataset.slug,
                'short_description': 'test short description',
                'description': 'test description',
                'type': 2,
                'sourcelink_set-TOTAL_FORMS': '0',
                'sourcelink_set-INITIAL_FORMS': '0',
                'sourcelink_set-MIN_NUM_FORMS': '0',
                'sourcelink_set-MAX_NUM_FORMS': '1000',
                'sourceview_set-TOTAL_FORMS': '0',
                'sourceview_set-INITIAL_FORMS': '0',
                'sourceview_set-MIN_NUM_FORMS': '0',
                'sourceview_set-MAX_NUM_FORMS': '1000',
                'customdatasetquery_set-TOTAL_FORMS': '1',
                'customdatasetquery_set-INITIAL_FORMS': '1',
                'customdatasetquery_set-MIN_NUM_FORMS': '0',
                'customdatasetquery_set-MAX_NUM_FORMS': '1000',
                'customdatasetquery_set-0-id': sql.id,
                'customdatasetquery_set-0-dataset': str(dataset.id),
                'customdatasetquery_set-0-name': 'test',
                'customdatasetquery_set-0-database': str(sql.database.id),
                'customdatasetquery_set-0-query': query,
                'customdatasetquery_set-0-frequency': 1,
                'customdatasetquery_set-0-reviewed': True,
                '_continue': 'Save and continue editing',
            },
            follow=True,
        )

        assert response.status_code == 200
        tables = CustomDatasetQuery.objects.get(id=sql.id).tables.all()
        assert sorted([f'{t.schema}.{t.table}' for t in tables]) == sorted(
            expected_tables
        )

    @pytest.mark.parametrize(
        "request_client, expected_response_code, can_review",
        (
            ("client", 404, False),
            ("sme_client", 200, False),
            ("staff_client", 200, True),
        ),
        indirect=['request_client'],
    )
    @pytest.mark.django_db
    def test_sql_queries_can_only_be_reviewed_by_superusers(
        self, request_client, expected_response_code, can_review
    ):
        dataset = factories.DataSetFactory.create(published=False)
        sql = factories.CustomDatasetQueryFactory.create(
            dataset=dataset, reviewed=False
        )

        # Login to admin site
        request_client.post(reverse('admin:index'), follow=True)

        response = request_client.post(
            reverse('admin:datasets_datacutdataset_change', args=(dataset.id,)),
            {
                'published': False,
                'name': dataset.name,
                'slug': dataset.slug,
                'short_description': 'test short description',
                'description': 'test description',
                'type': 2,
                'sourcelink_set-TOTAL_FORMS': '0',
                'sourcelink_set-INITIAL_FORMS': '0',
                'sourcelink_set-MIN_NUM_FORMS': '0',
                'sourcelink_set-MAX_NUM_FORMS': '1000',
                'sourceview_set-TOTAL_FORMS': '0',
                'sourceview_set-INITIAL_FORMS': '0',
                'sourceview_set-MIN_NUM_FORMS': '0',
                'sourceview_set-MAX_NUM_FORMS': '1000',
                'customdatasetquery_set-TOTAL_FORMS': '1',
                'customdatasetquery_set-INITIAL_FORMS': '1',
                'customdatasetquery_set-MIN_NUM_FORMS': '0',
                'customdatasetquery_set-MAX_NUM_FORMS': '1000',
                'customdatasetquery_set-0-id': sql.id,
                'customdatasetquery_set-0-dataset': str(dataset.id),
                'customdatasetquery_set-0-name': 'test',
                'customdatasetquery_set-0-database': str(sql.database.id),
                'customdatasetquery_set-0-query': 'select 1',
                'customdatasetquery_set-0-frequency': 1,
                'customdatasetquery_set-0-reviewed': True,
                '_continue': 'Save and continue editing',
            },
            follow=True,
        )

        assert response.status_code == expected_response_code
        assert CustomDatasetQuery.objects.get(id=sql.id).reviewed == can_review

    @pytest.mark.parametrize(
        "request_client, expected_response_code, should_publish",
        (
            ("client", 404, False),
            ("sme_client", 200, False),
            ("staff_client", 200, True),
        ),
        indirect=['request_client'],
    )
    @pytest.mark.django_db
    def test_datacut_can_only_be_published_by_superuser(
        self, request_client, expected_response_code, should_publish
    ):
        dataset = factories.DataSetFactory.create(published=False)

        # Login to admin site
        request_client.post(reverse('admin:index'), follow=True)

        response = request_client.post(
            reverse('admin:datasets_datacutdataset_change', args=(dataset.id,)),
            {
                'published': True,
                'name': dataset.name,
                'slug': dataset.slug,
                'short_description': 'test short description',
                'description': 'test description',
                'type': 2,
                'sourcelink_set-TOTAL_FORMS': '0',
                'sourcelink_set-INITIAL_FORMS': '0',
                'sourcelink_set-MIN_NUM_FORMS': '0',
                'sourcelink_set-MAX_NUM_FORMS': '1000',
                'sourceview_set-TOTAL_FORMS': '0',
                'sourceview_set-INITIAL_FORMS': '0',
                'sourceview_set-MIN_NUM_FORMS': '0',
                'sourceview_set-MAX_NUM_FORMS': '1000',
                'customdatasetquery_set-TOTAL_FORMS': '0',
                'customdatasetquery_set-INITIAL_FORMS': '0',
                'customdatasetquery_set-MIN_NUM_FORMS': '0',
                'customdatasetquery_set-MAX_NUM_FORMS': '1000',
                '_continue': 'Save and continue editing',
            },
            follow=True,
        )

        assert response.status_code == expected_response_code
        assert DataSet.objects.get(id=dataset.id).published == should_publish

    @pytest.mark.parametrize(
        ("manage_unpublished_permission, admin_change_view, DatasetFactory"),
        (
            (
                "manage_unpublished_master_datasets",
                'admin:datasets_masterdataset_change',
                partial(factories.DataSetFactory.create, type=DataSetType.MASTER.value),
            ),
            (
                "manage_unpublished_datacut_datasets",
                'admin:datasets_datacutdataset_change',
                partial(
                    factories.DataSetFactory.create, type=DataSetType.DATACUT.value
                ),
            ),
            (
                "manage_unpublished_reference_datasets",
                'admin:datasets_referencedataset_change',
                factories.ReferenceDatasetFactory.create,
            ),
        ),
    )
    @pytest.mark.django_db
    def test_manage_dataset_permission_allows_viewing_but_not_editing_published_datasets(
        self, manage_unpublished_permission, admin_change_view, DatasetFactory
    ):
        dataset = DatasetFactory(published=True)
        user = get_user_model().objects.create(is_staff=True)
        perm = Permission.objects.get(codename=manage_unpublished_permission)
        user.user_permissions.add(perm)
        user.save()

        unauthenticated_client = Client()
        authenticated_client = Client(**get_http_sso_data(user))

        for client in [unauthenticated_client, authenticated_client]:
            if client is authenticated_client:
                # Log into admin site
                client.post(reverse('admin:index'), follow=True)

            view_response = client.get(
                reverse(admin_change_view, args=(dataset.id,)), follow=True
            )
            change_response = client.post(
                reverse(admin_change_view, args=(dataset.id,)), follow=True
            )

            assert view_response.status_code == (
                200 if client is authenticated_client else 403
            )
            assert change_response.status_code == 403

    @pytest.mark.django_db
    def test_manage_master_dataset_permission_allows_editing_unpublished_datasets(self):
        dataset = factories.DataSetFactory.create(
            published=False, name='original', type=DataSet.TYPE_MASTER_DATASET
        )
        user = get_user_model().objects.create(is_staff=True)
        perm = Permission.objects.get(codename='manage_unpublished_master_datasets')
        user.user_permissions.add(perm)
        user.save()

        client = Client(**get_http_sso_data(user))

        # Login to admin site
        client.post(reverse('admin:index'), follow=True)

        response = client.post(
            reverse('admin:datasets_masterdataset_change', args=(dataset.id,)),
            {
                'published': False,
                'name': 'changed',
                'slug': dataset.slug,
                'short_description': 'some description',
                'description': 'some description',
                'type': 1,
                'sourcetable_set-TOTAL_FORMS': '0',
                'sourcetable_set-INITIAL_FORMS': '0',
                'sourcetable_set-MIN_NUM_FORMS': '0',
                'sourcetable_set-MAX_NUM_FORMS': '1000',
                '_continue': 'Save and continue editing',
            },
            follow=True,
        )

        assert response.status_code == 200
        assert DataSet.objects.get(id=dataset.id).name == 'changed'

    @pytest.mark.django_db
    def test_manage_datacut_dataset_permission_allows_editing_unpublished_datasets(
        self,
    ):
        dataset = factories.DataSetFactory.create(
            published=False, name='original', type=DataSet.TYPE_DATA_CUT
        )
        user = get_user_model().objects.create(is_staff=True)
        perm = Permission.objects.get(codename='manage_unpublished_datacut_datasets')
        user.user_permissions.add(perm)
        user.save()

        client = Client(**get_http_sso_data(user))

        # Login to admin site
        client.post(reverse('admin:index'), follow=True)

        response = client.post(
            reverse('admin:datasets_datacutdataset_change', args=(dataset.id,)),
            {
                'published': False,
                'name': 'changed',
                'slug': dataset.slug,
                'short_description': 'some description',
                'description': 'some description',
                'type': 2,
                'sourcelink_set-TOTAL_FORMS': '0',
                'sourcelink_set-INITIAL_FORMS': '0',
                'sourcelink_set-MIN_NUM_FORMS': '0',
                'sourcelink_set-MAX_NUM_FORMS': '1000',
                'sourceview_set-TOTAL_FORMS': '0',
                'sourceview_set-INITIAL_FORMS': '0',
                'sourceview_set-MIN_NUM_FORMS': '0',
                'sourceview_set-MAX_NUM_FORMS': '1000',
                'customdatasetquery_set-TOTAL_FORMS': '0',
                'customdatasetquery_set-INITIAL_FORMS': '0',
                'customdatasetquery_set-MIN_NUM_FORMS': '0',
                'customdatasetquery_set-MAX_NUM_FORMS': '1000',
                '_continue': 'Save and continue editing',
            },
            follow=True,
        )

        assert response.status_code == 200
        assert DataSet.objects.get(id=dataset.id).name == 'changed'

    @pytest.mark.django_db
    def test_manage_reference_dataset_permission_allows_editing_unpublished_datasets(
        self,
    ):
        dataset = ReferenceDataset.objects.create(
            name='Test Reference Dataset 1',
            table_name='ref_test_dataset',
            short_description='Testing...',
            slug='test-reference-dataset-1',
            published=False,
        )
        field1 = factories.ReferenceDatasetFieldFactory(
            reference_dataset=dataset,
            data_type=1,
            is_identifier=True,
            column_name='field_1',
            description='field 1 description',
        )

        user = get_user_model().objects.create(is_staff=True)
        perm = Permission.objects.get(codename='manage_unpublished_reference_datasets')
        user.user_permissions.add(perm)
        user.save()

        client = Client(**get_http_sso_data(user))

        # Login to admin site
        client.post(reverse('admin:index'), follow=True)

        response = client.post(
            reverse('admin:datasets_referencedataset_change', args=(dataset.id,)),
            {
                'id': dataset.id,
                'name': 'changed',
                'table_name': dataset.table_name,
                'slug': dataset.slug,
                'short_description': 'test description that is short',
                'sort_direction': ReferenceDataset.SORT_DIR_DESC,
                'fields-TOTAL_FORMS': 1,
                'fields-INITIAL_FORMS': 1,
                'fields-MIN_NUM_FORMS': 1,
                'fields-MAX_NUM_FORMS': 1000,
                'fields-0-id': str(field1.id),
                'fields-0-reference_dataset': str(dataset.id),
                'fields-0-name': field1.name,
                'fields-0-column_name': 'updated_field_1',
                'fields-0-data_type': 1,
                'fields-0-description': 'updated description',
                'fields-0-is_identifier': 'on',
                'fields-0-is_display_name': 'on',
            },
            follow=True,
        )

        assert response.status_code == 200
        assert ReferenceDataset.objects.get(id=dataset.id).name == 'changed'

    @pytest.mark.parametrize(
        "published, expected_reviewed_status", ((False, False), (True, True))
    )
    @pytest.mark.django_db
    def test_unpublished_datacut_query_review_flag_is_toggled_off_if_query_changed_when_already_reviewed(
        self, staff_client, published, expected_reviewed_status
    ):
        dataset = factories.DataSetFactory.create(published=published)
        sql = factories.CustomDatasetQueryFactory.create(
            dataset=dataset, reviewed=True, query="original query"
        )

        # Login to admin site
        staff_client.post(reverse('admin:index'), follow=True)

        response = staff_client.post(
            reverse('admin:datasets_datacutdataset_change', args=(dataset.id,)),
            {
                'published': published,
                'name': dataset.name,
                'slug': dataset.slug,
                'short_description': 'test short description',
                'description': 'test description',
                'type': 2,
                'sourcelink_set-TOTAL_FORMS': '0',
                'sourcelink_set-INITIAL_FORMS': '0',
                'sourcelink_set-MIN_NUM_FORMS': '0',
                'sourcelink_set-MAX_NUM_FORMS': '1000',
                'sourceview_set-TOTAL_FORMS': '0',
                'sourceview_set-INITIAL_FORMS': '0',
                'sourceview_set-MIN_NUM_FORMS': '0',
                'sourceview_set-MAX_NUM_FORMS': '1000',
                'customdatasetquery_set-TOTAL_FORMS': '1',
                'customdatasetquery_set-INITIAL_FORMS': '1',
                'customdatasetquery_set-MIN_NUM_FORMS': '0',
                'customdatasetquery_set-MAX_NUM_FORMS': '1000',
                'customdatasetquery_set-0-id': sql.id,
                'customdatasetquery_set-0-dataset': str(dataset.id),
                'customdatasetquery_set-0-name': 'test',
                'customdatasetquery_set-0-database': str(sql.database.id),
                'customdatasetquery_set-0-query': 'select 2',
                'customdatasetquery_set-0-frequency': 1,
                'customdatasetquery_set-0-reviewed': True,
                '_continue': 'Save and continue editing',
            },
            follow=True,
        )

        assert response.status_code == 200
        assert CustomDatasetQuery.objects.get(id=sql.id).query == "select 2"
        assert (
            CustomDatasetQuery.objects.get(id=sql.id).reviewed
            == expected_reviewed_status
        )

    @mock.patch("dataworkspace.apps.datasets.admin.sync_quicksight_permissions")
    @pytest.mark.django_db
    def test_master_dataset_permission_changes_calls_sync_job(
        self, mock_sync, staff_client
    ):
        dataset = factories.MasterDataSetFactory.create(
            published=True, user_access_type='REQUIRES_AUTHENTICATION'
        )
        source_table = factories.SourceTableFactory(
            name='my-source', table='my_table', dataset=dataset,
        )

        # Login to admin site
        staff_client.post(reverse('admin:index'), follow=True)

        response = staff_client.post(
            reverse('admin:datasets_masterdataset_change', args=(dataset.id,)),
            {
                'published': True,
                'name': dataset.name,
                'slug': dataset.slug,
                'short_description': 'test short description',
                'description': 'test description',
                'type': dataset.type,
                'requires_authorization': 'on',
                'sourcetable_set-TOTAL_FORMS': '1',
                'sourcetable_set-INITIAL_FORMS': '1',
                'sourcetable_set-MIN_NUM_FORMS': '0',
                'sourcetable_set-MAX_NUM_FORMS': '1000',
                'sourcetable_set-0-id': source_table.id,
                'sourcetable_set-0-dataset': dataset.id,
                'sourcetable_set-0-name': source_table.name,
                'sourcetable_set-0-database': str(source_table.database.id),
                'sourcetable_set-0-schema': source_table.schema,
                'sourcetable_set-0-frequency': source_table.frequency,
                'sourcetable_set-0-table': source_table.table,
            },
            follow=True,
        )

        assert response.status_code == 200
        assert mock_sync.delay.call_args_list == [mock.call()]

    @mock.patch("dataworkspace.apps.datasets.admin.sync_quicksight_permissions")
    @mock.patch("dataworkspace.apps.datasets.admin.clear_schema_info_cache_for_user")
    @pytest.mark.django_db
    def test_master_dataset_authorized_user_changes_calls_sync_job_and_clears_explorer_cache(
        self, mock_clear_cache, mock_sync, staff_client
    ):
        user_1 = factories.UserFactory()
        user_2 = factories.UserFactory()

        dataset = factories.MasterDataSetFactory.create(
            published=True, user_access_type='REQUIRES_AUTHORIZATION'
        )
        source_table = factories.SourceTableFactory(
            name='my-source', table='my_table', dataset=dataset,
        )

        # Login to admin site
        staff_client.post(reverse('admin:index'), follow=True)

        response = staff_client.post(
            reverse('admin:datasets_masterdataset_change', args=(dataset.id,)),
            {
                'published': True,
                'name': dataset.name,
                'slug': dataset.slug,
                'short_description': 'test short description',
                'description': 'test description',
                'type': dataset.type,
                'requires_authorization': 'on',
                'authorized_users': [str(user_1.id), str(user_2.id)],
                'sourcetable_set-TOTAL_FORMS': '1',
                'sourcetable_set-INITIAL_FORMS': '1',
                'sourcetable_set-MIN_NUM_FORMS': '0',
                'sourcetable_set-MAX_NUM_FORMS': '1000',
                'sourcetable_set-0-id': source_table.id,
                'sourcetable_set-0-dataset': dataset.id,
                'sourcetable_set-0-name': source_table.name,
                'sourcetable_set-0-database': str(source_table.database.id),
                'sourcetable_set-0-schema': source_table.schema,
                'sourcetable_set-0-frequency': source_table.frequency,
                'sourcetable_set-0-table': source_table.table,
            },
            follow=True,
        )

        _, mock_sync_kwargs = mock_sync.delay.call_args_list[0]
        mock_clear_cache_args = [args[0] for args, _ in mock_clear_cache.call_args_list]

        assert response.status_code == 200
<<<<<<< HEAD
        assert mock_sync.delay.call_args_list == [
            mock.call(user_sso_ids_to_update=(str(user.profile.sso_id),))
        ]
        assert mock_clear_cache.call_args_list == [mock.call(user)]

    @mock.patch(
        "dataworkspace.apps.datasets.admin.remove_data_explorer_user_cached_credentials"
    )
    @pytest.mark.django_db
    def test_dataset_access_type_change_clears_unauthorized_users_cached_credentials(
        self, mock_remove_cached_credentials, staff_client
    ):
        user_1 = factories.UserFactory()
        user_2 = factories.UserFactory()

        dataset = factories.MasterDataSetFactory.create(
            published=True, user_access_type='REQUIRES_AUTHENTICATION'
        )
        source_table = factories.SourceTableFactory(
            name='my-source', table='my_table', dataset=dataset,
        )

        # Login to admin site
        staff_client.post(reverse('admin:index'), follow=True)
        staff_user = get_user_model().objects.get(is_superuser=True)

        response = staff_client.post(
            reverse('admin:datasets_masterdataset_change', args=(dataset.id,)),
            {
                'published': True,
                'name': dataset.name,
                'slug': dataset.slug,
                'short_description': 'test short description',
                'description': 'test description',
                'type': dataset.type,
                'requires_authorization': 'on',
                'sourcetable_set-TOTAL_FORMS': '1',
                'sourcetable_set-INITIAL_FORMS': '1',
                'sourcetable_set-MIN_NUM_FORMS': '0',
                'sourcetable_set-MAX_NUM_FORMS': '1000',
                'sourcetable_set-0-id': source_table.id,
                'sourcetable_set-0-dataset': dataset.id,
                'sourcetable_set-0-name': source_table.name,
                'sourcetable_set-0-database': str(source_table.database.id),
                'sourcetable_set-0-schema': source_table.schema,
                'sourcetable_set-0-frequency': source_table.frequency,
                'sourcetable_set-0-table': source_table.table,
            },
            follow=True,
        )

        mock_remove_cached_credentials_args = [
            args[0] for args, _ in mock_remove_cached_credentials.call_args_list
        ]

        # All users not authorized to access the dataset should get their cached credentials cleared
        assert response.status_code == 200
        assert sorted([u.id for u in mock_remove_cached_credentials_args]) == sorted(
            [staff_user.id, user_1.id, user_2.id]
        )

    @mock.patch(
        "dataworkspace.apps.datasets.admin.remove_data_explorer_user_cached_credentials"
    )
    @pytest.mark.django_db
    def test_master_dataset_permission_changes_clears_authorized_users_cached_credentials(
        self, mock_remove_cached_credentials, staff_client
    ):
        user = factories.UserFactory()
        dataset = factories.MasterDataSetFactory.create(
            published=True, user_access_type='REQUIRES_AUTHENTICATION'
        )
        source_table = factories.SourceTableFactory(
            name='my-source', table='my_table', dataset=dataset,
        )

        # Login to admin site
        staff_client.post(reverse('admin:index'), follow=True)

        response = staff_client.post(
            reverse('admin:datasets_masterdataset_change', args=(dataset.id,)),
            {
                'published': True,
                'name': dataset.name,
                'slug': dataset.slug,
                'short_description': 'test short description',
                'description': 'test description',
                'type': dataset.type,
                'authorized_users': str(user.id),
                'sourcetable_set-TOTAL_FORMS': '1',
                'sourcetable_set-INITIAL_FORMS': '1',
                'sourcetable_set-MIN_NUM_FORMS': '0',
                'sourcetable_set-MAX_NUM_FORMS': '1000',
                'sourcetable_set-0-id': source_table.id,
                'sourcetable_set-0-dataset': dataset.id,
                'sourcetable_set-0-name': source_table.name,
                'sourcetable_set-0-database': str(source_table.database.id),
                'sourcetable_set-0-schema': source_table.schema,
                'sourcetable_set-0-frequency': source_table.frequency,
                'sourcetable_set-0-table': source_table.table,
            },
            follow=True,
        )

        assert response.status_code == 200
        # As the user has just been authorized to access the dataset, their cached
        # data explorer credentials should be cleared
        assert mock_remove_cached_credentials.call_args_list == [mock.call(user)]
=======
        assert sorted(mock_sync_kwargs['user_sso_ids_to_update']) == sorted(
            [str(user_1.profile.sso_id), str(user_2.profile.sso_id)]
        )
        assert sorted([u.id for u in mock_clear_cache_args]) == sorted(
            [user_1.id, user_2.id]
        )
>>>>>>> daee42d2
<|MERGE_RESOLUTION|>--- conflicted
+++ resolved
@@ -3178,11 +3178,12 @@
         mock_clear_cache_args = [args[0] for args, _ in mock_clear_cache.call_args_list]
 
         assert response.status_code == 200
-<<<<<<< HEAD
-        assert mock_sync.delay.call_args_list == [
-            mock.call(user_sso_ids_to_update=(str(user.profile.sso_id),))
-        ]
-        assert mock_clear_cache.call_args_list == [mock.call(user)]
+        assert sorted(mock_sync_kwargs['user_sso_ids_to_update']) == sorted(
+            [str(user_1.profile.sso_id), str(user_2.profile.sso_id)]
+        )
+        assert sorted([u.id for u in mock_clear_cache_args]) == sorted(
+            [user_1.id, user_2.id]
+        )
 
     @mock.patch(
         "dataworkspace.apps.datasets.admin.remove_data_explorer_user_cached_credentials"
@@ -3286,12 +3287,4 @@
         assert response.status_code == 200
         # As the user has just been authorized to access the dataset, their cached
         # data explorer credentials should be cleared
-        assert mock_remove_cached_credentials.call_args_list == [mock.call(user)]
-=======
-        assert sorted(mock_sync_kwargs['user_sso_ids_to_update']) == sorted(
-            [str(user_1.profile.sso_id), str(user_2.profile.sso_id)]
-        )
-        assert sorted([u.id for u in mock_clear_cache_args]) == sorted(
-            [user_1.id, user_2.id]
-        )
->>>>>>> daee42d2
+        assert mock_remove_cached_credentials.call_args_list == [mock.call(user)]