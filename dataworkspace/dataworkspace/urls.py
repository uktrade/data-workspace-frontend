--- conflicted
+++ resolved
@@ -42,10 +42,7 @@
     RequestingDataAboutThisDataWizardView,
     RequestingDataAccessRestrictionsWizardView,
     RequestingDataSummaryInformationWizardView,
-<<<<<<< HEAD
-=======
     RequestingDataTrackerView,
->>>>>>> 336727fa
 )
 from dataworkspace.apps.datasets.views import home_view
 
