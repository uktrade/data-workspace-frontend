--- conflicted
+++ resolved
@@ -38,7 +38,6 @@
         return actions
 
 
-<<<<<<< HEAD
 class TeamMembershipAdmin(admin.TabularInline):
     model = TeamMembership
     extra = 1
@@ -47,7 +46,8 @@
 @admin.register(Team)
 class TeamAdmin(admin.ModelAdmin):
     inlines = (TeamMembershipAdmin,)
-=======
+
+
 class CSPRichTextEditorMixin:
 
     # We allow inline scripts to run on this page in order to support CKEditor,
@@ -60,5 +60,4 @@
 
     @csp_update(SCRIPT_SRC="'unsafe-inline'")
     def change_view(self, request, object_id, form_url='', extra_context=None):
-        return super().change_view(request, object_id, form_url, extra_context)
->>>>>>> 552c8f0e
+        return super().change_view(request, object_id, form_url, extra_context)