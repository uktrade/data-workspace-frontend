import json
import logging
import os
from datetime import datetime, timezone

from botocore.exceptions import ClientError
from django.conf import settings
from django.contrib import messages
from django.http import (
    HttpRequest,
    HttpResponse,
    HttpResponseBadRequest,
    HttpResponseForbidden,
    HttpResponseNotAllowed,
    HttpResponseNotFound,
    HttpResponseRedirect,
    HttpResponseServerError,
    JsonResponse,
)
from django.shortcuts import render
from django.urls import reverse
from django.views import View
from django.views.generic import FormView
from requests import HTTPError, request
import waffle

from dataworkspace.apps.applications.models import ApplicationInstance, VisualisationTemplate
from dataworkspace.apps.core.boto3_client import get_s3_client
from dataworkspace.apps.core.forms import (
    AddDatasetRequestForm,
    ContactUsForm,
    CustomVisualisationReviewForm,
    NewsletterSubscriptionForm,
    SupportAnalysisDatasetForm,
    SupportForm,
    TechnicalSupportForm,
    UserSatisfactionSurveyForm,
)
from dataworkspace.apps.core.models import NewsletterSubscription, UserSatisfactionSurvey
from dataworkspace.apps.core.storage import S3FileStorage
from dataworkspace.apps.core.utils import (
    StreamingHttpResponseWithoutDjangoDbConnection,
    can_access_schema_table,
    check_db,
    get_data_flow_import_pipeline_name,
    get_dataflow_dag_status,
    get_dataflow_task_status,
    is_last_days_remaining_notification_banner,
    table_data,
    table_exists,
    view_exists,
)
from dataworkspace.apps.eventlog.models import EventLog
from dataworkspace.apps.eventlog.utils import log_event
from dataworkspace.apps.notification_banner.models import NotificationBanner
from dataworkspace.zendesk import create_support_request

logger = logging.getLogger("app")


def public_error_404_html_view(request, exception=None):
    return render(request, "errors/error_404.html", status=404)


def public_error_403_html_view(request, exception=None):
    default_template = "errors/error_403.html"
    if exception is None:
        return render(
            request,
            default_template,
            context={"peer_ip": request.META.get("HTTP_X_FORWARDED_FOR")},
            status=403,
        )
    return render(
        request,
        getattr(exception, "template_name", default_template),
        getattr(exception, "template_context", {}),
        status=403,
    )


def public_error_403_visualisation_html_view(request, exception=None):
    default_template = "errors/error_403_visualisation.html"
    host_basename = request.GET.get("host")

    contact_email = None
    try:
        vis_template = VisualisationTemplate.objects.get(host_basename=host_basename)
    except VisualisationTemplate.DoesNotExist:
        pass
    else:
        catalogue_item = vis_template.visualisationcatalogueitem
        if catalogue_item.enquiries_contact is not None:
            contact_email = catalogue_item.enquiries_contact.email
        elif catalogue_item.information_asset_manager is not None:
            contact_email = catalogue_item.information_asset_manager.email

    if exception is None:
        return render(
            request,
            default_template,
            context={
                "peer_ip": request.META.get("HTTP_X_FORWARDED_FOR"),
                "contact_email": contact_email,
            },
            status=403,
        )
    return render(
        request,
        getattr(exception, "template_name", default_template),
        {**getattr(exception, "template_context", {}), "contact_email": contact_email},
        status=403,
    )


def public_error_403_csrf_html_view(request, reason=None):
    return render(request, "errors/error_403_csrf.html", status=403)


def public_error_403_tool_permission_denied_html_view(request):
    return render(request, "errors/error_403_tool_permission_denied.html", status=403)


def public_error_403_invalid_tool_user_html_view(request):
    return render(request, "errors/error_403_invalid_tool_user.html", status=403)


def public_error_500_html_view(request):
    message = request.GET.get("message", None)
    return render(request, "errors/error_500.html", {"message": message}, status=500)


def public_error_500_application_view(request):
    app_id = request.GET.get("application_id", "")
    spawner_instance_id = None
    if app_id != "":
        application = ApplicationInstance.objects.get(pk=app_id)
        spawner_instance_id = json.loads(application.spawner_application_instance_id or "{}")
        if application.application_template.include_in_dw_stats:
            log_event(
                request.user,
                EventLog.TYPE_USER_TOOL_FAILED,
                application,
                extra={
                    "tool": application.application_template.nice_name,
                    "started": application.spawner_created_at,
                    "failure_message": request.GET.get("failure_message", None),
                },
            )
    if (
        spawner_instance_id
        and spawner_instance_id.get("pipeline_id")
        and not spawner_instance_id.get("task_arn")
    ):
        build_log_url = (
            settings.GITLAB_URL_FOR_TOOLS
            + f"deployment/docker-ecr/-/pipelines/{spawner_instance_id.get('pipeline_id')}"
        )
        return render(
            request,
            "errors/error_500_visualisation_docker_build.html",
            {
                "message": request.GET.get("message", None),
                "build_log_url": build_log_url,
            },
            status=500,
        )
    else:
        return render(
            request,
            "errors/error_500.html",
            {"message": request.GET.get("message", None)},
            status=500,
        )


def healthcheck_view(request):
    if request.method != "GET":
        return HttpResponseNotAllowed(["GET"])
    if check_db("default"):
        response = HttpResponse("OK")
        response["Server"] = ""
        return response
    return HttpResponseServerError("Database not available")


def about_page_view(request):
    return render(request, "about.html", {}, status=200)


def welcome_page_view(request):
    return render(request, "welcome.html", {}, status=200)


class SupportView(FormView):
    form_class = SupportForm
    template_name = "core/support.html"

    ZENDESK_TAGS = {
        "data-request": "data_request",
        "add-dataset-request": "add_dataset_request",
        "custom-visualisation-request": "custom_visualisation_request",
        "data-analysis-support-request": "data_analysis_support_request",
    }

    def get_context_data(self, **kwargs):
        ctx = super().get_context_data()
        ctx["ticket_id"] = self.kwargs.get("ticket_id")
        return ctx

    def get_initial(self):
        initial = super().get_initial()
        initial["email"] = self.request.user.email
        return initial

    def form_valid(self, form):
        cleaned = form.cleaned_data
        support_Type = cleaned["support_type"]

        if support_Type == form.SupportTypes.NEW_DATASET:
            if waffle.flag_is_active(request, settings.REQUESTING_DATA):
<<<<<<< HEAD
                return HttpResponseRedirect(reverse("adding-data"))
=======
                return HttpResponseRedirect(
                    reverse("requesting-data-summary-information-step", args={"name"})
                )
>>>>>>> fdd9b7cf
            return HttpResponseRedirect(
                f'{reverse("add-dataset-request")}?email={cleaned["email"]}'
            )
        elif support_Type == form.SupportTypes.TECH_SUPPORT:
            return HttpResponseRedirect(f'{reverse("technical-support")}?email={cleaned["email"]}')
        elif support_Type == form.SupportTypes.DATA_ANALYSIS_SUPPORT:
            return HttpResponseRedirect(
                f'{reverse("support-analysis-dataset")}?email={cleaned["email"]}'
            )
        elif support_Type == form.SupportTypes.VISUALISATION_REVIEW:
            return HttpResponseRedirect(
                f'{reverse("custom-visualisation-review")}?email={cleaned["email"]}'
            )
        tag = self.ZENDESK_TAGS.get(self.request.GET.get("tag"))
        ticket_id = create_support_request(
            self.request.user, cleaned["email"], cleaned["message"], tag=tag
        )
        return HttpResponseRedirect(
            f'{reverse("support-success", kwargs={"ticket_id": ticket_id})}'
        )


class SupportRequestView(SupportView):
    def get(self, request, *args, **kwargs):
        if "email" not in self.request.GET:
            return HttpResponseBadRequest("Expected an `email` parameter")
        return super().get(request, *args, **kwargs)

    def form_valid(self, form):
        cleaned = form.cleaned_data
        tag = self.ZENDESK_TAGS.get(self.request.GET.get("tag"))
        ticket_id = create_support_request(
            self.request.user, cleaned["email"], cleaned["message"], tag=tag
        )
        add_dataset = isinstance(self, AddDatasetRequestView)
        data_analyst = isinstance(self, SupportAnalysisDatasetView)
        return HttpResponseRedirect(
            f'{reverse("support-success", kwargs={"ticket_id": ticket_id})}?add_dataset={add_dataset}&data_analyst={data_analyst}'  # pylint: disable=line-too-long
        )


class AddDatasetRequestView(SupportRequestView):
    form_class = AddDatasetRequestForm
    template_name = "core/add_dataset_request.html"


class CustomVisualisationReviewView(SupportRequestView):
    form_class = CustomVisualisationReviewForm
    template_name = "core/custom_visualisation_review.html"


class SupportAnalysisDatasetView(SupportRequestView):
    form_class = SupportAnalysisDatasetForm
    template_name = "core/support_dataset_analysis.html"


class TechnicalSupportView(SupportRequestView):
    form_class = TechnicalSupportForm
    template_name = "core/technical_support.html"

    def form_valid(self, form):
        cleaned = form.cleaned_data
        message = (
            f'What were you trying to do?\n{cleaned["what_were_you_doing"]}\n\n'
            f'What happened?\n{cleaned["what_happened"]}\n\n'
            f'What should have happened?\n{cleaned["what_should_have_happened"]}'
        )
        ticket_id = create_support_request(self.request.user, cleaned["email"], message)
        return HttpResponseRedirect(reverse("support-success", kwargs={"ticket_id": ticket_id}))


class NewsletterSubscriptionView(View):
    def _get_subscription_info(self, user):
        subscribed = False
        email = user.email

        try:
            subscription = NewsletterSubscription.objects.get(user=user)

            subscribed = subscription.is_active
            email = (
                subscription.email_address if subscription.is_active else self.request.user.email
            )
        except NewsletterSubscription.DoesNotExist:
            pass

        return subscribed, email

    def get(self, request):
        subscribed, email = self._get_subscription_info(request.user)
        return render(
            request,
            "core/newsletter_subscription.html",
            context={
                "is_currently_subscribed": subscribed,
                "form": NewsletterSubscriptionForm(initial={"email": email}),
            },
        )

    def post(self, request):
        form = NewsletterSubscriptionForm(data=request.POST)

        if not form.is_valid():
            subscribed, _ = self._get_subscription_info(self.request.user)
            messages.error(request, "Form not valid")
            return render(
                request,
                "core/newsletter_subscription.html",
                context={
                    "is_currently_subscribed": subscribed,
                    "form": form,
                },
            )

        subscription, _ = NewsletterSubscription.objects.get_or_create(user=request.user)

        should_subscribe = form.cleaned_data.get("submit_action") == "subscribe"
        subscription.is_active = should_subscribe

        if should_subscribe:
            subscription.email_address = form.cleaned_data.get("email")

        subscription.save()

        messages.success(
            request,
            "You have %s the newsletter"
            % ("subscribed to" if should_subscribe else "unsubscribed from"),
        )
        return HttpResponseRedirect(reverse("root"))


class UserSatisfactionSurveyView(FormView):
    form_class = UserSatisfactionSurveyForm
    template_name = "core/user-satisfaction-survey.html"

    def get_form_kwargs(self):
        kwargs = super().get_form_kwargs()
        kwargs["trying_to_do_initial"] = self.request.GET.getlist("survey_source")
        return kwargs

    def get_context_data(self, **kwargs):
        ctx = super().get_context_data()
        ctx["referer"] = self.request.META.get("HTTP_REFERER")
        return ctx

    def form_valid(self, form):
        cleaned = form.cleaned_data
        UserSatisfactionSurvey.objects.create(
            how_satisfied=cleaned["how_satisfied"],
            trying_to_do=",".join(cleaned["trying_to_do"]),
            improve_service=cleaned["improve_service"],
            trying_to_do_other_message=cleaned["trying_to_do_other_message"],
            survey_source=cleaned["survey_source"],
        )
        return HttpResponseRedirect(f'{reverse("feedback")}?success=1')


def table_data_view(request, database, schema, table):
    logger.info(
        "table_data_view attempt: %s %s %s %s",
        request.user.email,
        database,
        schema,
        table,
    )

    log_event(
        request.user,
        EventLog.TYPE_DATASET_TABLE_DATA_DOWNLOAD,
        extra={
            "path": request.get_full_path(),
            "database": database,
            "schema": schema,
            "table": table,
        },
    )

    if request.method != "GET":
        return HttpResponseNotAllowed(["GET"])
    elif not can_access_schema_table(request.user, database, schema, table):
        return HttpResponseForbidden()
    elif not (view_exists(database, schema, table) or table_exists(database, schema, table)):
        return HttpResponseNotFound()
    else:
        return table_data(request.user.email, database, schema, table)


class ServeS3UploadedFileView(View):
    def get(self, request, *args, **kwargs):
        file_storage = S3FileStorage()
        path = request.GET.get("path")
        if path is None:
            return HttpResponseBadRequest("Expected a `path` parameter")

        if not path.startswith(file_storage.base_prefix):
            return HttpResponseNotFound()

        client = get_s3_client()
        try:
            file_object = client.get_object(Bucket=file_storage.bucket, Key=path)
        except ClientError as ex:
            try:
                return HttpResponse(status=ex.response["ResponseMetadata"]["HTTPStatusCode"])
            except KeyError:
                return HttpResponseServerError()

        response = StreamingHttpResponseWithoutDjangoDbConnection(
            file_object["Body"].iter_chunks(chunk_size=65536),
            content_type=file_object["ContentType"],
        )
        response["Content-Disposition"] = (
            f'attachment; filename="{os.path.split(path)[-1].rpartition("!")[0]}"'
        )
        response["Content-Length"] = file_object["ContentLength"]
        return response


class CreateTableDAGStatusView(View):
    """
    Check on the status of a DAG that has been run via the create table flow.

    Airflow 1 requires calling with the execution date which is not ideal. Once
    we have upgraded to Airflow 2 we can update this to call with the unique dag run id.

    Airflow 2 will also return more info, including the config we called the API with
    to trigger the DAG. Once we have this available we can then check if the file
    path in the response matches the s3 path prefix for the current user - as an extra
    step to check the current user actually created this dag run themselves.
    """

    def get(self, request, execution_date):
        try:
            return JsonResponse(
                get_dataflow_dag_status(get_data_flow_import_pipeline_name(), execution_date)
            )
        except HTTPError as e:
            return JsonResponse({}, status=e.response.status_code)


class CreateTableDAGTaskStatusView(View):
    def get(self, request, execution_date, task_id):
        try:
            return JsonResponse(
                {
                    "state": get_dataflow_task_status(
                        get_data_flow_import_pipeline_name(), execution_date, task_id
                    )
                }
            )
        except HTTPError as e:
            return JsonResponse({}, status=e.response.status_code)


class RestoreTableDAGTaskStatusView(View):
    def get(self, request, execution_date, task_id):
        config = settings.DATAFLOW_API_CONFIG
        try:
            return JsonResponse(
                {
                    "state": get_dataflow_task_status(
                        config["DATAFLOW_RESTORE_TABLE_DAG"], execution_date, task_id
                    )
                }
            )
        except HTTPError as e:
            return JsonResponse({}, status=e.response.status_code)


class ContactUsView(FormView):
    form_class = ContactUsForm
    template_name = "core/contact-us.html"

    def form_valid(self, form):
        cleaned = form.cleaned_data
        if cleaned["contact_type"] == form.ContactTypes.GET_HELP:
            return HttpResponseRedirect(reverse("support"))
        return HttpResponseRedirect(reverse("feedback"))


class SetNotificationCookie(View):
    def post(self, request: HttpRequest, *args, **kwargs) -> JsonResponse:
        banner = NotificationBanner.objects.filter(published=True).first()
        if banner is None:
            return JsonResponse(
                {"message": "No published notification banners available."}, status=404
            )
        body = json.loads(request.body.decode())
        action = body.get("action")
        notification_action_values = ["accepted", "dismissed"]
        if action not in notification_action_values:
            return JsonResponse(
                {
                    "message": f"'action' parameter values must be one of: \
                    {', '.join(notification_action_values)}. Your arg: {action}."
                },
                status=400,
            )
        date_expiry = banner.end_date
        if datetime.now(timezone.utc).date() >= date_expiry:
            return JsonResponse(
                {"message": f"campaign {banner.campaign_name} expired"}, status=400
            )

        if is_last_days_remaining_notification_banner(banner) is True:
            # If doing any action (dismissing) during the last chance window the window
            # seeing the banner or your second time dismissing (first time as non last-chance,
            # second as last-chance). Therefore set as 'accepted' as 'dismissed' with the
            # last-chance logic means it would keep on showing.
            action = "accepted"
        response = JsonResponse({"message": f"banner {banner.campaign_name} {action}"}, status=200)
        response.set_cookie(
            banner.campaign_name,
            action,
            expires=date_expiry.strftime("%a, %d-%b-%Y %H:%M:%S GMT"),
            httponly=True,
            samesite="Lax",
            secure=bool(settings.ENVIRONMENT != "Dev"),
        )
        return response<|MERGE_RESOLUTION|>--- conflicted
+++ resolved
@@ -219,13 +219,7 @@
 
         if support_Type == form.SupportTypes.NEW_DATASET:
             if waffle.flag_is_active(request, settings.REQUESTING_DATA):
-<<<<<<< HEAD
                 return HttpResponseRedirect(reverse("adding-data"))
-=======
-                return HttpResponseRedirect(
-                    reverse("requesting-data-summary-information-step", args={"name"})
-                )
->>>>>>> fdd9b7cf
             return HttpResponseRedirect(
                 f'{reverse("add-dataset-request")}?email={cleaned["email"]}'
             )
