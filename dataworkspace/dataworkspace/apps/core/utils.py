--- conflicted
+++ resolved
@@ -171,6 +171,7 @@
             with cache.lock(
                 'database-grant-v1', blocking_timeout=15, timeout=60,
             ), connections[database_obj.memorable_name].cursor() as cur:
+
                 cur.execute(
                     sql.SQL('GRANT {} TO {};').format(
                         sql.SQL(',').join(
@@ -742,7 +743,6 @@
 
 
 def streaming_query_response(
-<<<<<<< HEAD
     user_email: str,
     database: str,
     query,
@@ -750,42 +750,30 @@
     query_params=None,
     unfiltered_query=None,
     query_metrics_callback=None,
-=======
-    user_email: str, database: str, query, filename, query_params=None,
->>>>>>> 6d650012
 ):
     """
     Returns a streaming http response containing a csv file for download
 
-<<<<<<< HEAD
     when provided will callback with query metrics details
     * Total number of rows in original query vs number of rows requested
     * Total number of columns in origin vs number of columns requested
 
-=======
->>>>>>> 6d650012
     @param user_email: for logging - who initiated this download
     @param database: name of database where the query should be executed
     @param query: psycopg2 composed SQL query
     @param filename: the filename that should be generated
     @param query_params: additional query parameters applied to query
-<<<<<<< HEAD
     @param unfiltered_query: the query without any filters applied
     @param query_metrics_callback: function to call with query metrics data
-=======
->>>>>>> 6d650012
     @return: Customised DjangoStreamingResponse
     """
     logger.info('streaming_query_response start: %s %s %s', user_email, database, query)
 
-<<<<<<< HEAD
     if unfiltered_query and not query_metrics_callback:
         logger.warning(
             "Missing value for query_metrics_callback. No metrics will be calculated"
         )
 
-=======
->>>>>>> 6d650012
     logger.debug('query_params %s', query_params)
 
     batch_size = 1000
@@ -814,11 +802,8 @@
         pseudo_buffer = PseudoBuffer()
         csv_writer = csv.writer(pseudo_buffer, quoting=csv.QUOTE_NONNUMERIC)
 
-<<<<<<< HEAD
         filtered_columns = []
 
-=======
->>>>>>> 6d650012
         with conn.cursor(name='data_download') as cur:
             conn.set_session(readonly=True)
             # set statements can't be issued in a server-side cursor, so we
@@ -838,12 +823,9 @@
 
                 if i == 0:
                     # Column names are not populated until the first row fetched
-<<<<<<< HEAD
                     filtered_columns = [
                         column_desc[0] for column_desc in cur.description
                     ]
-=======
->>>>>>> 6d650012
                     # don't block this q.put call as it is the first thing to be pushed
                     q.put(
                         csv_writer.writerow(
@@ -858,12 +840,6 @@
                     csv_writer.writerow(row) for row in rows
                 ).encode('utf-8')
 
-<<<<<<< HEAD
-=======
-                logger.debug('fetched %s rows', len(rows))
-
-                q.put(bytes_fetched, block=True, timeout=query_timeout)
->>>>>>> 6d650012
                 i += len(rows)
                 total_bytes += len(bytes_fetched)
 
@@ -886,7 +862,6 @@
             cur.execute(columns_query)
             columns = [column_desc[0] for column_desc in cur.description]
 
-<<<<<<< HEAD
         return columns
 
     def get_row_count_from_unfiltered(conn):
@@ -894,46 +869,6 @@
         total_query = sql.SQL('SELECT COUNT(*) from ({query}) as data;').format(
             query=unfiltered_query,
         )
-=======
-            q.put(csv_writer.writerow(['Number of rows: ' + str(i)]))
-
-        q.put(done)
-
-    def stream_csv():
-        with connect(database_dsn(settings.DATABASES_DATA[database])) as conn:
-            stream_query_as_csv_to_queue(conn)
-
-    def csv_iterator():
-        # Listen for all data on the queue until we receive the done object
-        # this means that the filtered part of the query is complete
-        # and we can return
-        while True:
-            data = q.get(block=True, timeout=query_timeout)
-
-            if data is done:
-                break
-
-            if data is exception_raised:
-                logger.debug("exception was raised elsewhere. Terminating download")
-                raise exception_raised.exception
-
-            if data:
-                yield data
-
-    def exception_callback(g):
-        try:
-            g.get()
-        except Exception as e:
-            logger.error(e, exc_info=True)
-            # this is picked up in csv_iterator if it is still running
-            # which willl stop the download
-            exception_raised.exception = e
-            q.put(exception_raised)
-            raise
-
-    g = gevent.spawn(stream_csv)
-    g.link_exception(exception_callback)
->>>>>>> 6d650012
 
         with conn.cursor() as cur:
             cur.execute(total_query)
