from django.contrib.auth import get_user_model
from django.contrib.auth.models import Permission
from django.contrib.contenttypes.models import ContentType
from django.http import Http404, HttpResponseRedirect
from django.conf import settings
from django.shortcuts import render
from django.urls import resolve, reverse
from django.views.generic import CreateView, DetailView, FormView, UpdateView

from dataworkspace.apps.applications.models import ApplicationInstance
from dataworkspace.apps.datasets.constants import DataSetType
from dataworkspace.apps.datasets.models import DataSet, VisualisationCatalogueItem
from dataworkspace.apps.datasets.utils import find_dataset
from dataworkspace.apps.request_access.forms import (  # pylint: disable=import-error
    DatasetAccessRequestForm,
    SelfCertifyForm,
    StataAccessForm,
    ToolsAccessRequestForm,
)

from dataworkspace import zendesk
from dataworkspace.apps.accounts.models import Profile
from dataworkspace.apps.request_access import models
from dataworkspace.apps.core.utils import is_user_email_domain_valid


class DatasetAccessRequest(CreateView):
    model = models.AccessRequest
    template_name = "request_access/dataset.html"
    form_class = DatasetAccessRequestForm

    def get_initial(self):
        return {"contact_email": self.request.user.email}

    def get_context_data(self, **kwargs):
        user_has_tools_access = self.request.user.user_permissions.filter(
            codename="start_all_applications",
            content_type=ContentType.objects.get_for_model(ApplicationInstance),
        ).exists()
        catalogue_item = find_dataset(self.kwargs["dataset_uuid"], self.request.user)
        context = super().get_context_data(**kwargs)
        context["catalogue_item"] = catalogue_item
        context["is_visualisation"] = isinstance(catalogue_item, VisualisationCatalogueItem)
        context["user_has_tools_access"] = user_has_tools_access
        context["eligibility_criteria_not_met"] = (
            resolve(self.request.path_info).url_name == "eligibility_criteria_not_met"
        )
        return context

    def dispatch(self, request, *args, **kwargs):
        user_has_tools_access = request.user.user_permissions.filter(
            codename="start_all_applications",
            content_type=ContentType.objects.get_for_model(ApplicationInstance),
        ).exists()

        if "dataset_uuid" in self.kwargs:
            catalogue_item = find_dataset(self.kwargs["dataset_uuid"], request.user)
            user_has_dataset_access = (
                catalogue_item.user_has_access(self.request.user)
                if catalogue_item.type != DataSetType.REFERENCE
                else None
            )
        else:
            catalogue_item = None
            user_has_dataset_access = True

        if user_has_dataset_access and not user_has_tools_access:
            access_request = models.AccessRequest.objects.create(
                requester=self.request.user,
                catalogue_item_id=catalogue_item.id if catalogue_item else None,
            )
            return HttpResponseRedirect(
                reverse("request-access:tools", kwargs={"pk": access_request.pk})
            )
        elif user_has_dataset_access and user_has_tools_access:
            return render(request, "request_access/you_have_access.html")
        return super().dispatch(request, *args, **kwargs)

    def form_valid(self, form):
        user_has_tools_access = self.request.user.user_permissions.filter(
            codename="start_all_applications",
            content_type=ContentType.objects.get_for_model(ApplicationInstance),
        ).exists()
        catalogue_item = find_dataset(self.kwargs["dataset_uuid"], self.request.user)

        access_request = models.AccessRequest.objects.create(
            requester=self.request.user,
            catalogue_item_id=catalogue_item.id,
            contact_email=form.cleaned_data["contact_email"],
            reason_for_access=form.cleaned_data["reason_for_access"],
            data_access_status="waiting",
            eligibility_criteria_met=resolve(self.request.path_info).url_name
            != "eligibility_criteria_not_met",
        )

        if user_has_tools_access or catalogue_item.type in [
            DataSetType.VISUALISATION,
            DataSetType.DATACUT,
            DataSetType.MASTER,
        ]:
            return HttpResponseRedirect(
                reverse("request-access:summary-page", kwargs={"pk": access_request.pk})
            )

        return HttpResponseRedirect(
            reverse("request-access:tools", kwargs={"pk": access_request.pk})
        )


class RequestAccessMixin:
    def dispatch(self, request, *args, **kwargs):
        access_request = self.get_object()
        if access_request.requester != request.user:
            raise Http404
        return super().dispatch(request, *args, **kwargs)


class DatasetAccessRequestUpdate(RequestAccessMixin, UpdateView):
    model = models.AccessRequest
    template_name = "request_access/dataset.html"
    form_class = DatasetAccessRequestForm

    def get_success_url(self):
        if self.object.journey == self.object.JOURNEY_DATASET_ACCESS:
            return reverse("request-access:summary-page", kwargs={"pk": self.object.pk})
        return reverse("request-access:tools", kwargs={"pk": self.object.pk})


class ToolsAccessRequest(RequestAccessMixin, UpdateView):
    model = models.AccessRequest
    template_name = "request_access/tools.html"
    form_class = ToolsAccessRequestForm

    def get_success_url(self):
        return reverse("request-access:summary-page", kwargs={"pk": self.object.pk})


class AccessRequestSummaryPage(RequestAccessMixin, DetailView):
    model = models.AccessRequest
    template_name = "request_access/summary.html"

    def get_context_data(self, **kwargs):
        ctx = super().get_context_data(**kwargs)
        ctx["catalogue_item"] = (
            find_dataset(ctx["object"].catalogue_item_id, self.request.user)
            if ctx["object"].catalogue_item_id
            else None
        )
        return ctx

    def post(self, request, pk):
        return HttpResponseRedirect(reverse("request-access:confirmation-page", kwargs={"pk": pk}))


class AccessRequestConfirmationPage(RequestAccessMixin, DetailView):
    model = models.AccessRequest
    template_name = "request_access/confirmation-page.html"

    def get(self, request, *args, **kwargs):
        access_request = self.get_object()
        catalogue_item = (
            find_dataset(access_request.catalogue_item_id, self.request.user)
            if access_request.catalogue_item_id
            else None
        )

        # In Dev Ignore the API call to Zendesk and notify
        if settings.ENVIRONMENT == "Dev":
            return super().get(request, *args, **kwargs)

        if not access_request.zendesk_reference_number:
<<<<<<< HEAD
            if isinstance(catalogue_item, (DataSet, VisualisationCatalogueItem)):
                access_request.zendesk_reference_number = zendesk.notify_dataset_access_request(
                    request,
                    access_request,
                    catalogue_item,
                )
            access_request.save()
=======
            if waffle.flag_is_active(request, settings.ALLOW_REQUEST_ACCESS_TO_DATA_FLOW):
                if isinstance(catalogue_item, (DataSet, VisualisationCatalogueItem)):
                    access_request.zendesk_reference_number = (
                        zendesk.notify_dataset_access_request(
                            request,
                            access_request,
                            catalogue_item,
                        )
                    )
                access_request.save()
            else:
                if (
                    isinstance(catalogue_item, VisualisationCatalogueItem)
                    and catalogue_item.visualisation_template is not None
                ):
                    access_request.zendesk_reference_number = (
                        zendesk.notify_visualisation_access_request(
                            request,
                            access_request,
                            catalogue_item,
                        )
                    )
                elif (
                    isinstance(catalogue_item, DataSet)
                    and catalogue_item.request_approvers is not None
                    and len(catalogue_item.request_approvers) > 0
                ):
                    access_request.zendesk_reference_number = (
                        zendesk.notify_dataset_access_request(
                            request,
                            access_request,
                            catalogue_item,
                        )
                    )
                elif (
                    isinstance(catalogue_item, VisualisationCatalogueItem)
                    and catalogue_item.request_approvers is not None
                    and len(catalogue_item.request_approvers) > 0
                ):
                    access_request.zendesk_reference_number = (
                        zendesk.notify_dataset_access_request(
                            request,
                            access_request,
                            catalogue_item,
                        )
                    )
                elif stata_reason:
                    access_request.reason_for_spss_and_stata = stata_reason
                    access_request.zendesk_reference_number = zendesk.create_zendesk_ticket(
                        request,
                        access_request,
                        catalogue_item=None,
                        stata_description=stata_reason,
                    )

                else:
                    access_request.zendesk_reference_number = zendesk.create_zendesk_ticket(
                        request,
                        access_request,
                        catalogue_item,
                    )
                access_request.save()

                if catalogue_item:
                    log_event(
                        request.user,
                        EventLog.TYPE_DATASET_ACCESS_REQUEST,
                        catalogue_item,
                        extra={
                            "ticket_reference": access_request.zendesk_reference_number,
                        },
                    )
                elif stata_reason:
                    log_event(
                        request.user,
                        EventLog.TYPE_STATA_ACCESS_REQUEST,
                        extra={
                            "ticket_reference": access_request.zendesk_reference_number,
                            "reason_for_spss_and_stata": access_request.reason_for_spss_and_stata,
                        },
                    )
                else:
                    log_event(
                        request.user,
                        EventLog.TYPE_TOOLS_ACCESS_REQUEST,
                        extra={
                            "ticket_reference": access_request.zendesk_reference_number,
                        },
                    )

>>>>>>> 0a589385
        return super().get(request, *args, **kwargs)

    def get_context_data(self, **kwargs):
        context = super().get_context_data(**kwargs)
        context["catalogue_item"] = (
            find_dataset(self.object.catalogue_item_id, self.request.user)
            if self.object.catalogue_item_id
            else None
        )
        return context


class SelfCertifyView(FormView):
    form_class = SelfCertifyForm
    template_name = "request_access/self-certify.html"

    def get(self, request, *args, **kwargs):
        if not is_user_email_domain_valid(request.user.email):
            return HttpResponseRedirect(reverse("request-access:index"))
        return super().get(request, args, kwargs)

    def form_valid(self, form):
        certificate_date = form.cleaned_data["certificate_date"]
        user_id = self.request.user.id
        user_profile = Profile.objects.get(user_id=user_id)

        user_profile.tools_certification_date = certificate_date
        user_profile.is_renewal_email_sent = False
        user_profile.save()

        user = get_user_model().objects.get(id=user_id)

        permission_codenames = [
            "start_all_applications",
            "access_quicksight",
        ]
        content_type = ContentType.objects.get_for_model(ApplicationInstance)
        permissions = Permission.objects.filter(
            codename__in=permission_codenames,
            content_type=content_type,
        )

        for permission in permissions:
            user.user_permissions.add(permission)

        user.save()

        return HttpResponseRedirect("/tools?access=true")


class StataAccessRequest(CreateView):
    model = models.AccessRequest
    template_name = "request_access/stata_request_access.html"
    form_class = StataAccessForm

    def dispatch(self, request, *args, **kwargs):
        access_request = models.AccessRequest.objects.create(
            requester=self.request.user,
        )

        return HttpResponseRedirect(
            reverse("request-access:stata-access-page", kwargs={"pk": access_request.pk})
        )


class StataAccessView(FormView):
    form_class = StataAccessForm
    template_name = "request_access/stata_request_access.html"

    def form_valid(self, form):
        reason_for_spss_and_stata = form.cleaned_data["reason_for_spss_and_stata"]

        self.request.session["reason_for_spss_and_stata"] = reason_for_spss_and_stata

        return HttpResponseRedirect(
            reverse("request-access:confirmation-page", kwargs={"pk": self.kwargs["pk"]})
        )<|MERGE_RESOLUTION|>--- conflicted
+++ resolved
@@ -168,107 +168,13 @@
         if settings.ENVIRONMENT == "Dev":
             return super().get(request, *args, **kwargs)
 
-        if not access_request.zendesk_reference_number:
-<<<<<<< HEAD
-            if isinstance(catalogue_item, (DataSet, VisualisationCatalogueItem)):
-                access_request.zendesk_reference_number = zendesk.notify_dataset_access_request(
+        if not access_request.zendesk_reference_number and isinstance(catalogue_item, (DataSet, VisualisationCatalogueItem)):
+            access_request.zendesk_reference_number = zendesk.notify_dataset_access_request(
                     request,
                     access_request,
                     catalogue_item,
                 )
             access_request.save()
-=======
-            if waffle.flag_is_active(request, settings.ALLOW_REQUEST_ACCESS_TO_DATA_FLOW):
-                if isinstance(catalogue_item, (DataSet, VisualisationCatalogueItem)):
-                    access_request.zendesk_reference_number = (
-                        zendesk.notify_dataset_access_request(
-                            request,
-                            access_request,
-                            catalogue_item,
-                        )
-                    )
-                access_request.save()
-            else:
-                if (
-                    isinstance(catalogue_item, VisualisationCatalogueItem)
-                    and catalogue_item.visualisation_template is not None
-                ):
-                    access_request.zendesk_reference_number = (
-                        zendesk.notify_visualisation_access_request(
-                            request,
-                            access_request,
-                            catalogue_item,
-                        )
-                    )
-                elif (
-                    isinstance(catalogue_item, DataSet)
-                    and catalogue_item.request_approvers is not None
-                    and len(catalogue_item.request_approvers) > 0
-                ):
-                    access_request.zendesk_reference_number = (
-                        zendesk.notify_dataset_access_request(
-                            request,
-                            access_request,
-                            catalogue_item,
-                        )
-                    )
-                elif (
-                    isinstance(catalogue_item, VisualisationCatalogueItem)
-                    and catalogue_item.request_approvers is not None
-                    and len(catalogue_item.request_approvers) > 0
-                ):
-                    access_request.zendesk_reference_number = (
-                        zendesk.notify_dataset_access_request(
-                            request,
-                            access_request,
-                            catalogue_item,
-                        )
-                    )
-                elif stata_reason:
-                    access_request.reason_for_spss_and_stata = stata_reason
-                    access_request.zendesk_reference_number = zendesk.create_zendesk_ticket(
-                        request,
-                        access_request,
-                        catalogue_item=None,
-                        stata_description=stata_reason,
-                    )
-
-                else:
-                    access_request.zendesk_reference_number = zendesk.create_zendesk_ticket(
-                        request,
-                        access_request,
-                        catalogue_item,
-                    )
-                access_request.save()
-
-                if catalogue_item:
-                    log_event(
-                        request.user,
-                        EventLog.TYPE_DATASET_ACCESS_REQUEST,
-                        catalogue_item,
-                        extra={
-                            "ticket_reference": access_request.zendesk_reference_number,
-                        },
-                    )
-                elif stata_reason:
-                    log_event(
-                        request.user,
-                        EventLog.TYPE_STATA_ACCESS_REQUEST,
-                        extra={
-                            "ticket_reference": access_request.zendesk_reference_number,
-                            "reason_for_spss_and_stata": access_request.reason_for_spss_and_stata,
-                        },
-                    )
-                else:
-                    log_event(
-                        request.user,
-                        EventLog.TYPE_TOOLS_ACCESS_REQUEST,
-                        extra={
-                            "ticket_reference": access_request.zendesk_reference_number,
-                        },
-                    )
-
->>>>>>> 0a589385
         return super().get(request, *args, **kwargs)
 
     def get_context_data(self, **kwargs):
