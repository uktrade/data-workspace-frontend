--- conflicted
+++ resolved
@@ -35,11 +35,8 @@
     TYPE_DATASET_VIEW = 28
     TYPE_DATASET_FIND_FORM_QUERY = 29
     TYPE_REMOVE_DATASET_FROM_COLLECTION = 30
-<<<<<<< HEAD
+    TYPE_REMOVE_VISUALISATION_FROM_COLLECTION = 30
     TYPE_ADD_DATASET_TO_COLLECTION = 31
-=======
-    TYPE_REMOVE_VISUALISATION_FROM_COLLECTION = 30
->>>>>>> 9e06d780
 
     _TYPE_CHOICES = (
         (TYPE_DATASET_SOURCE_LINK_DOWNLOAD, "Dataset source link download"),
