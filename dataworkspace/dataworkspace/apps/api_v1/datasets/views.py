--- conflicted
+++ resolved
@@ -340,11 +340,8 @@
         "security_classification_display",
         "sensitivity_name",
         "quicksight_id",
-<<<<<<< HEAD
         "request_approvers",
-=======
         "catalogue_editors",
->>>>>>> 7341d8b4
     ]
     queryset = (
         DataSet.objects.live()
