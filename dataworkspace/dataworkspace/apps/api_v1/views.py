import json
import logging
import re

import boto3
import gevent

from django.conf import settings
from django.db import IntegrityError
from django.http import JsonResponse

from psycopg2 import connect, sql

from dataworkspace.apps.applications.models import (
    ApplicationInstance,
    ApplicationTemplate,
    UserToolConfiguration,
)
from dataworkspace.apps.applications.spawner import spawn
from dataworkspace.apps.applications.utils import (
    api_application_dict,
    application_options,
    application_api_is_allowed,
    application_template_tag_user_commit_from_host,
    get_api_visible_application_instance_by_public_host,
    set_application_stopped,
)
from dataworkspace.apps.core.utils import (
    StreamingHttpResponseWithoutDjangoDbConnection,
    can_access_table_by_google_data_studio,
    database_dsn,
)
from dataworkspace.apps.datasets.models import SourceTable
from dataworkspace.apps.core.utils import create_tools_access_iam_role


SCHEMA_STRING = {'dataType': 'STRING', 'semantics': {'conceptType': 'DIMENSION'}}

SCHEMA_STRING_DATE = {
    'dataType': 'STRING',
    'semantics': {'conceptType': 'DIMENSION', 'semanticType': 'YEAR_MONTH_DAY'},
}

SCHEMA_STRING_DATE_TIME = {
    'dataType': 'STRING',
    'semantics': {'conceptType': 'DIMENSION', 'semanticType': 'YEAR_MONTH_DAY_SECOND'},
}

SCHEMA_BOOLEAN = {'dataType': 'BOOLEAN', 'semantics': {'conceptType': 'DIMENSION'}}

SCHEMA_NUMBER = {'dataType': 'NUMBER', 'semantics': {'conceptType': 'METRIC'}}

SCHEMA_DATA_TYPE_PATTERNS = (
    (r'^(character varying.*)|(text)$', SCHEMA_STRING, lambda v: v),
    (r'^(uuid)$', SCHEMA_STRING, str),
    (
        # Not sure if this is suitable for Google Data Studio analysis, but avoids the error if
        # passing an array as a value:
        # "The data returned from the community connector is malformed"
        r'^text\[\]$',
        SCHEMA_STRING,
        ','.join,
    ),
    (
        r'^date$',
        SCHEMA_STRING_DATE,
        lambda v: v.strftime('%Y%m%d') if v is not None else None,
    ),
    (
        r'^timestamp.*$',
        SCHEMA_STRING_DATE_TIME,
        lambda v: v.strftime('%Y%m%d%H%M%S') if v is not None else None,
    ),
    (r'^boolean$', SCHEMA_BOOLEAN, lambda v: v),
    (
        r'^(bigint)|(decimal)|(integer)|(numeric)|(real)|(double precision)$',
        SCHEMA_NUMBER,
        lambda v: v,
    ),
)

logger = logging.getLogger('app')


def applications_api_view(request):
    return (
        applications_api_GET(request)
        if request.method == 'GET'
        else JsonResponse({}, status=405)
    )


def applications_api_GET(request):
    return JsonResponse(
        {
            'applications': [
                api_application_dict(application)
                for application in ApplicationInstance.objects.filter(
                    state__in=['RUNNING', 'SPAWNING']
                )
            ]
        },
        status=200,
    )


def application_api_view(request, public_host):
    return (
        JsonResponse({}, status=403)
        if not application_api_is_allowed(request, public_host)
        else application_api_GET(request, public_host)
        if request.method == 'GET'
        else application_api_PUT(request, public_host)
        if request.method == 'PUT'
        else application_api_PATCH(request, public_host)
        if request.method == 'PATCH'
        else application_api_DELETE(request, public_host)
        if request.method == 'DELETE'
        else JsonResponse({}, status=405)
    )


def application_api_GET(request, public_host):
    try:
        application_instance = get_api_visible_application_instance_by_public_host(
            public_host
        )
    except ApplicationInstance.DoesNotExist:
        return JsonResponse({}, status=404)

    return JsonResponse(api_application_dict(application_instance), status=200)


def application_api_PUT(request, public_host):
    # A transaction is unnecessary: the single_running_or_spawning_integrity
    # key prevents duplicate spawning/running applications at the same
    # public host
    try:
        application_instance = get_api_visible_application_instance_by_public_host(
            public_host
        )
    except ApplicationInstance.DoesNotExist:
        pass
    else:
        return JsonResponse(
            {'message': 'Application instance already exists'}, status=409
        )

    try:
        (
            application_template,
            tag,
            _,
            commit_id,
        ) = application_template_tag_user_commit_from_host(public_host)
    except ApplicationTemplate.DoesNotExist:
        return JsonResponse(
            {'message': 'Application template does not exist'}, status=400
        )

    app_type = application_template.application_type

    if app_type == 'TOOL':
        tool_configuration = (
            application_template.user_tool_configuration.filter(
                user=request.user
            ).first()
            or UserToolConfiguration.default_config()
        )
        cpu = tool_configuration.size_config.cpu
        memory = tool_configuration.size_config.memory
    else:
        cpu = application_template.default_cpu
        memory = application_template.default_memory

    spawner_options = json.dumps(application_options(application_template))

    try:
        application_instance = ApplicationInstance.objects.create(
            owner=request.user,
            application_template=application_template,
            spawner=application_template.spawner,
            spawner_application_template_options=spawner_options,
            spawner_application_instance_id=json.dumps({}),
            public_host=public_host,
            state='SPAWNING',
            single_running_or_spawning_integrity=public_host,
            cpu=cpu,
            memory=memory,
            commit_id=commit_id,
        )
    except IntegrityError:
        application_instance = get_api_visible_application_instance_by_public_host(
            public_host
        )
    else:
<<<<<<< HEAD
        # The database users are stored so when the database users are cleaned up,
        # we know _not_ to delete any users used by running or spawning apps
        for creds in credentials:
            ApplicationInstanceDbUsers.objects.create(
                application_instance=application_instance,
                db_id=creds['db_id'],
                db_username=creds['db_user'],
                db_persistent_role=creds['db_persistent_role'],
            )

        app_schema = f'{USER_SCHEMA_STEM}{db_role_schema_suffix}'
        home_directory_efs_access_point_id = (
            request.user.profile.home_directory_efs_access_point_id
            if app_type == 'TOOL'
            else None
        )

=======
>>>>>>> ac4f6c1d
        spawn.delay(
            application_template.spawner,
            request.user.pk,
            tag,
            application_instance.id,
            spawner_options,
        )

    return JsonResponse(api_application_dict(application_instance), status=200)


def application_api_PATCH(request, public_host):
    try:
        application_instance = get_api_visible_application_instance_by_public_host(
            public_host
        )
    except ApplicationInstance.DoesNotExist:
        return JsonResponse({}, status=404)

    state = json.loads(request.body)['state']

    if state != 'RUNNING':
        return JsonResponse({}, status=400)

    application_instance.state = state
    application_instance.save(update_fields=['state'])

    return JsonResponse({}, status=200)


def application_api_DELETE(request, public_host):
    try:
        application_instance = get_api_visible_application_instance_by_public_host(
            public_host
        )
    except ApplicationInstance.DoesNotExist:
        return JsonResponse({}, status=200)

    set_application_stopped(application_instance)

    return JsonResponse({}, status=200)


def aws_credentials_api_view(request):
    return (
        aws_credentials_api_GET(request)
        if request.method == 'GET'
        else JsonResponse({}, status=405)
    )


def aws_credentials_api_GET(request):
    client = boto3.client('sts')
    role_arn, _ = create_tools_access_iam_role(
        request.user.email,
        str(request.user.profile.sso_id),
        request.user.profile.home_directory_efs_access_point_id,
    )

    # Creating new credentials unfortunately sometimes fails
    max_attempts = 3
    for i in range(0, 3):
        try:
            credentials = client.assume_role(
                RoleArn=role_arn,
                RoleSessionName='s3_access_' + str(request.user.profile.sso_id),
                DurationSeconds=60 * 60,
            )['Credentials']
        except Exception:  # pylint: disable=broad-except
            if i == max_attempts - 1:
                raise
        else:
            # To try compensating for eventual consistency
            gevent.sleep(1)
            break

    return JsonResponse(
        {
            'AccessKeyId': credentials['AccessKeyId'],
            'SecretAccessKey': credentials['SecretAccessKey'],
            'SessionToken': credentials['SessionToken'],
            'Expiration': credentials['Expiration'],
        },
        status=200,
    )


def get_postgres_column_names_data_types(sourcetable):
    with connect(
        database_dsn(settings.DATABASES_DATA[sourcetable.database.memorable_name])
    ) as conn, conn.cursor() as cur:
        cur.execute(
            '''
            SELECT
                pg_attribute.attname AS column_name,
                pg_catalog.format_type(pg_attribute.atttypid, pg_attribute.atttypmod) AS data_type
            FROM
                pg_catalog.pg_attribute
            INNER JOIN
                pg_catalog.pg_class ON pg_class.oid = pg_attribute.attrelid
            INNER JOIN
                pg_catalog.pg_namespace ON pg_namespace.oid = pg_class.relnamespace
            WHERE
                pg_attribute.attnum > 0
                AND NOT pg_attribute.attisdropped
                AND pg_namespace.nspname = %s
                AND pg_class.relname = %s
            ORDER BY
                attnum ASC;
        ''',
            (sourcetable.schema, sourcetable.table),
        )
        return cur.fetchall()


def schema_value_func_for_data_type(data_type):
    return next(
        (schema, value_func)
        for data_type_pattern, schema, value_func in SCHEMA_DATA_TYPE_PATTERNS
        if re.match(data_type_pattern, data_type)
    )


def schema_value_func_for_data_types(sourcetable):
    return [
        (
            {
                'name': column_name,
                'label': column_name.replace('_', ' ').capitalize(),
                **schema,
            },
            value_func,
        )
        for column_name, data_type in get_postgres_column_names_data_types(sourcetable)
        for schema, value_func in [schema_value_func_for_data_type(data_type)]
    ]


def get_schema(schema_value_funcs):
    return [schema for schema, _ in schema_value_funcs]


def get_rows(sourcetable, schema_value_funcs, query_var):
    cursor_itersize = 1000

    # Order the rows by primary key so
    # - multiple requests are consistent with each other;
    # - and specifically and more importantly, sopaginated results are
    #   consistent with each other
    # We make no assumption on the name or number of columns in the primary
    # key, other than it exists
    # We _could_ use `oid` to order rows if there is no primary key, but we
    # would like all tables to have a primary key, so we deliberately don't
    # implement this
    with connect(
        database_dsn(settings.DATABASES_DATA[sourcetable.database.memorable_name])
    ) as conn, conn.cursor() as cur:

        cur.execute(
            '''
            SELECT
                pg_attribute.attname AS column_name
            FROM
                pg_catalog.pg_class pg_class_table
            INNER JOIN
                pg_catalog.pg_index ON pg_index.indrelid = pg_class_table.oid
            INNER JOIN
                pg_catalog.pg_class pg_class_index ON pg_class_index.oid = pg_index.indexrelid
            INNER JOIN
                pg_catalog.pg_namespace ON pg_namespace.oid = pg_class_table.relnamespace
            INNER JOIN
                pg_catalog.pg_attribute ON pg_attribute.attrelid = pg_class_index.oid
            WHERE
                pg_namespace.nspname = %s
                AND pg_class_table.relname = %s
                AND pg_index.indisprimary
            ORDER BY
                pg_attribute.attnum
        ''',
            (sourcetable.schema, sourcetable.table),
        )
        primary_key_column_names = [row[0] for row in cur.fetchall()]

    with connect(
        database_dsn(settings.DATABASES_DATA[sourcetable.database.memorable_name])
    ) as conn, conn.cursor(
        name='google_data_studio_all_table_data'
    ) as cur:  # Named cursor => server-side cursor

        cur.itersize = cursor_itersize
        cur.arraysize = cursor_itersize

        fields_sql = sql.SQL(',').join(
            [sql.Identifier(schema['name']) for schema, _ in schema_value_funcs]
        )
        primary_key_sql = sql.SQL(',').join(
            [sql.Identifier(column_name) for column_name in primary_key_column_names]
        )
        schema_sql = sql.Identifier(sourcetable.schema)
        table_sql = sql.Identifier(sourcetable.table)

        query_sql, vars_sql = query_var(
            fields_sql, schema_sql, table_sql, primary_key_sql
        )
        cur.execute(query_sql, vars_sql)

        while True:
            rows = cur.fetchmany(cursor_itersize)
            for row in rows:
                primary_key_values = row[: len(primary_key_column_names)]
                requested_field_values = row[len(primary_key_column_names) :]
                values = [
                    schema_value_funcs[i][1](value)
                    for i, value in enumerate(requested_field_values)
                ]
                yield {'values': values}, primary_key_values
            if not rows:
                break


def table_api_schema_view(request, table_id):
    return (
        JsonResponse({}, status=403)
        if not request.user.is_superuser
        else JsonResponse({}, status=403)
        if not can_access_table_by_google_data_studio(request.user, table_id)
        else table_api_schema_POST(request, table_id)
        if request.method == 'POST'
        else JsonResponse({}, status=405)
    )


def table_api_schema_POST(request, table_id):
    # POST request to support HTTP bodies from Google Data Studio: it doesn't
    # seem to be able to send GETs with bodies
    sourcetable = SourceTable.objects.get(id=table_id)
    schema_value_funcs = schema_value_func_for_data_types(sourcetable)
    return JsonResponse({'schema': get_schema(schema_value_funcs)}, status=200)


def table_api_rows_view(request, table_id):
    return (
        JsonResponse({}, status=403)
        if not request.user.is_superuser
        else JsonResponse({}, status=403)
        if not can_access_table_by_google_data_studio(request.user, table_id)
        else table_api_rows_POST(request, table_id)
        if request.method == 'POST'
        else JsonResponse({}, status=405)
    )


def table_api_rows_POST(request, table_id):
    # POST request to support HTTP bodies from Google Data Studio: it doesn't
    # seem to be able to send GETs with bodies
    sourcetable = SourceTable.objects.get(id=table_id)
    request_dict = json.loads(request.body)
    column_names = [field['name'] for field in request_dict['fields']]

    def query_vars_search_after(fields_sql, schema_sql, table_sql, primary_key_sql):
        search_after = request_dict['$searchAfter']

        return (
            sql.SQL('SELECT {},{} FROM {}.{} WHERE ({}) > ({}) ORDER BY {}').format(
                primary_key_sql,
                fields_sql,
                schema_sql,
                table_sql,
                primary_key_sql,
                sql.SQL(',').join(sql.Placeholder() * len(search_after)),
                primary_key_sql,
            ),
            tuple(search_after),
        )

    def query_vars_paginated(fields_sql, schema_sql, table_sql, primary_key_sql):
        pagination = request_dict['pagination']
        limit = int(pagination['rowCount'])
        offset = (
            int(pagination['startRow']) - 1
        )  # Google Data Studio start is 1-indexed

        return (
            sql.SQL(
                '''
            SELECT {},{} FROM {}.{} ORDER BY {} LIMIT %s OFFSET %s
        '''
            ).format(
                primary_key_sql, fields_sql, schema_sql, table_sql, primary_key_sql
            ),
            (limit, offset),
        )

    def query_vars_non_paginated(fields_sql, schema_sql, table_sql, primary_key_sql):
        return (
            sql.SQL(
                '''
            SELECT {},{} FROM {}.{} ORDER BY {}
        '''
            ).format(
                primary_key_sql, fields_sql, schema_sql, table_sql, primary_key_sql
            ),
            (),
        )

    # fmt: off
    query_vars = \
        query_vars_search_after if '$searchAfter' in request_dict else \
        query_vars_paginated if 'pagination' in request_dict else \
        query_vars_non_paginated
    # fmt: on

    schema_value_funcs = [
        (schema, value_func)
        for schema, value_func in schema_value_func_for_data_types(sourcetable)
        if schema['name'] in column_names
    ]

    # https://developers.google.com/apps-script/guides/services/quotas#current_limitations
    # URL Fetch response size: 50mb, and a bit of a buffer for http headers and $searchAfter
    num_bytes_max = 49_990_000

    # StreamingHttpResponse translates to HTTP/1.1 chunking performed by gunicorn. However,
    # we don't have any visibility on the actual bytes sent as part of the HTTP body, i.e. each
    # chunk header and footer. We also don't appear to be able to work-around it and implement
    # our own chunked-encoder that makes these things visible. The best thing we can do is make
    # a good guess as to what these are, and add their lengths to the total number of bytes sent
    def len_chunk_header(num_chunk_bytes):
        return len('%X\r\n' % num_chunk_bytes)

    len_chunk_footer = len('\r\n')

    chunk_size = 16384
    queue = []
    num_bytes_queued = 0
    num_bytes_sent = 0
    num_bytes_sent_and_queued = 0

    def yield_chunks(row_bytes):
        nonlocal queue
        nonlocal num_bytes_queued
        nonlocal num_bytes_sent
        nonlocal num_bytes_sent_and_queued

        queue.append(row_bytes)
        num_bytes_queued += len(row_bytes)
        num_bytes_sent_and_queued += len(row_bytes)

        while num_bytes_queued >= chunk_size:
            to_send_bytes = b''.join(queue)
            chunk, to_send_bytes = (
                to_send_bytes[:chunk_size],
                to_send_bytes[chunk_size:],
            )
            queue = [to_send_bytes] if to_send_bytes else []
            num_bytes_queued = len(to_send_bytes)
            num_bytes_sent += (
                len(chunk) + len_chunk_header(len(chunk)) + len_chunk_footer
            )
            yield chunk

    def yield_remaining():
        if queue:
            yield b''.join(queue)

    def yield_schema_and_rows_bytes():
        try:
            yield from yield_chunks(
                b'{"schema":'
                + json.dumps(get_schema(schema_value_funcs)).encode('utf-8')
                + b',"rows":['
            )

            for i, (row, search_after) in enumerate(
                get_rows(sourcetable, schema_value_funcs, query_vars)
            ):
                yield from yield_chunks(
                    # fmt: off
                    b',' + json.dumps(row).encode('utf-8') if i != 0 else
                    json.dumps(row).encode('utf-8')
                    # fmt: on
                )

                if num_bytes_sent_and_queued > num_bytes_max:
                    yield from yield_chunks(
                        b'],"$searchAfter":'
                        + json.dumps(search_after).encode('utf-8')
                        + b'}'
                    )
                    break
            else:
                yield from yield_chunks(b']}')

            yield from yield_remaining()
        except Exception:
            logger.exception('Error streaming to Google Data Studio')
            raise

    return StreamingHttpResponseWithoutDjangoDbConnection(
        yield_schema_and_rows_bytes(), content_type='application/json', status=200
    )<|MERGE_RESOLUTION|>--- conflicted
+++ resolved
@@ -194,26 +194,6 @@
             public_host
         )
     else:
-<<<<<<< HEAD
-        # The database users are stored so when the database users are cleaned up,
-        # we know _not_ to delete any users used by running or spawning apps
-        for creds in credentials:
-            ApplicationInstanceDbUsers.objects.create(
-                application_instance=application_instance,
-                db_id=creds['db_id'],
-                db_username=creds['db_user'],
-                db_persistent_role=creds['db_persistent_role'],
-            )
-
-        app_schema = f'{USER_SCHEMA_STEM}{db_role_schema_suffix}'
-        home_directory_efs_access_point_id = (
-            request.user.profile.home_directory_efs_access_point_id
-            if app_type == 'TOOL'
-            else None
-        )
-
-=======
->>>>>>> ac4f6c1d
         spawn.delay(
             application_template.spawner,
             request.user.pk,
