--- conflicted
+++ resolved
@@ -417,20 +417,6 @@
             task_arn = spawner_application_id_parsed.get("task_arn")
             pipeline_id = spawner_application_id_parsed.get("pipeline_id")
 
-<<<<<<< HEAD
-=======
-            # Give sixty seconds for something to start...
-            if not pipeline_id and not task_arn and created_date > sixty_seconds_ago:
-                return "RUNNING"
-            if not pipeline_id and not task_arn:
-                logger.exception(
-                    "Task not created within sixty seconds: %s %s",
-                    spawner_application_id_parsed,
-                    proxy_url,
-                )
-                return "STOPPED"
-
->>>>>>> 59b17b6e
             # ... if started pipeline, but not yet the task, give 15 minutes to complete...
             if pipeline_id and not task_arn:
                 pipeline = _gitlab_ecr_pipeline_get(pipeline_id)
