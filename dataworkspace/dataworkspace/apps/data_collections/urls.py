from django.urls import path

from dataworkspace.apps.accounts.utils import login_required
from dataworkspace.apps.data_collections import views

urlpatterns = [
    path(
        "<uuid:collections_id>",
        login_required(views.CollectionsDetailView.as_view()),
        name="collections_view",
    ),
    path(
        "<uuid:collections_id>/dataset-memberships/<int:data_membership_id>",
        login_required(views.delete_datasets_membership),
        name="collection_data_membership",
    ),
    path(
<<<<<<< HEAD
        "<uuid:collections_id>/add-dataset-memberships/<uuid:catalogue_id>",
        login_required(views.add_catalogue_to_collection),
        name="add_collection_data_membership",
=======
        "<uuid:collections_id>/visualisations-memberships/<int:visualisation_membership_id>",
        login_required(views.delete_visualisation_membership),
        name="collection_visualisation_membership",
>>>>>>> 9e06d780
    ),
]<|MERGE_RESOLUTION|>--- conflicted
+++ resolved
@@ -15,14 +15,13 @@
         name="collection_data_membership",
     ),
     path(
-<<<<<<< HEAD
+        "<uuid:collections_id>/visualisations-memberships/<int:visualisation_membership_id>",
+        login_required(views.delete_visualisation_membership),
+        name="collection_visualisation_membership",
+    ),
+    path(
         "<uuid:collections_id>/add-dataset-memberships/<uuid:catalogue_id>",
         login_required(views.add_catalogue_to_collection),
         name="add_collection_data_membership",
-=======
-        "<uuid:collections_id>/visualisations-memberships/<int:visualisation_membership_id>",
-        login_required(views.delete_visualisation_membership),
-        name="collection_visualisation_membership",
->>>>>>> 9e06d780
     ),
 ]