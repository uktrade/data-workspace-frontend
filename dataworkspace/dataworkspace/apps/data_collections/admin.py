--- conflicted
+++ resolved
@@ -95,7 +95,7 @@
 
 
 class CollectionAdmin(CSPRichTextEditorMixin, DeletableTimeStampedUserAdmin):
-<<<<<<< HEAD
+    exclude = ["created_date", "updated_date", "created_by", "updated_by"]
     list_display = (
         "name",
         "datasets_count",
@@ -103,11 +103,8 @@
         "users_count",
         "notes_truncated",
         "owner",
+        "deleted",
     )
-=======
-    exclude = ["created_date", "updated_date", "created_by", "updated_by"]
-    list_display = ("name", "description", "owner", "deleted")
->>>>>>> eaf1ae24
     search_fields = ["name"]
     fieldsets = [
         (
