--- conflicted
+++ resolved
@@ -162,7 +162,6 @@
         name='subscription_confirm',
     ),
     path(
-<<<<<<< HEAD
         'email_preferences',
         login_required(subscription_views.current_user_email_preferences_list),
         name='email_preferences',
@@ -173,7 +172,7 @@
         name='subscription_unsubscribe',
     ),
 
-=======
+    path(
         '<uuid:dataset_uuid>/<uuid:source_id>/changelog/',
         login_required(views.SourceChangelogView.as_view()),
         {'model_class': models.SourceTable},
@@ -185,5 +184,4 @@
         {'model_class': models.CustomDatasetQuery},
         name='custom_dataset_query_changelog',
     ),
->>>>>>> 9b15eb3d
 ]