--- conflicted
+++ resolved
@@ -142,7 +142,6 @@
         name='custom_query_column_details',
     ),
     path(
-<<<<<<< HEAD
         '<uuid:dataset_uuid>/subscription_start',
         login_required(subscription_views.DataSetSubscriptionStartView.as_view()),
         name='subscription_start',
@@ -161,7 +160,8 @@
         '<uuid:subscription_id>/subscription_confirm',
         login_required(subscription_views.DataSetSubscriptionConfirm.as_view()),
         name='subscription_confirm',
-=======
+    ),
+    path(
         '<uuid:dataset_uuid>/<uuid:source_id>/changelog/',
         login_required(views.SourceChangelogView.as_view()),
         {'model_class': models.SourceTable},
@@ -172,6 +172,5 @@
         login_required(views.SourceChangelogView.as_view()),
         {'model_class': models.CustomDatasetQuery},
         name='custom_dataset_query_changelog',
->>>>>>> 261f2cf3
     ),
 ]