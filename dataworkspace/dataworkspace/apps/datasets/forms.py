from collections import defaultdict
from functools import partial
<<<<<<< HEAD
import logging
=======
import json
>>>>>>> 31de144e

from django import forms
from django.contrib.auth import get_user_model

from dataworkspace.apps.datasets.constants import DataSetType, TagType
from .models import DataSet, Tag
from ...forms import (
    GOVUKDesignSystemForm,
    GOVUKDesignSystemCharField,
    GOVUKDesignSystemModelForm,
    GOVUKDesignSystemTextWidget,
    GOVUKDesignSystemTextareaField,
    GOVUKDesignSystemTextareaWidget,
    GOVUKDesignSystemPlainTextareaWidget,
    GOVUKDesignSystemPlainTextareaField,
)

logger = logging.getLogger("app")


class SearchableChoice:
    def __init__(self, label, count=0):
        self.label = label
        self.count = count
        self.search_text = str(label).lower()

    def __str__(self):
        return self.label


class FilterWidget(forms.widgets.CheckboxSelectMultiple):
    template_name = "datasets/filter.html"
    option_template_name = "datasets/filter_option.html"

    def __init__(
        self,
        group_label,
        hint_text=None,
        limit_initial_options=0,
        show_more_label="Show more",
        *args,
        **kwargs,  # pylint: disable=keyword-arg-before-vararg
    ):
        super().__init__(*args, **kwargs)
        self._group_label = group_label
        self._hint_text = hint_text
        self._limit_initial_options = limit_initial_options
        self._show_more_label = show_more_label

    def get_context(self, name, value, attrs):
        context = super().get_context(name, value, attrs)
        context["widget"]["group_label"] = self._group_label
        context["widget"]["hint_text"] = self._hint_text
        context["widget"]["limit_initial_options"] = self._limit_initial_options
        context["widget"]["show_more_label"] = self._show_more_label
        return context

    class Media:
        js = ("app-filter-show-more-v2.js",)


class AccordionFilterWidget(FilterWidget):
    template_name = "datasets/accordion_filter.html"
    option_template_name = "datasets/accordion_filter_option.html"


class SortSelectWidget(forms.widgets.Select):
    template_name = "datasets/select.html"
    option_template_name = "datasets/select_option.html"

    def __init__(
        self,
        label,
        form_group_extra_css=None,
        *args,
        **kwargs,  # pylint: disable=keyword-arg-before-vararg
    ):
        super().__init__(*args, **kwargs)
        self._label = label
        self._form_group_extra_css = form_group_extra_css

    def get_context(self, name, value, attrs):
        context = super().get_context(name, value, attrs)
        context["widget"]["label"] = self._label
        context["widget"]["form_group_extra_css"] = self._form_group_extra_css
        return context


class RequestAccessForm(GOVUKDesignSystemForm):
    email = GOVUKDesignSystemCharField(
        label="Contact email",
        required=True,
        widget=GOVUKDesignSystemTextWidget(
            label_is_heading=False, extra_label_classes="govuk-!-font-weight-bold"
        ),
    )
    goal = GOVUKDesignSystemTextareaField(
        label="Why do you need this data?",
        help_text=(
            "For example, I need to create a report for my senior management team "
            "to show performance trends and delivery against targets."
        ),
        required=True,
        widget=GOVUKDesignSystemTextareaWidget(
            label_is_heading=False,
            extra_label_classes="govuk-!-font-weight-bold",
            attrs={"rows": 5},
        ),
        error_messages={"required": "You must provide details of why you need access."},
    )

    def __init__(self, *args, visualisation=False, **kwargs):
        super().__init__(*args, **kwargs)

        initial_email = self.initial.get("email")
        if initial_email:
            self.fields["email"].help_text = f"You are logged in as {initial_email}"
            self.fields["email"].widget.custom_context[
                "help_text"
            ] = f"You are logged in as {initial_email}"

        if visualisation:
            self.fields["goal"].label = "Why do you need this data visualisation?"
            self.fields["goal"].widget.custom_context[
                "label"
            ] = "Why do you need this data visualisation?"


class EligibilityCriteriaForm(forms.Form):
    meet_criteria = forms.TypedChoiceField(
        widget=forms.RadioSelect,
        coerce=lambda x: x == "yes",
        choices=(("no", "No"), ("yes", "Yes")),
    )
    access_request = forms.IntegerField(widget=forms.HiddenInput, required=False)


class SourceTagField(forms.ModelMultipleChoiceField):
    def label_from_instance(self, obj):
        return obj.name


class DatasetSearchForm(forms.Form):
    SUBSCRIBED = "subscribed"
    BOOKMARKED = "bookmarked"

    q = forms.CharField(required=False)

    user_access = forms.TypedMultipleChoiceField(
        choices=[
            ("yes", "Data I have access to"),
            ("no", "Data I don't have access to"),
        ],
        required=False,
        widget=AccordionFilterWidget("Data access"),
    )

    admin_filters = forms.TypedMultipleChoiceField(
        choices=[
            ("unpublished", "Include unpublished"),
            ("opendata", "Show Open data"),
            ("withvisuals", "Show datasets with Visuals"),
        ],
        coerce=str,
        required=False,
        widget=AccordionFilterWidget("Admin only options"),
    )

    my_datasets = forms.TypedMultipleChoiceField(
        choices=[
            (BOOKMARKED, "My bookmarks"),
            (SUBSCRIBED, "My subscriptions"),
        ],
        required=False,
        widget=AccordionFilterWidget("My datasets"),
    )

    use = forms.TypedMultipleChoiceField(
        choices=[
            (DataSetType.DATACUT, "Download data"),
            (DataSetType.MASTER, "Analyse data"),
            (DataSetType.VISUALISATION, "View dashboard"),
        ],
        coerce=int,
        required=False,
        widget=FilterWidget("What do you want to do?", hint_text="Select all that apply"),
    )

    data_type = forms.TypedMultipleChoiceField(
        choices=[
            (DataSetType.MASTER, "Source dataset"),
            (DataSetType.DATACUT, "Data cut"),
            (DataSetType.REFERENCE, "Reference dataset"),
            (DataSetType.VISUALISATION, "Visualisation"),
        ],
        coerce=int,
        required=False,
        widget=AccordionFilterWidget("Type"),
    )

    source = SourceTagField(
        queryset=Tag.objects.order_by("name").filter(type=TagType.SOURCE),
        required=False,
        widget=AccordionFilterWidget("Data source", hint_text="Select all that apply"),
    )

    topic = SourceTagField(
        queryset=Tag.objects.order_by("name").filter(type=TagType.TOPIC),
        required=False,
        widget=AccordionFilterWidget(
            "Topic",
        ),
    )

    sort = forms.ChoiceField(
        required=False,
        choices=[
            ("-search_rank,name", "Relevance"),
            ("-published_at", "Date published: newest"),
            ("published_at", "Date published: oldest"),
            ("name", "Alphabetical (A-Z)"),
        ],
        widget=SortSelectWidget(label="Sort by", form_group_extra_css="govuk-!-margin-bottom-0"),
    )

    def clean_sort(self):
        data = self.cleaned_data["sort"]
        if not data:
            data = "-search_rank,name"

        return data

    class Media:
        js = ("app-filter-show-more-v2.js",)

    def annotate_and_update_filters(self, datasets, matcher):
        """
        Calculate counts of datasets that will match if users apply additional filters and apply these to the form
        labels.
        @param datasets: iterable of datasets
        @param matcher: fn which returns true when the row is matched
        @return: None
        """

        counts = {
            "my_datasets": defaultdict(int),
            "admin_filters": defaultdict(int),
            "use": defaultdict(int),
            "data_type": defaultdict(int),
            "source": defaultdict(int),
            "topic": defaultdict(int),
            "user_access": defaultdict(int),
        }

        user_access = set(self.cleaned_data["user_access"])
        selected_admin = set(self.cleaned_data["admin_filters"])
        selected_unpublished = "unpublished" in selected_admin
        selected_opendata = "opendata" in selected_admin
        selected_withvisuals = "withvisuals" in selected_admin

        selected_uses = set(self.cleaned_data["use"])
        selected_data_type = set(self.cleaned_data["data_type"])
        selected_source_ids = set(source.id for source in self.cleaned_data["source"])
        selected_topic_ids = set(topic.id for topic in self.cleaned_data["topic"])

        # Cache these locally for performance. The source model choice field can end up hitting the DB each time.
        user_access_choices = list(self.fields["user_access"].choices)
        admin_choices = list(self.fields["admin_filters"].choices)
        use_choices = list(self.fields["use"].choices)
        data_type_choices = list(self.fields["data_type"].choices)
        source_choices = list(self.fields["source"].choices)
        topic_choices = list(self.fields["topic"].choices)

        for dataset in datasets:
            dataset_matcher = partial(
                matcher,
                data=dataset,
                unpublished=selected_unpublished,
                opendata=selected_opendata,
                withvisuals=selected_withvisuals,
                use=selected_uses,
                data_type=selected_data_type,
                source_ids=selected_source_ids,
                topic_ids=selected_topic_ids,
                user_accessible=user_access == {"yes"},
                user_inaccessible=user_access == {"no"},
                selected_user_datasets=self.cleaned_data["my_datasets"],
            )

            if dataset_matcher(user_accessible=True, user_inaccessible=False):
                counts["user_access"]["yes"] += 1

            if dataset_matcher(user_inaccessible=True, user_accessible=False):
                counts["user_access"]["no"] += 1

            for value, _ in self.fields["my_datasets"].choices:
                if dataset_matcher(selected_user_datasets={value}):
                    counts["my_datasets"][value] += 1

            for admin_id, _ in admin_choices:
                if dataset_matcher(**{admin_id: True}):
                    counts["admin_filters"][admin_id] += 1

            for use_id, _ in use_choices:
                if dataset_matcher(use={use_id}):
                    counts["use"][use_id] += 1

            for type_id, _ in data_type_choices:
                if dataset_matcher(data_type={type_id}):
                    counts["data_type"][type_id] += 1

            for source_id, _ in source_choices:
                if dataset_matcher(source_ids={source_id.value}):
                    counts["source"][source_id.value] += 1

            for topic_id, _ in topic_choices:
                if dataset_matcher(topic_ids={topic_id.value}):
                    counts["topic"][topic_id.value] += 1

        self.fields["user_access"].choices = [
            (access_id, SearchableChoice(access_text, counts["user_access"][access_id]))
            for access_id, access_text in user_access_choices
        ]

        self.fields["my_datasets"].choices = [
            (
                bookmarked_id,
                SearchableChoice(value, counts["my_datasets"][bookmarked_id]),
            )
            for bookmarked_id, value in list(self.fields["my_datasets"].choices)
        ]

        self.fields["admin_filters"].choices = [
            (admin_id, SearchableChoice(admin_text, counts["admin_filters"][admin_id]))
            for admin_id, admin_text in admin_choices
        ]

        self.fields["use"].choices = [
            (use_id, use_text + f" ({counts['use'][use_id]})") for use_id, use_text in use_choices
        ]

        self.fields["data_type"].choices = [
            (type_id, SearchableChoice(type_text, counts["data_type"][type_id]))
            for type_id, type_text in data_type_choices
        ]

        self.fields["source"].choices = [
            (
                source_id,
                SearchableChoice(source_text, counts["source"][source_id.value]),
            )
            for source_id, source_text in source_choices
            if source_id.value in selected_source_ids or counts["source"][source_id.value] != 0
        ]

        self.fields["topic"].choices = [
            (
                topic_id,
                SearchableChoice(topic_text, counts["topic"][topic_id.value]),
            )
            for topic_id, topic_text in topic_choices
            if topic_id.value in selected_topic_ids or counts["topic"][topic_id.value] != 0
        ]

    def get_filters(self):
        filters = SearchDatasetsFilters()

        filters.query = self.cleaned_data.get("q")

        filters.unpublished = "unpublished" in self.cleaned_data.get("admin_filters")
        filters.open_data = "opendata" in self.cleaned_data.get("admin_filters")
        filters.with_visuals = "withvisuals" in self.cleaned_data.get("admin_filters")
        filters.use = set(self.cleaned_data.get("use"))
        filters.data_type = set(self.cleaned_data.get("data_type", []))
        filters.sort_type = self.cleaned_data.get("sort")
        filters.source_ids = set(source.id for source in self.cleaned_data.get("source"))
        filters.topic_ids = set(topic.id for topic in self.cleaned_data.get("topic"))
        filters.user_accessible = set(self.cleaned_data.get("user_access", [])) == {"yes"}
        filters.user_inaccessible = set(self.cleaned_data.get("user_access", [])) == {"no"}

        filters.my_datasets = set(self.cleaned_data.get("my_datasets", []))

        return filters


class SearchDatasetsFilters:
    unpublished: bool
    open_data: bool
    with_visuals: bool
    use: set
    data_type: set
    sort_type: str
    source_ids: set
    topic_ids: set
    user_accessible: set
    user_inaccessible: set
    query: str

    my_datasets: set

    def has_filters(self):
        return (
            len(self.my_datasets)
            or self.unpublished
            or self.open_data
            or self.with_visuals
            or bool(self.use)
            or bool(self.data_type)
            or bool(self.source_ids)
            or bool(self.topic_ids)
            or bool(self.user_accessible)
            or bool(self.user_inaccessible)
        )


class RelatedMastersSortForm(forms.Form):
    sort = forms.ChoiceField(
        required=False,
        choices=[
            ("dataset__name", "A to Z"),
            ("-dataset__name", "Z to A"),
            ("-dataset__published_at", "Recently published"),
        ],
        initial="dataset__name",
        widget=SortSelectWidget(label="Sort by"),
    )


class RelatedDataCutsSortForm(forms.Form):
    sort = forms.ChoiceField(
        required=False,
        choices=[
            ("query__dataset__name", "A to Z"),
            ("-query__dataset__name", "Z to A"),
            ("-query__dataset__published_at", "Recently published"),
        ],
        initial="query__dataset__name",
        widget=SortSelectWidget(label="Sort by"),
    )


class RelatedVisualisationsSortForm(forms.Form):
    sort = forms.ChoiceField(
        required=False,
        choices=[
            ("name", "A to Z"),
            ("name", "Z to A"),
            ("published_at", "Recently published"),
        ],
        initial="name",
        widget=SortSelectWidget(label="Sort by"),
    )


class DatasetEditForm(GOVUKDesignSystemModelForm):
    class Meta:
        model = DataSet
        fields = [
            "name",
            "short_description",
            "description",
            "enquiries_contact",
            "licence",
            "licence_url",
            "retention_policy",
            "personal_data",
            "restrictions_on_usage",
        ]

    name = GOVUKDesignSystemCharField(
        label="Dataset Name *",
        widget=GOVUKDesignSystemTextWidget(
            label_is_heading=False, extra_label_classes="govuk-!-font-weight-bold"
        ),
        error_messages={"required": "You must provide a name for this dataset."},
    )
    short_description = GOVUKDesignSystemCharField(
        label="Short description *",
        widget=GOVUKDesignSystemTextWidget(
            label_is_heading=False, extra_label_classes="govuk-!-font-weight-bold"
        ),
        error_messages={"required": "You must provide a short description for this dataset."},
    )

    description = GOVUKDesignSystemPlainTextareaField(
        label="Description *",
        widget=GOVUKDesignSystemPlainTextareaWidget(
            label_is_heading=False, extra_label_classes="govuk-!-font-weight-bold"
        ),
        error_messages={"required": "You must provide a description for this dataset."},
    )
    enquiries_contact = GOVUKDesignSystemCharField(
        label="Enquiries contact",
        widget=GOVUKDesignSystemTextWidget(
            label_is_heading=False, extra_label_classes="govuk-!-font-weight-bold"
        ),
        required=False,
    )
    licence = GOVUKDesignSystemCharField(
        label="Licence",
        widget=GOVUKDesignSystemTextWidget(
            label_is_heading=False, extra_label_classes="govuk-!-font-weight-bold"
        ),
        required=False,
    )
    licence_url = GOVUKDesignSystemCharField(
        label="Licence url",
        widget=GOVUKDesignSystemTextWidget(
            label_is_heading=False, extra_label_classes="govuk-!-font-weight-bold"
        ),
        required=False,
    )
    retention_policy = GOVUKDesignSystemTextareaField(
        label="Retention policy",
        widget=GOVUKDesignSystemTextareaWidget(
            label_is_heading=False, extra_label_classes="govuk-!-font-weight-bold"
        ),
        required=False,
    )
    personal_data = GOVUKDesignSystemCharField(
        label="Personal data",
        widget=GOVUKDesignSystemTextWidget(
            label_is_heading=False, extra_label_classes="govuk-!-font-weight-bold"
        ),
        required=False,
    )
    restrictions_on_usage = GOVUKDesignSystemTextareaField(
        label="Restrictions on usage",
        widget=GOVUKDesignSystemTextareaWidget(
            label_is_heading=False, extra_label_classes="govuk-!-font-weight-bold"
        ),
        required=False,
    )

    def clean_enquiries_contact(self):
        if self.cleaned_data["enquiries_contact"]:
            try:
                user = get_user_model().objects.get(email=self.cleaned_data["enquiries_contact"])
            except get_user_model().DoesNotExist as e:
                raise forms.ValidationError("User email address does not exist") from e
            else:
                return user
        else:
            return None

    def clean_authorized_email_domains(self):
        return json.dumps(self.cleaned_data["authorized_email_domains"].split(","))


class UserSearchForm(GOVUKDesignSystemForm):
    search = GOVUKDesignSystemCharField(
        label="Search by email address or name",
        widget=GOVUKDesignSystemTextWidget(
            label_is_heading=False, extra_label_classes="govuk-!-font-weight-bold"
        ),
        error_messages={"required": "You must provide a search terms."},
    )<|MERGE_RESOLUTION|>--- conflicted
+++ resolved
@@ -1,10 +1,7 @@
 from collections import defaultdict
 from functools import partial
-<<<<<<< HEAD
 import logging
-=======
 import json
->>>>>>> 31de144e
 
 from django import forms
 from django.contrib.auth import get_user_model
