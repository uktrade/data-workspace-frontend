--- conflicted
+++ resolved
@@ -608,7 +608,6 @@
     return len(total_users) / total_days
 
 
-<<<<<<< HEAD
 def calculate_ref_dataset_average(ref_dataset):
     period_start, period_end = _get_popularity_calculation_period(ref_dataset)
     total_days = (period_end - period_start).days
@@ -652,10 +651,7 @@
 
 
 @celery_app.task()
-def update_datasets_average_daily_users():
-=======
 def _update_datasets_average_daily_users():
->>>>>>> ae1b8d70
     def _update_datasets(datasets, calculate_value):
         for dataset in datasets:
             value = calculate_value(dataset)
