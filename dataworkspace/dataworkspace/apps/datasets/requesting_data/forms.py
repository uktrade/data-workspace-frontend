from django import forms
from django.contrib.auth import get_user_model
from django.forms import ValidationError


from dataworkspace.apps.datasets.models import RequestingDataset, SensitivityType
from dataworkspace.forms import (
    GOVUKDesignSystemCharField,
    GOVUKDesignSystemDateField,
    GOVUKDesignSystemDateWidget,
    GOVUKDesignSystemForm,
    GOVUKDesignSystemTextCharCountWidget,
    GOVUKDesignSystemTextWidget,
    GOVUKDesignSystemTextareaWidget,
    GOVUKDesignSystemRadiosWidget,
    GOVUKDesignSystemModelForm,
    GOVUKDesignSystemRadioField,
    GOVUKDesignSystemTextareaField,
)

from dataworkspace.apps.core.forms import ConditionalSupportTypeRadioWidget


class DatasetNameForm(GOVUKDesignSystemForm):
    name = GOVUKDesignSystemCharField(
        label="What is the name of the dataset?",
        required=True,
        widget=GOVUKDesignSystemTextWidget(
            label_is_heading=True,
            label_size="m",
        ),
    )


class DatasetDescriptionsForm(GOVUKDesignSystemForm):
    short_description = GOVUKDesignSystemTextareaField(
        label="Summarise this dataset",
        help_text="Please provide a brief description of what it contains.",
        required=True,
        widget=GOVUKDesignSystemTextareaWidget(
            heading="h2",
            label_size="m",
            label_is_heading=True,
            attrs={"rows": 5},
            extra_label_classes="govuk-!-static-margin-0",
        ),
    )

    description = GOVUKDesignSystemTextareaField(
        label="Describe this dataset",
        help_text="Please ensure this contains enough detail to ensure non-experts viewing the Data Workspace catalogue can understand it's contents. Minimum 30 words",  # pylint: disable=line-too-long
        required=True,
        widget=GOVUKDesignSystemTextareaWidget(
            heading="h2",
            label_size="m",
            label_is_heading=True,
            attrs={"rows": 5},
            extra_label_classes="govuk-!-static-margin-0",
        ),
    )


class DatasetDataOriginForm(GOVUKDesignSystemForm):
    origin = GOVUKDesignSystemCharField(
        label="Where does the data come from?",
        required=True,
        widget=GOVUKDesignSystemTextWidget(
            label_is_heading=True,
            label_size="m",
        ),
    )


class DatasetInformationAssetOwnerForm(forms.Form):
    information_asset_owner = forms.CharField(
        required=True,
        label="Name of information Asset Owner (IAO)",
        help_text="IAO's are responsible for ensuring information assets are handled and managed appropriately"
    )

    def clean(self):
        User = get_user_model()
        cleaned_data = super().clean()
        user_id = cleaned_data["information_asset_owner"]
        cleaned_data["information_asset_owner"] = User.objects.get(id=user_id)
        return cleaned_data


class DatasetInformationAssetManagerForm(forms.Form):
    information_asset_manager = forms.CharField(
        required=True,
        label="Name of information Asset Manager (IAM)",
        help_text="IAM's have knowledge and duties associated with an asset and so often support the IAO"
    )

    def clean(self):
        User = get_user_model()
        cleaned_data = super().clean()
        user_id = cleaned_data["information_asset_manager"]
        cleaned_data["information_asset_manager"] = User.objects.get(id=user_id)
        return cleaned_data


class DatasetEnquiriesContactForm(forms.Form):
    enquiries_contact = forms.CharField(
        required=True,
        label="Contact person",
        help_text="Description of contact person"
    )

    def clean(self):
        User = get_user_model()
        cleaned_data = super().clean()
        user_id = cleaned_data["enquiries_contact"]
        cleaned_data["enquiries_contact"] = User.objects.get(id=user_id)
        return cleaned_data


class DatasetExistingSystemForm(GOVUKDesignSystemForm):
    existing_system = GOVUKDesignSystemTextareaField(
        label="Which system is the data set currently stored on?",
        required=True,
        widget=GOVUKDesignSystemTextareaWidget(
            heading="h2",
            label_size="m",
            label_is_heading=True,
            attrs={"rows": 5},
            extra_label_classes="govuk-!-static-margin-0",
        ),
    )


class DatasetLicenceForm(GOVUKDesignSystemForm):
    licence_required = forms.CharField(
        label="Do you need/have a licence for this data?",
        required=True,
        widget=GOVUKDesignSystemTextWidget(),
    )

    licence = GOVUKDesignSystemCharField(
        label="What licence do you have for this data?",
        required=False,
        widget=GOVUKDesignSystemTextWidget(
            label_is_heading=True,
            label_size="m",
        ),
    )

    def clean(self):
        cleaned_data = super().clean()
<<<<<<< HEAD
        licence_required = cleaned_data.get("licence_required", None)
        if licence_required == "yes" and cleaned_data["licence"] ==  "":
            raise ValidationError("Please enter a URL")
=======
        if cleaned_data["licence_required"] == "yes" and cleaned_data["licence"] == "":
            raise ValidationError("Please enter a URL.")
>>>>>>> 3655d56a
        return cleaned_data


class DatasetRestrictionsForm(GOVUKDesignSystemForm):
    restrictions = GOVUKDesignSystemTextareaField(
        label="What are the usage restrictions?",
        required=False,
        widget=GOVUKDesignSystemTextareaWidget(
            heading="h2",
            label_size="m",
            label_is_heading=True,
            attrs={"rows": 5},
            extra_label_classes="govuk-!-static-margin-0",
        ),
    )


class DatasetUsageForm(GOVUKDesignSystemForm):
    usage_required = forms.CharField(
        label="Are there any restrictions on usage?",
        required=True,
        widget=GOVUKDesignSystemTextWidget(),
    )

    usage = GOVUKDesignSystemCharField(
        label="What will the data be used for on Data Workspace?",
        required=False,
        widget=GOVUKDesignSystemTextWidget(
            label_is_heading=True,
            label_size="m",
        ),
    )

    def clean(self):
        cleaned_data = super().clean()
        usage_required = cleaned_data.get("usage_required", None)
        if usage_required == "yes" and cleaned_data["usage"] ==  "":
            raise ValidationError("Please enter the usage restrictions")
        return cleaned_data


class DatasetSecurityClassificationForm(GOVUKDesignSystemModelForm):
    sensitivity = forms.ModelMultipleChoiceField(
        queryset=SensitivityType.objects.all(), widget=forms.CheckboxSelectMultiple, required=False
    )

    class Meta:
        model = RequestingDataset
        fields = [
            "government_security_classification",
            "sensitivity",
        ]

    def clean(self):
        cleaned_data = super().clean()
        if cleaned_data["government_security_classification"] is None:
            raise ValidationError("Please select a classification.")


class DatasetPersonalDataForm(GOVUKDesignSystemForm):
    personal_data_required = forms.CharField(
        label="Does it contain personal data?",
        required=True,
        widget=GOVUKDesignSystemTextWidget(),
    )

    personal_data = GOVUKDesignSystemCharField(
        label="What personal data does it contain?",
        required=False,
        help_text="Personal data means any information relating to an identified or identifiable living individual. “Identifiable living individual” means a living individual who can be identified, directly or indirectly, in particular by reference to - (a) an identifier such as a name, an identification number, location data or an online identifier, or (b) one or more factors specific to the physical, physiological, genetic, mental, economic, cultural or social identity of the individual.",  # pylint: disable=line-too-long
        widget=GOVUKDesignSystemTextareaWidget(
            heading="h2",
            label_size="m",
            label_is_heading=True,
            attrs={"rows": 5},
            extra_label_classes="govuk-!-static-margin-0",
        ),
    )

    def clean(self):
        cleaned_data = super().clean()
        personal_data_required = cleaned_data.get("personal_data_required", None)
        if personal_data_required == "yes" and cleaned_data["personal_data"] ==  "":
            raise ValidationError("Please enter what personal data it contains")
        return cleaned_data


class DatasetSpecialPersonalDataForm(GOVUKDesignSystemForm):
    special_personal_data_required = forms.CharField(
        label="Does it contain special category personal data?",
        required=True,
        widget=GOVUKDesignSystemTextWidget(),
    )

    special_personal_data = GOVUKDesignSystemCharField(
        label="Does it contain special category personal data?",
        required=False,
        help_text="Special category data is personal data which the GDPR says is more sensitive, and so needs more protection.",
        widget=GOVUKDesignSystemTextareaWidget(
            heading="h2",
            label_size="m",
            label_is_heading=True,
            attrs={"rows": 5},
            extra_label_classes="govuk-!-static-margin-0",
        ),
    )

    def clean(self):
        cleaned_data = super().clean()
        special_personal_data_required = cleaned_data.get("special_personal_data_required", None)
        if special_personal_data_required == "yes" and cleaned_data["special_personal_data"] ==  "":
            raise ValidationError("Please enter what special category personal data it contains")
        return cleaned_data


class DatasetCommercialSensitiveForm(GOVUKDesignSystemForm):
    commercial_sensitive_required = forms.CharField(
        label="Does it contain special category personal data?",
        required=True,
        widget=GOVUKDesignSystemTextWidget(),
    )

    commercial_sensitive = GOVUKDesignSystemCharField(
        label="What commercially sensitive data does it contain?",
        required=False,
        help_text="Commercially sensitive information is information that if disclosed, could prejudice a supplier's commercial interests e.g. trade secrets, profit margins or new ideas. This type of information is protected through Confidentiality Agreements.",
        widget=GOVUKDesignSystemTextareaWidget(
            heading="h2",
            label_size="m",
            label_is_heading=True,
            attrs={"rows": 5},
            extra_label_classes="govuk-!-static-margin-0",
        ),
    )

    def clean(self):
        cleaned_data = super().clean()
        commercial_sensitive_required = cleaned_data.get("commercial_sensitive_required", None)
        if commercial_sensitive_required == "yes" and cleaned_data["commercial_sensitive"] ==  "":
            raise ValidationError("Please enter what commercially sensitive data it contains")
        return cleaned_data


class DatasetRetentionPeriodForm(GOVUKDesignSystemForm):
    retention_policy = GOVUKDesignSystemCharField(
        label="What is the retention period?",
        required=True,
        widget=GOVUKDesignSystemTextWidget(
            label_is_heading=True,
            label_size="m",
        ),
        error_messages={"required": "Enter a retention period."},
    )


class DatasetUpdateFrequencyForm(GOVUKDesignSystemForm):
    update_frequency = GOVUKDesignSystemRadioField(
        label="How often is the source data updated?",
        choices=[
            ("constant", "Constant"),
            ("daily", "Daily"),
            ("weekly", "Weekly"),
            ("other", "Other"),
        ],
        widget=ConditionalSupportTypeRadioWidget(heading="h2"),
        error_messages={"required": "Please select how often the data is updated."},
    )
    message = GOVUKDesignSystemTextareaField(
        required=False,
        label="Tell us how often the source data is updated.",
        widget=GOVUKDesignSystemTextareaWidget(
            label_is_heading=False,
            attrs={"rows": 5},
        ),
    )

class DatasetIntendedAccessForm(GOVUKDesignSystemForm):
    intended_access = GOVUKDesignSystemRadioField(
        required=True,
        choices=[("yes", "Yes"), ("no", "No")],
        label="Should access on Data Workspace be open to all users on request?",
        widget=GOVUKDesignSystemRadiosWidget(heading="p", extra_label_classes="govuk-body-l"),
    )

    operational_impact = GOVUKDesignSystemTextareaField(
        label="Will this change of access have any operational impact?",
        required=False,
        widget=GOVUKDesignSystemTextareaWidget(
            heading="h2",
            label_size="m",
            label_is_heading=True,
            attrs={"rows": 5},
            extra_label_classes="govuk-!-static-margin-0",
        ),
    )


class DatasetLocationRestrictionsForm(GOVUKDesignSystemForm):
    location_restrictions_required = forms.CharField(
        label="Should there be any location restrictions for access to this data set?",
        required=True,
        widget=GOVUKDesignSystemTextWidget(),
    )

    location_restrictions = GOVUKDesignSystemCharField(
        label="Provide brief information about this",
        required=False,
        widget=GOVUKDesignSystemTextareaWidget(
            heading="h2",
            label_size="m",
            label_is_heading=True,
            attrs={"rows": 5},
            extra_label_classes="govuk-!-static-margin-0",
        ),
    )

    def clean(self):
        cleaned_data = super().clean()
        location_restrictions_required = cleaned_data.get("location_restrictions_required", None)
        if location_restrictions_required == "yes" and cleaned_data["location_restrictions"] ==  "":
            raise ValidationError("Please provide information on the location restrictions")
        return cleaned_data


class DatasetNetworkRestrictionsForm(GOVUKDesignSystemForm):
    network_restrictions_required = forms.CharField(
        label="Should access be limited based on device types and networks?",
        required=True,
        widget=GOVUKDesignSystemTextWidget(),
    )

    network_restrictions = GOVUKDesignSystemCharField(
        label="Please provide some brief information about this",
        required=False,
        widget=GOVUKDesignSystemTextareaWidget(
            heading="h2",
            label_size="m",
            label_is_heading=True,
            attrs={"rows": 5},
            extra_label_classes="govuk-!-static-margin-0",
        ),
    )

    def clean(self):
        cleaned_data = super().clean()
        network_restrictions_required = cleaned_data.get("network_restrictions_required", None)
        if network_restrictions_required == "yes" and cleaned_data["network_restrictions"] ==  "":
            raise ValidationError("Please provide information on the network restrictions")
        return cleaned_data


class DatasetUserRestrictionsForm(GOVUKDesignSystemForm):
    user_restrictions_required = forms.CharField(
        label="Should access be restricted to certain user types?",
        required=True,
        widget=GOVUKDesignSystemTextWidget(),
    )

    user_restrictions = GOVUKDesignSystemCharField(
        label="Which user types?",
        required=False,
        widget=GOVUKDesignSystemTextareaWidget(
            heading="h2",
            label_size="m",
            label_is_heading=True,
            attrs={"rows": 5},
            extra_label_classes="govuk-!-static-margin-0",
        ),
    )

    def clean(self):
        cleaned_data = super().clean()
        user_restrictions_required = cleaned_data.get("user_restrictions_required", None)
        if user_restrictions_required == "yes" and cleaned_data["user_restrictions"] ==  "":
            raise ValidationError("Please provide information on the user restrictions")
        return cleaned_data


class SummaryPageForm(GOVUKDesignSystemForm):
    summary = forms.CharField(widget=forms.HiddenInput(), label="summary", required=False)


class TrackerPageForm(forms.Form):
    requesting_dataset = forms.CharField(
        required=True,
    )<|MERGE_RESOLUTION|>--- conflicted
+++ resolved
@@ -148,14 +148,9 @@
 
     def clean(self):
         cleaned_data = super().clean()
-<<<<<<< HEAD
         licence_required = cleaned_data.get("licence_required", None)
         if licence_required == "yes" and cleaned_data["licence"] ==  "":
             raise ValidationError("Please enter a URL")
-=======
-        if cleaned_data["licence_required"] == "yes" and cleaned_data["licence"] == "":
-            raise ValidationError("Please enter a URL.")
->>>>>>> 3655d56a
         return cleaned_data
 
 
