from django import forms
from django.contrib.auth import get_user_model
from django.forms import ValidationError
from django.views.generic import FormView


from dataworkspace.apps.datasets.models import RequestingDataset, SensitivityType
from dataworkspace.forms import (
    GOVUKDesignSystemCharField,
    GOVUKDesignSystemForm,
    GOVUKDesignSystemTextWidget,
    GOVUKDesignSystemTextareaWidget,
    GOVUKDesignSystemRadiosWidget,
    GOVUKDesignSystemModelForm,
    GOVUKDesignSystemRadioField,
    GOVUKDesignSystemTextareaField,
)

from dataworkspace.apps.core.forms import ConditionalSupportTypeRadioWidget


class DatasetNameForm(GOVUKDesignSystemForm):

    name = GOVUKDesignSystemCharField(
        label="What is the name of the dataset?",
        required=True,
        widget=GOVUKDesignSystemTextWidget(
            label_is_heading=True,
            label_size="m",
        ),
    )


class DatasetDescriptionsForm(GOVUKDesignSystemForm):

    short_description = GOVUKDesignSystemTextareaField(
        label="Summarise this dataset",
        help_text="Please provide a brief description of what it contains.",
        required=True,
        widget=GOVUKDesignSystemTextareaWidget(
            heading="h2",
            label_size="m",
            label_is_heading=True,
            attrs={"rows": 5},
            extra_label_classes="govuk-!-static-margin-0",
        ),
    )

    description = GOVUKDesignSystemTextareaField(
        label="Describe this dataset",
        help_text="Please ensure this contains enough detail to ensure non-experts viewing the Data Workspace catalogue can understand it's contents. Minimum 30 words",
        required=True,
        widget=GOVUKDesignSystemTextareaWidget(
            heading="h2",
            label_size="m",
            label_is_heading=True,
            attrs={"rows": 5},
            extra_label_classes="govuk-!-static-margin-0",
        ),
    )


class DatasetDataOriginForm(GOVUKDesignSystemForm):

    origin = GOVUKDesignSystemCharField(
        label="Where does the data come from?",
        required=True,
        widget=GOVUKDesignSystemTextWidget(
            label_is_heading=True,
            label_size="m",
        ),
    )


class DatasetInformationAssetOwnerForm(forms.Form):

    information_asset_owner = forms.CharField(
        required=True,
        label="Name of information Asset Owner(IAO)",
    )

    def clean(self):
        User = get_user_model()
        cleaned_data = super().clean()
        user_id = cleaned_data["information_asset_owner"]
        cleaned_data["information_asset_owner"] = User.objects.get(id=user_id)
        return cleaned_data


class DatasetInformationAssetManagerForm(forms.Form):

    information_asset_manager = forms.CharField(
        required=True,
        label="Name of information Asset Manager(IAO)",
    )

    def clean(self):
        User = get_user_model()
        cleaned_data = super().clean()
        user_id = cleaned_data["information_asset_manager"]
        cleaned_data["information_asset_manager"] = User.objects.get(id=user_id)
        return cleaned_data


class DatasetEnquiriesContactForm(forms.Form):

    enquiries_contact = forms.CharField(
        required=True,
        label="Contact person",
    )

    def clean(self):
        User = get_user_model()
        cleaned_data = super().clean()
        user_id = cleaned_data["enquiries_contact"]
        cleaned_data["enquiries_contact"] = User.objects.get(id=user_id)
        return cleaned_data


class DatasetExistingSystemForm(GOVUKDesignSystemForm):

    existing_system = GOVUKDesignSystemTextareaField(
        label="Which system is the data set currently stored on?",
        required=True,
        widget=GOVUKDesignSystemTextareaWidget(
            heading="h2",
            label_size="m",
            label_is_heading=True,
            attrs={"rows": 5},
            extra_label_classes="govuk-!-static-margin-0",
        ),
    )


class DatasetLicenceForm(GOVUKDesignSystemForm):

    licence = GOVUKDesignSystemCharField(
        label="What licence do you have for this data?",
        required=False,
        widget=GOVUKDesignSystemTextWidget(
            label_is_heading=True,
            label_size="m",
        ),
    )


class DatasetRestrictionsForm(GOVUKDesignSystemForm):

    restrictions = GOVUKDesignSystemTextareaField(
        label="What are the usage restrictions?",
        required=False,
        widget=GOVUKDesignSystemTextareaWidget(
            heading="h2",
            label_size="m",
            label_is_heading=True,
            attrs={"rows": 5},
            extra_label_classes="govuk-!-static-margin-0",
        ),
    )


class DatasetUsageForm(GOVUKDesignSystemForm):

    usage = GOVUKDesignSystemTextareaField(
        label="How can this data be used on Data Workspace?",
        required=True,
        widget=GOVUKDesignSystemTextareaWidget(
            heading="h2",
            label_size="m",
            label_is_heading=True,
            attrs={"rows": 5},
            extra_label_classes="govuk-!-static-margin-0",
        ),
    )


class DatasetIntendedAccessForm(GOVUKDesignSystemForm):

    intended_access = GOVUKDesignSystemRadioField(
        required=True,
        choices=[("yes", "Yes"), ("no", "No")],
        label="Should access on Data Workspace be open to all users on request?",
        widget=GOVUKDesignSystemRadiosWidget(heading="p", extra_label_classes="govuk-body-l"),
    )

    operational_impact = GOVUKDesignSystemTextareaField(
        label="Will this change of access have any operational impact?",
        required=False,
        widget=GOVUKDesignSystemTextareaWidget(
            heading="h2",
            label_size="m",
            label_is_heading=True,
            attrs={"rows": 5},
            extra_label_classes="govuk-!-static-margin-0",
        ),
    )


class DatasetLocationRestrictionsForm(GOVUKDesignSystemForm):

    location_restrictions = GOVUKDesignSystemTextareaField(
        label="Should there be any location restrictions for access to this data set?",
        required=False,
        widget=GOVUKDesignSystemTextareaWidget(
            heading="h2",
            label_size="m",
            label_is_heading=True,
            attrs={"rows": 5},
            extra_label_classes="govuk-!-static-margin-0",
        ),
    )


class DatasetNetworkRestrictionsForm(GOVUKDesignSystemForm):
    # condicitonal radio buttons
    network_restrictions = GOVUKDesignSystemTextareaField(
        label="Should access be limited based on device types and networks?",
        required=True,
        widget=GOVUKDesignSystemTextareaWidget(
            heading="h2",
            label_size="m",
            label_is_heading=True,
            attrs={"rows": 5},
            extra_label_classes="govuk-!-static-margin-0",
        ),
    )


class DatasetUserRestrictionsForm(GOVUKDesignSystemForm):
    # change to a radio conditionaly button at some point in the near future
    user_restrictions = GOVUKDesignSystemTextareaField(
        label="Should access be restricted to certain users types?",
        required=False,
        widget=GOVUKDesignSystemTextareaWidget(
            heading="h2",
            label_size="m",
            label_is_heading=True,
            attrs={"rows": 5},
            extra_label_classes="govuk-!-static-margin-0",
        ),
    )


class DatasetSecurityClassificationForm(GOVUKDesignSystemModelForm):

    sensitivity = forms.ModelMultipleChoiceField(
        queryset=SensitivityType.objects.all(), widget=forms.CheckboxSelectMultiple, required=False
    )

    class Meta:
        model = RequestingDataset
        fields = [
            "government_security_classification",
            "sensitivity",
        ]

    def clean(self):
        cleaned_data = super().clean()
        if cleaned_data["government_security_classification"] is None:
            raise ValidationError("Please select a classification.")


class DatasetPersonalDataForm(GOVUKDesignSystemForm):

    personal_data = GOVUKDesignSystemTextareaField(
        required=False,
        label="Does it contain personal data?",
        help_text="Personal data means any information relating to an identified or identifiable living individual. “Identifiable living individual” means a living individual who can be identified, directly or indirectly, in particular by reference to - (a) an identifier such as a name, an identification number, location data or an online identifier, or (b) one or more factors specific to the physical, physiological, genetic, mental, economic, cultural or social identity of the individual.",
        widget=GOVUKDesignSystemTextareaWidget(
            heading="h2",
            label_size="m",
            label_is_heading=True,
            attrs={"rows": 5},
            extra_label_classes="govuk-!-static-margin-0",
        ),
    )


class DatasetSpecialPersonalDataForm(GOVUKDesignSystemForm):

    special_personal_data = GOVUKDesignSystemTextareaField(
        required=False,
        label="Does it contain special category personal data?",
        help_text="Special category data is personal data which the GDPR says is more sensitive, and so needs more protection.",
        widget=GOVUKDesignSystemTextareaWidget(
            heading="h2",
            label_size="m",
            label_is_heading=True,
            attrs={"rows": 5},
            extra_label_classes="govuk-!-static-margin-0",
        ),
    )


class DatasetCommercialSensitiveForm(GOVUKDesignSystemForm):

    commercial_sensitive = GOVUKDesignSystemTextareaField(
        required=False,
        label="Does it contain commercially sensitive data?",
        help_text="Commercially sensitive information is information that if disclosed, could prejudice a supplier's commercial interests e.g. trade secrets, profit margins or new ideas. This type of information is protected through Confidentiality Agreements.",
        widget=GOVUKDesignSystemTextareaWidget(
            heading="h2",
            label_size="m",
            label_is_heading=True,
            attrs={"rows": 5},
            extra_label_classes="govuk-!-static-margin-0",
        ),
    )


class DatasetRetentionPeriodForm(GOVUKDesignSystemForm):

    retention_policy = GOVUKDesignSystemCharField(
        label="What is the retention period?",
        required=True,
        widget=GOVUKDesignSystemTextWidget(
            label_is_heading=True,
            label_size="m",
        ),
        error_messages={"required": "Enter a retention period."},
    )


class DatasetUpdateFrequencyForm(GOVUKDesignSystemForm):

    update_frequency = GOVUKDesignSystemRadioField(
        label="How often is the source data updated?",
        choices=[
            ("constant", "Constant"),
            ("daily", "Daily"),
            ("weekly", "Weekly"),
            ("other", "Other"),
        ],
        widget=ConditionalSupportTypeRadioWidget(heading="h2"),
        error_messages={"required": "Please select how often the data is updated."},
    )
    message = GOVUKDesignSystemTextareaField(
        required=False,
        label="Tell us how often the source data is update.",
        widget=GOVUKDesignSystemTextareaWidget(
            label_is_heading=False,
            attrs={"rows": 5},
        ),
    )


class SummaryPageForm(GOVUKDesignSystemForm):

    summary = forms.CharField(widget=forms.HiddenInput(), label="summary", required=False)


<<<<<<< HEAD
class TrackerPageForm(forms.Form):
    requesting_dataset = forms.CharField(
        required=True,
    )
=======
class TrackerPageForm(GOVUKDesignSystemForm):
    tracker = forms.CharField(widget=forms.HiddenInput(), label="summary", required=False)
>>>>>>> 1fcfe766
<|MERGE_RESOLUTION|>--- conflicted
+++ resolved
@@ -349,12 +349,7 @@
     summary = forms.CharField(widget=forms.HiddenInput(), label="summary", required=False)
 
 
-<<<<<<< HEAD
 class TrackerPageForm(forms.Form):
     requesting_dataset = forms.CharField(
         required=True,
-    )
-=======
-class TrackerPageForm(GOVUKDesignSystemForm):
-    tracker = forms.CharField(widget=forms.HiddenInput(), label="summary", required=False)
->>>>>>> 1fcfe766
+    )