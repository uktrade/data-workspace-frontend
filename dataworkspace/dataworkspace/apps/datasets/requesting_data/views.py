<<<<<<< HEAD
from django.forms import model_to_dict
=======
from http.client import HTTPResponse
import re
from django import forms
from django.forms import model_to_dict
from django.shortcuts import get_object_or_404
from dataworkspace.tests.conftest import user
>>>>>>> 336727fa
from formtools.preview import FormPreview
from formtools.wizard.views import NamedUrlSessionWizardView
from django.contrib.auth import get_user_model

from django.http import HttpResponseRedirect
from django.urls import reverse

from dataworkspace.apps.datasets.models import DataSet, RequestingDataset

from django.db.models import Q

from dataworkspace.apps.datasets.requesting_data.forms import (
    DatasetEnquiriesContactForm,
    DatasetInformationAssetManagerForm,
    DatasetInformationAssetOwnerForm,
    DatasetNameForm,
    DatasetDescriptionsForm,
    DatasetDataOriginForm,
    DatasetExistingSystemForm,
    DatasetLicenceForm,
    DatasetRestrictionsForm,
    DatasetUsageForm,
    SummaryPageForm,
<<<<<<< HEAD
=======
    TrackerPageForm,
>>>>>>> 336727fa
)


def add_fields(form_list, requesting_dataset, notes_fields):
    User = get_user_model()

    for form in form_list:
        for field in form.cleaned_data:
            if field in notes_fields and form.cleaned_data.get(field):
                if requesting_dataset.notes:
                    requesting_dataset.notes += (
                        f"{form[field].label}\n{form.cleaned_data.get(field)}\n"
                    )
                    requesting_dataset.save()
                else:
                    requesting_dataset.notes = (
                        f"{form[field].label}\n{form.cleaned_data.get(field)}\n"
                    )
                    requesting_dataset.save()
                if field == "enquiries_contact":
                    requesting_dataset.enquiries_contact = User.objects.get(
                        id=form.cleaned_data.get(field).id
                    )
            if field == "sensitivity":
                requesting_dataset.sensitivity.set(form.cleaned_data.get("sensitivity"))
            else:
                setattr(requesting_dataset, field, form.cleaned_data.get(field))
            requesting_dataset.save()
    return requesting_dataset


class RequestingDataSummaryInformationWizardView(NamedUrlSessionWizardView, FormPreview):
    form_list = [
        ("name", DatasetNameForm),
        ("descriptions", DatasetDescriptionsForm),
        ("origin", DatasetDataOriginForm),
        ("information-asset-owner", DatasetInformationAssetOwnerForm),
        ("information-asset-manager", DatasetInformationAssetManagerForm),
        ("enquiries-contact", DatasetEnquiriesContactForm),
        ("existing-system", DatasetExistingSystemForm),
        ("licence", DatasetLicenceForm),
        ("restrictions", DatasetRestrictionsForm),
        ("usage", DatasetUsageForm),
        ("summary", SummaryPageForm),
    ]

<<<<<<< HEAD
    user_search_pages = [
        "information-asset-owner",
        "information-asset-manager",
        "enquiries-contact",
    ]

    def get_template_names(self):
        if self.steps.current == "security-classification":
            return "datasets/requesting_data/security.html"
        if self.steps.current == "update-frequency":
            return "datasets/requesting_data/update_frequency_options.html"
        if self.steps.current == "summary":
            return "datasets/requesting_data/summary.html"
        if self.steps.current in self.user_search_pages:
            return "datasets/requesting_data/user_search.html"
        else:
            return "datasets/requesting_data/summary_information.html"

=======
>>>>>>> 336727fa
    def get_users(self, search_query):
        User = get_user_model()
        search_query = search_query.strip()
        email_filter = Q(email__icontains=search_query)
        if len(search_query.split(" ")) > 1:
            name_filter = Q(first_name__icontains=search_query.split()[0]) | Q(
                last_name__icontains=search_query.split(" ")[1]
            )
        else:
            name_filter = Q(first_name__icontains=search_query) | Q(
                last_name__icontains=search_query
            )
        users = User.objects.filter(Q(email_filter | name_filter))

        search_results = []

        for user in users:
            search_results.append(
                {
                    "id": user.id,
                    "first_name": user.first_name,
                    "last_name": user.last_name,
                    "email": user.email,
                }
            )

        return search_results

    def get_context_data(self, form, **kwargs):
        context = super().get_context_data(form=form, **kwargs)
        step = self.steps.current

        if step == "information-asset-owner":
            context["label"] = "Name of Information Asset Owner"
            context["help_text"] = (
                "IAO's are responsible for ensuring information assets are handled and managed appropriately"
            )
<<<<<<< HEAD
        elif step == "information-asset-manager":
            context["label"] = "Name of Information Asset Manager"
            context["help_text"] = (
                "IAM's have knowledge and duties associated with an asset, and so often support the IAO"
            )
        elif step == "enquiries-contact":
=======
            try:
                search_query = self.request.GET.dict()["search"]
                context["search_query"] = search_query
                if search_query:
                    context["search_results"] = self.get_users(search_query=search_query)
            except:
                return context
        elif self.steps.current == "information-asset-manager":
            context["form_page"] = "information-asset-manager"
            context["field"] = "information_asset_manager"
            context["label"] = "Name of Information Asset Manager"
            context["help_text"] = (
                "IAM's ahve knowledge and duties associated with an asset, and so often support the IAO"
            )
            try:
                search_query = self.request.GET.dict()["search"]
                context["search_query"] = search_query
                if search_query:
                    context["search_results"] = self.get_users(search_query=search_query)
            except:
                return context
        elif self.steps.current == "enquiries-contact":
            context["form_page"] = "enquiries-contact"
            context["field"] = "enquiries_contact"
>>>>>>> 336727fa
            context["label"] = "Contact person"
            context["help_text"] = "Description of contact person"

        if step in self.user_search_pages:
            step = self.steps.current
            context["form_page"] = step
            context["field"] = step.replace("-", "_")
            try:
                search_query = self.request.GET.dict()["search"]
                context["search_query"] = search_query
                if search_query:
                    context["search_results"] = self.get_users(search_query=search_query)
            except Exception:
                return context

<<<<<<< HEAD
=======
        # could be abstracted
        if self.steps.current == "summary":

            # the feild label in the forms
            section_one_fields = [
                "name",
                "short_description",
                "description",
                "origin",
                "information_asset_owner",
                "information_asset_manager",
                "enquiries_contact",
                "existing_system",
                "licence",
                "restrictions",
                "usage",
            ]

            section = []
            questions = {}

            for name, form in self.form_list.items():
                for name, field in form.base_fields.items():
                    question = field.label
                    questions[name] = question
            for step in self.storage.data["step_data"]:
                for key, value in self.get_cleaned_data_for_step(step).items():

                    if key in section_one_fields:
                        section.append(
                            {
                                step: {"question": questions[key], "answer": value},
                            },
                        )

            context["summary"] = section
        context["stage"] = "Summary Information"
>>>>>>> 336727fa
        return context

    notes_fields = [
        "origin",
        "existing_system",
        "special_personal_data",
    ]

<<<<<<< HEAD
=======
    def get_template_names(self):
        user_search_pages = [
            "information-asset-owner",
            "information-asset-manager",
            "enquiries-contact",
        ]
        if self.steps.current == "summary":
            return "datasets/requesting_data/summary.html"
        if self.steps.current in user_search_pages:
            return "datasets/requesting_data/user_search.html"
        else:
            return "datasets/requesting_data/form_template.html"

>>>>>>> 336727fa
    def done(self, form_list, **kwargs):

        notes_fields = [
            "origin",
            "existing_system",
            "usage",
<<<<<<< HEAD
=======
        ]

        # these fields need to added to notes as they no do have fields themselves but are useful to analysts.

        requesting_dataset = RequestingDataset.objects.create(
            name=form_list[0].cleaned_data.get("name")
        )
        requesting_dataset.save()

        # DatasetUsageForm to be sent to restrictions on usage.
        requesting_dataset = add_fields(form_list, requesting_dataset, notes_fields)
        requesting_dataset.stage_one_complete = True
        requesting_dataset.save()
        self.request.session["requesting_dataset"] = requesting_dataset.id
        return HttpResponseRedirect(
            reverse("requesting-data-tracker", kwargs={"requesting_dataset_id": requesting_dataset.id},
        ))


class RequestingDataAboutThisDataWizardView(NamedUrlSessionWizardView, FormPreview):
    def get_template_names(self):

        if self.steps.current == "summary":
            return "datasets/requesting_data/summary.html"
        if self.steps.current == "security-classification":
            return "datasets/requesting_data/security.html"
        else:
            return "datasets/requesting_data/form_template.html"

    form_list = [
        ("security-classification", DatasetSecurityClassificationForm),
        ("personal-data", DatasetPersonalDataForm),
        ("special-personal-data", DatasetSpecialPersonalDataForm),
        ("commercial-sensitive", DatasetCommercialSensitiveForm),
        ("retention-period", DatasetRetentionPeriodForm),
        ("update-frequency", DatasetUpdateFrequencyForm),
        ("summary", SummaryPageForm),
    ]

    def get_context_data(self, form, **kwargs):
        context = super().get_context_data(form=form, **kwargs)

        if self.steps.current == "summary":
            # the feild label in the forms
            section_two_fields = [
                "government_security_classification",
                "personal_data",
                "special_personal_data",
                "commercial_sensitive",
                "retention_policy",
                "update_frequency",
            ]

            section = []
            questions = {}

            for name, form in self.form_list.items():
                for name, field in form.base_fields.items():
                    question = field.label
                    questions[name] = question
            for step in self.storage.data["step_data"]:
                for key, value in self.get_cleaned_data_for_step(step).items():
                    if key in section_two_fields:
                        section.append(
                            {
                                step: {"question": questions[key], "answer": value},
                            },
                        )

            context["summary"] = section
        context["stage"] = "About This Data"
        return context

    def done(self, form_list, **kwargs):
        requesting_dataset = RequestingDataset.objects.get(
            id=self.request.session["requesting_dataset"]
        )
        requesting_dataset.save()

        notes_fields = [
            "purpose",
>>>>>>> 336727fa
            "special-personal-data",
            "commercial-sensitive",
            "update-frequency",
        ]

        # DatasetUsageForm to be sent to restrictions on usage.

        requesting_dataset = add_fields(form_list, requesting_dataset, notes_fields)
        requesting_dataset.stage_two_complete = True
        requesting_dataset.save()
        return HttpResponseRedirect(
            reverse("requesting-data-tracker", kwargs={"requesting_dataset_id": requesting_dataset.id},
        ))


class RequestingDataAccessRestrictionsWizardView(NamedUrlSessionWizardView, FormPreview):

    def get_template_names(self):
        if self.steps.current == "summary":
            return "datasets/requesting_data/summary.html"
        if self.steps.current == "security-classification":
            return "datasets/requesting_data/security.html"
        else:
            return "datasets/requesting_data/form_template.html"

    form_list = [
        ("intended-access", DatasetIntendedAccessForm),
        ("location-restrictions", DatasetLocationRestrictionsForm),
        ("network-restrictions", DatasetNetworkRestrictionsForm),
        ("user-restrictions", DatasetUserRestrictionsForm),
        ("summary", SummaryPageForm),
    ]

    def done(self, form_list, **kwargs):

        notes_fields = [
            "current_access",
            "intended_access",
            "operational_impact" "location_restrictions",
            "network_restrictions",
            "security_clearance",
            "user_restrictions",
        ]

        requesting_dataset = RequestingDataset.objects.get(
            id=self.request.session["requesting_dataset"]
        )
        requesting_dataset.save()

        # DatasetUsageForm to be sent to restrictions on usage.

        requesting_dataset = add_fields(form_list, requesting_dataset, notes_fields)
        requesting_dataset.stage_three_complete = True
        requesting_dataset.save()
        return HttpResponseRedirect(
            reverse("requesting-data-tracker", kwargs={"requesting_dataset_id": requesting_dataset.id},
        ))

    def get_context_data(self, form, **kwargs):
        context = super().get_context_data(form=form, **kwargs)

        if self.steps.current == "summary":
            # the feild label in the forms
            section_two_fields = [
                "current_access",
                "intended_access",
                "operational_impact",
                "location_restrictions",
                "network_restrictions",
                "security_clearance",
                "user_restrictions",
            ]

            section = []
            questions = {}

            for name, form in self.form_list.items():
                for name, field in form.base_fields.items():
                    question = field.label
                    questions[name] = question
            for step in self.storage.data["step_data"]:
                for key, value in self.get_cleaned_data_for_step(step).items():
                    if key in section_two_fields:
                        section.append(
                            {
                                step: {"question": questions[key], "answer": value},
                            },
                        )

<<<<<<< HEAD
        data_dict = model_to_dict(
            requesting_dataset,
            exclude=[
                "id",
                "tags",
                "user",
                "sensitivity",
                "data_catalogue_editors",
                "stage_one_complete",
                "stage_two_complete",
            ],
=======
            context["summary"] = section
        context["stage"] = "Access Restriction"
        return context


class RequestingDataTrackerView(FormView):
    form_class = TrackerPageForm
    template_name = "datasets/requesting_data/tracker.html"

    def get_context_data(self, **kwargs):
        context = super().get_context_data(**kwargs)
        requesting_dataset = RequestingDataset.objects.get(
            id=self.kwargs.get("requesting_dataset_id")
>>>>>>> 336727fa
        )

        stage_one_complete = requesting_dataset.stage_one_complete
        stage_two_complete = requesting_dataset.stage_two_complete
        stage_three_complete = requesting_dataset.stage_three_complete
        context["stage_one_complete"] = stage_one_complete
        context["stage_two_complete"] = stage_two_complete
        context["stage_three_complete"] = stage_three_complete
        if stage_one_complete and stage_two_complete and stage_three_complete:
            context["all_stages_complete"] = True
        context["requesting_dataset_id"] = requesting_dataset.id
        return context

    def form_valid(self, form):
        requesting_dataset = RequestingDataset.objects.get(
            id=form.cleaned_data["requesting_dataset"]
        )
        data_dict = model_to_dict(
                requesting_dataset,
                exclude=["id", "tags", "user", "sensitivity", "data_catalogue_editors", "stage_one_complete", "stage_two_complete", "stage_three_complete"],
            )
        data_dict["enquiries_contact"] = requesting_dataset.enquiries_contact
        data_dict["information_asset_manager"] = requesting_dataset.information_asset_manager
        data_dict["information_asset_owner"] = requesting_dataset.information_asset_owner
        data_dict["slug"] = requesting_dataset.name.lower().replace(" ", "-")

        dataset = DataSet.objects.create(**data_dict)
        dataset.data_catalogue_editors.set(requesting_dataset.data_catalogue_editors.all())
        dataset.sensitivity.set(requesting_dataset.sensitivity.all())

<<<<<<< HEAD
        return HttpResponseRedirect(
            reverse(
                "datasets:find_datasets",
            )
        )


class RequestingDataAboutThisDataWizardView(NamedUrlSessionWizardView, FormPreview):
    form_list = [
        # ("security-classification", DatasetSecurityClassificationForm),
        # ("personal-data", DatasetPersonalDataForm),
        # ("special-personal-data", DatasetSpecialPersonalDataForm),
        # ("commercial-sensitive", DatasetCommercialSensitiveForm),
        # ("retention-period", DatasetRetentionPeriodForm),
        # ("update-frequency", DatasetUpdateFrequencyForm),
        ("summary", SummaryPageForm),
    ]


class RequestingDataAccessRestrictionsWizardView(NamedUrlSessionWizardView, FormPreview):
    form_list = [
        # ("intended-access", DatasetIntendedAccessForm),
        # ("location-restrictions", DatasetLocationRestrictionsForm),
        # ("network-restrictions", DatasetNetworkRestrictionsForm),
        # ("user-restrictions", DatasetUserRestrictionsForm),
        ("summary", SummaryPageForm),
    ]
=======
        RequestingDataset.objects.filter(id=requesting_dataset.id).delete()

        return HttpResponseRedirect(
            reverse("datasets:find_datasets",
        ))
>>>>>>> 336727fa
<|MERGE_RESOLUTION|>--- conflicted
+++ resolved
@@ -1,13 +1,10 @@
-<<<<<<< HEAD
 from django.forms import model_to_dict
-=======
 from http.client import HTTPResponse
 import re
 from django import forms
 from django.forms import model_to_dict
 from django.shortcuts import get_object_or_404
 from dataworkspace.tests.conftest import user
->>>>>>> 336727fa
 from formtools.preview import FormPreview
 from formtools.wizard.views import NamedUrlSessionWizardView
 from django.contrib.auth import get_user_model
@@ -31,10 +28,7 @@
     DatasetRestrictionsForm,
     DatasetUsageForm,
     SummaryPageForm,
-<<<<<<< HEAD
-=======
     TrackerPageForm,
->>>>>>> 336727fa
 )
 
 
@@ -81,27 +75,13 @@
         ("summary", SummaryPageForm),
     ]
 
-<<<<<<< HEAD
     user_search_pages = [
         "information-asset-owner",
         "information-asset-manager",
         "enquiries-contact",
     ]
 
-    def get_template_names(self):
-        if self.steps.current == "security-classification":
-            return "datasets/requesting_data/security.html"
-        if self.steps.current == "update-frequency":
-            return "datasets/requesting_data/update_frequency_options.html"
-        if self.steps.current == "summary":
-            return "datasets/requesting_data/summary.html"
-        if self.steps.current in self.user_search_pages:
-            return "datasets/requesting_data/user_search.html"
-        else:
-            return "datasets/requesting_data/summary_information.html"
-
-=======
->>>>>>> 336727fa
+
     def get_users(self, search_query):
         User = get_user_model()
         search_query = search_query.strip()
@@ -139,39 +119,12 @@
             context["help_text"] = (
                 "IAO's are responsible for ensuring information assets are handled and managed appropriately"
             )
-<<<<<<< HEAD
         elif step == "information-asset-manager":
             context["label"] = "Name of Information Asset Manager"
             context["help_text"] = (
                 "IAM's have knowledge and duties associated with an asset, and so often support the IAO"
             )
         elif step == "enquiries-contact":
-=======
-            try:
-                search_query = self.request.GET.dict()["search"]
-                context["search_query"] = search_query
-                if search_query:
-                    context["search_results"] = self.get_users(search_query=search_query)
-            except:
-                return context
-        elif self.steps.current == "information-asset-manager":
-            context["form_page"] = "information-asset-manager"
-            context["field"] = "information_asset_manager"
-            context["label"] = "Name of Information Asset Manager"
-            context["help_text"] = (
-                "IAM's ahve knowledge and duties associated with an asset, and so often support the IAO"
-            )
-            try:
-                search_query = self.request.GET.dict()["search"]
-                context["search_query"] = search_query
-                if search_query:
-                    context["search_results"] = self.get_users(search_query=search_query)
-            except:
-                return context
-        elif self.steps.current == "enquiries-contact":
-            context["form_page"] = "enquiries-contact"
-            context["field"] = "enquiries_contact"
->>>>>>> 336727fa
             context["label"] = "Contact person"
             context["help_text"] = "Description of contact person"
 
@@ -187,8 +140,6 @@
             except Exception:
                 return context
 
-<<<<<<< HEAD
-=======
         # could be abstracted
         if self.steps.current == "summary":
 
@@ -226,7 +177,6 @@
 
             context["summary"] = section
         context["stage"] = "Summary Information"
->>>>>>> 336727fa
         return context
 
     notes_fields = [
@@ -235,8 +185,7 @@
         "special_personal_data",
     ]
 
-<<<<<<< HEAD
-=======
+
     def get_template_names(self):
         user_search_pages = [
             "information-asset-owner",
@@ -250,15 +199,13 @@
         else:
             return "datasets/requesting_data/form_template.html"
 
->>>>>>> 336727fa
     def done(self, form_list, **kwargs):
 
         notes_fields = [
             "origin",
             "existing_system",
             "usage",
-<<<<<<< HEAD
-=======
+
         ]
 
         # these fields need to added to notes as they no do have fields themselves but are useful to analysts.
@@ -340,7 +287,6 @@
 
         notes_fields = [
             "purpose",
->>>>>>> 336727fa
             "special-personal-data",
             "commercial-sensitive",
             "update-frequency",
@@ -430,19 +376,7 @@
                             },
                         )
 
-<<<<<<< HEAD
-        data_dict = model_to_dict(
-            requesting_dataset,
-            exclude=[
-                "id",
-                "tags",
-                "user",
-                "sensitivity",
-                "data_catalogue_editors",
-                "stage_one_complete",
-                "stage_two_complete",
-            ],
-=======
+
             context["summary"] = section
         context["stage"] = "Access Restriction"
         return context
@@ -456,7 +390,6 @@
         context = super().get_context_data(**kwargs)
         requesting_dataset = RequestingDataset.objects.get(
             id=self.kwargs.get("requesting_dataset_id")
->>>>>>> 336727fa
         )
 
         stage_one_complete = requesting_dataset.stage_one_complete
@@ -487,38 +420,9 @@
         dataset.data_catalogue_editors.set(requesting_dataset.data_catalogue_editors.all())
         dataset.sensitivity.set(requesting_dataset.sensitivity.all())
 
-<<<<<<< HEAD
-        return HttpResponseRedirect(
-            reverse(
-                "datasets:find_datasets",
-            )
-        )
-
-
-class RequestingDataAboutThisDataWizardView(NamedUrlSessionWizardView, FormPreview):
-    form_list = [
-        # ("security-classification", DatasetSecurityClassificationForm),
-        # ("personal-data", DatasetPersonalDataForm),
-        # ("special-personal-data", DatasetSpecialPersonalDataForm),
-        # ("commercial-sensitive", DatasetCommercialSensitiveForm),
-        # ("retention-period", DatasetRetentionPeriodForm),
-        # ("update-frequency", DatasetUpdateFrequencyForm),
-        ("summary", SummaryPageForm),
-    ]
-
-
-class RequestingDataAccessRestrictionsWizardView(NamedUrlSessionWizardView, FormPreview):
-    form_list = [
-        # ("intended-access", DatasetIntendedAccessForm),
-        # ("location-restrictions", DatasetLocationRestrictionsForm),
-        # ("network-restrictions", DatasetNetworkRestrictionsForm),
-        # ("user-restrictions", DatasetUserRestrictionsForm),
-        ("summary", SummaryPageForm),
-    ]
-=======
+
         RequestingDataset.objects.filter(id=requesting_dataset.id).delete()
 
         return HttpResponseRedirect(
             reverse("datasets:find_datasets",
-        ))
->>>>>>> 336727fa
+        ))