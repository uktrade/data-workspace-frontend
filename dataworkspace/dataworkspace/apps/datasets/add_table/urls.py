--- conflicted
+++ resolved
@@ -43,12 +43,9 @@
         login_required(UploadCSVView.as_view()),
         name="upload-csv",
     ),
-<<<<<<< HEAD
     path(
         "<str:table_name>/success",
-        login_required(ConfirmationView.as_view()),
+        login_required(UploadCSVView.as_view()),
         name="success",
     ),
-=======
->>>>>>> 7c9240f0
 ]