--- conflicted
+++ resolved
@@ -1,7 +1,7 @@
 import logging
-from datetime import datetime
 import os
 import uuid
+from datetime import datetime
 from urllib.parse import urlencode
 
 from aiohttp import ClientError
@@ -18,10 +18,7 @@
     copy_file_to_uploads_bucket,
     get_data_flow_import_pipeline_name,
     get_s3_prefix,
-<<<<<<< HEAD
     get_task_error_message_template,
-=======
->>>>>>> a7974045
     trigger_dataflow_dag,
 )
 from dataworkspace.apps.datasets.add_table.forms import (
@@ -227,6 +224,7 @@
         client = get_s3_client()
         file_name = f"{csv_file.name}!{uuid.uuid4()}"
         key = self.get_file_upload_key(file_name, self.kwargs["pk"])
+        key = self.get_file_upload_key(file_name, self.kwargs["pk"])
         csv_file.seek(0)
         try:
             client.put_object(
@@ -249,6 +247,7 @@
                     self.kwargs["schema"],
                     self.kwargs["descriptive_name"],
                     self.kwargs["table_name"],
+                    file_name,
                     file_name,
                 ),
             )
@@ -339,18 +338,11 @@
             )
         except HTTPError:
             return HttpResponseRedirect(
-<<<<<<< HEAD
                 f'{reverse("datasets:add_table:create-table-failed")}?' f"filename={filename}"
             )
 
         params = {
             "descriptive_name": self.kwargs["descriptive_name"],
-=======
-                f'{reverse("your-files:create-table-failed")}?' f"filename={filename}"
-            )
-
-        params = {
->>>>>>> a7974045
             "filename": self.kwargs["file_name"],
             "schema": self.kwargs["schema"],
             "table_name": self.kwargs["table_name"],
@@ -388,10 +380,7 @@
         "schema",
         "table_name",
         "execution_date",
-<<<<<<< HEAD
         "descriptive_name",
-=======
->>>>>>> a7974045
     ]
     steps = 5
     step: int
@@ -418,10 +407,7 @@
             {
                 "task_name": self.task_name,
                 "next_step": f"{reverse(self.next_step_url_name, args=(self.kwargs['pk'],))}?{urlencode(query_params)}",
-<<<<<<< HEAD
                 "failure_url": f"{reverse('datasets:add_table:create-table-failed', args=(self.kwargs['pk'],))}?{urlencode(query_params)}",
-=======
->>>>>>> a7974045
             }
         )
         return context
@@ -537,7 +523,6 @@
             "datasets:source_table_detail",
             kwargs={"dataset_uuid": self.kwargs["pk"], "object_id": source_table.id},
         )
-<<<<<<< HEAD
         return context
 
 
@@ -572,7 +557,4 @@
             ctx["error_message_template"] = get_task_error_message_template(
                 self.request.GET["execution_date"], self.request.GET["task_name"]
             )
-        return ctx
-=======
-        return context
->>>>>>> a7974045
+        return ctx