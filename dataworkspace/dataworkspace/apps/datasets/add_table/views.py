--- conflicted
+++ resolved
@@ -523,14 +523,11 @@
             "datasets:source_table_detail",
             kwargs={"dataset_uuid": self.kwargs["pk"], "object_id": source_table.id},
         )
-<<<<<<< HEAD
         log_event(
             self.request.user,
             event_type=EventLog.TYPE_ADD_TABLE_TO_SOURCE_DATASET,
             related_object=dataset,
         )
-        return context
-=======
         return context
 
 
@@ -555,5 +552,4 @@
             ctx["error_message_template"] = get_task_error_message_template(
                 self.request.GET["execution_date"], self.request.GET["task_name"]
             )
-        return ctx
->>>>>>> 1932b87f
+        return ctx