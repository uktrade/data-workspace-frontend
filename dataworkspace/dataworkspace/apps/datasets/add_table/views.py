--- conflicted
+++ resolved
@@ -367,11 +367,6 @@
         return ctx
 
 
-<<<<<<< HEAD
-# the below views are not yet full complete and are related to ticket DT-2258
-=======
-# the below views are not yet fully complete and are related to ticket DT-2258
->>>>>>> 81b25e7d
 class BaseAddTableTemplateView(RequiredParameterGetRequestMixin, TemplateView):
     required_parameters = [
         "filename",
@@ -497,7 +492,6 @@
 
 class AddTableSuccessView(BaseAddTableTemplateView):
 
-<<<<<<< HEAD
     template_name = "datasets/add_table/confirmation.html"
     step = 5
 
@@ -519,17 +513,4 @@
             "datasets:source_table_detail",
             kwargs={"dataset_uuid": self.kwargs["pk"], "object_id": source_table.id},
         )
-        return context
-=======
-    def get(self, request, *args, **kwargs):
-        dataset = find_dataset(self.kwargs["pk"], self.request.user)
-        database = Database.objects.get_or_create(memorable_name="datasets")[0]
-        SourceTable.objects.get_or_create(
-            schema=self._get_query_parameters()["schema"],
-            dataset=dataset,
-            database=database,
-            name = self._get_query_parameters()["table_name"],
-            table=self._get_query_parameters()["table_name"],
-        )
-        return super().get(request, *args, **kwargs)
->>>>>>> 81b25e7d
+        return context