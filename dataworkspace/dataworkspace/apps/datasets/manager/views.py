--- conflicted
+++ resolved
@@ -110,10 +110,6 @@
 
     def form_valid(self, form):
         source = self._get_source()
-<<<<<<< HEAD
-        print("sourceeeee", source.__dict__)
-=======
->>>>>>> 81b25e7d
         cleaned = form.cleaned_data
         include_column_id = False
 
