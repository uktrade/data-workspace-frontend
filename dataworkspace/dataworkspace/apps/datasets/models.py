--- conflicted
+++ resolved
@@ -624,16 +624,11 @@
 
     class Meta:
         db_table = 'app_referencedatasetfield'
-<<<<<<< HEAD
         unique_together = (
             ('reference_dataset', 'name'),
             ('reference_dataset', 'column_name'),
         )
-        verbose_name = 'Reference Data Set Field'
-=======
-        unique_together = ('reference_dataset', 'name')
         verbose_name = 'Reference dataset field'
->>>>>>> 2e81a742
         ordering = ('id',)
 
     def __init__(self, *args, **kwargs):
