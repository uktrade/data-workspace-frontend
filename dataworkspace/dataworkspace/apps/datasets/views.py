import uuid
from abc import ABCMeta, abstractmethod
from collections import namedtuple
from contextlib import closing
import csv
import io
from itertools import chain
import json
from typing import Set

import logging

import boto3
import psycopg2
from botocore.exceptions import ClientError
from csp.decorators import csp_update

from psycopg2 import sql
from django.conf import settings
from django.contrib.contenttypes.models import ContentType
from django.contrib.postgres.aggregates import StringAgg
from django.contrib.postgres.aggregates.general import ArrayAgg, BoolOr
from django.contrib.postgres.search import SearchQuery, SearchRank, SearchVector
from django.core import serializers
from django.core.exceptions import PermissionDenied
from django.core.paginator import Paginator
from django.core.serializers.json import DjangoJSONEncoder
from django.db.models import (
    Count,
    F,
    CharField,
    IntegerField,
    Q,
    Value,
    Case,
    When,
    BooleanField,
    QuerySet,
    Func,
)
from django.db.models.functions import TruncDay
from django.http import (
    Http404,
    HttpResponse,
    HttpResponseForbidden,
    HttpResponseNotFound,
    HttpResponseRedirect,
    HttpResponseServerError,
    JsonResponse,
)
from django.shortcuts import get_object_or_404, render
from django.urls import reverse
from django.views.decorators.http import (
    require_GET,
    require_http_methods,
)
from django.views.generic import DetailView, View
from waffle.mixins import WaffleFlagMixin

from dataworkspace import datasets_db
from dataworkspace.apps.applications.models import ApplicationInstance
from dataworkspace.apps.datasets.constants import DataSetType, DataLinkType
from dataworkspace.apps.core.utils import (
    StreamingHttpResponseWithoutDjangoDbConnection,
    database_dsn,
    streaming_query_response,
    table_data,
    view_exists,
    get_random_data_sample,
)
from dataworkspace.apps.datasets.constants import TagType
from dataworkspace.apps.datasets.forms import (
    DatasetSearchForm,
    EligibilityCriteriaForm,
    RelatedMastersSortForm,
    RelatedDataCutsSortForm,
)
from dataworkspace.apps.datasets.models import (
    CustomDatasetQuery,
    DataSet,
    ReferenceDataset,
    ReferenceDatasetField,
    SourceLink,
    SourceView,
    VisualisationCatalogueItem,
    SourceTable,
    ToolQueryAuditLogTable,
)
from dataworkspace.apps.datasets.utils import (
    build_filtered_dataset_query,
    dataset_type_to_manage_unpublished_permission_codename,
    find_dataset,
    find_dataset_or_visualisation,
    find_dataset_or_visualisation_for_bookmark,
    get_code_snippets_for_table,
    get_code_snippets_for_query,
    get_code_snippets_for_reference_table,
)
from dataworkspace.apps.eventlog.models import EventLog
from dataworkspace.apps.eventlog.utils import log_event


logger = logging.getLogger('app')


def get_datasets_data_for_user_matching_query(
    datasets: QuerySet, query, use=None, data_type=None, user=None, id_field='id',
):
    """
    Filters the dataset queryset for:
        1) visibility (whether the user can know if the dataset exists)
        2) matches the search terms

    Annotates the dataset queryset with:
        1) `has_access`, if the user can use the dataset's data.
    """
    is_reference_query = datasets.model is ReferenceDataset

    # Filter out datasets that the user is not allowed to even know about.
    visibility_filter = Q(published=True)

    if user:
        if is_reference_query:
            reference_type = DataSetType.REFERENCE
            reference_perm = dataset_type_to_manage_unpublished_permission_codename(
                reference_type
            )

            if user.has_perm(reference_perm):
                visibility_filter |= Q(published=False)

        if datasets.model is DataSet:
            master_type, datacut_type = (
                DataSetType.MASTER,
                DataSetType.DATACUT,
            )
            master_perm = dataset_type_to_manage_unpublished_permission_codename(
                master_type
            )
            datacut_perm = dataset_type_to_manage_unpublished_permission_codename(
                datacut_type
            )

            if user.has_perm(master_perm):
                visibility_filter |= Q(published=False, type=master_type)

            if user.has_perm(datacut_perm):
                visibility_filter |= Q(published=False, type=datacut_type)

    datasets = datasets.filter(visibility_filter)

    # Filter out datasets that don't match the search terms
    search = (
        SearchVector('name', weight='A', config='english')
        + SearchVector('short_description', weight='B', config='english')
        + SearchVector(
            StringAgg('tags__name', delimiter='\n'), weight='B', config='english'
        )
    )
    search_query = SearchQuery(query, config='english')

    datasets = datasets.annotate(
        search=search, search_rank=SearchRank(search, search_query)
    )

    if query:
        datasets = datasets.filter(search=search_query)

    # Mark up whether the user can access the data in the dataset.
    access_filter = Q()
    bookmark_filter = Q(referencedatasetbookmark__user=user)

    if user and datasets.model is not ReferenceDataset:
        access_filter &= (Q(user_access_type='REQUIRES_AUTHENTICATION')) | Q(
            user_access_type='REQUIRES_AUTHORIZATION', datasetuserpermission__user=user
        )

        bookmark_filter = Q(datasetbookmark__user=user)

    datasets = datasets.annotate(
        _has_access=Case(
            When(access_filter, then=True), default=False, output_field=BooleanField(),
        )
        if access_filter
        else Value(True, BooleanField()),
    )

    datasets = datasets.annotate(
        _is_bookmarked=Case(
            When(bookmark_filter, then=True),
            default=False,
            output_field=BooleanField(),
        )
        if bookmark_filter
        else Value(True, BooleanField()),
    )

    # Pull in the source tag IDs for the dataset
    datasets = datasets.annotate(
        source_tag_ids=ArrayAgg(
            'tags', filter=Q(tags__type=TagType.SOURCE), distinct=True
        )
    )
    datasets = datasets.annotate(
        source_tag_names=ArrayAgg(
            'tags__name', filter=Q(tags__type=TagType.SOURCE), distinct=True
        )
    )

    # Pull in the topic tag IDs for the dataset
    datasets = datasets.annotate(
        topic_tag_ids=ArrayAgg(
            'tags', filter=Q(tags__type=TagType.TOPIC), distinct=True
        )
    )
    datasets = datasets.annotate(
        topic_tag_names=ArrayAgg(
            'tags__name', filter=Q(tags__type=TagType.TOPIC), distinct=True
        )
    )

    # Define a `purpose` column denoting the dataset type.
    if is_reference_query:
        datasets = datasets.annotate(
            purpose=Value(DataSetType.DATACUT, IntegerField(),)
        )
        datasets = datasets.annotate(
            data_type=Value(DataSetType.REFERENCE, IntegerField())
        )
    else:
        datasets = datasets.annotate(purpose=F('type'), data_type=F('type'))

    # We are joining on the user permissions table to determine `_has_access`` to the dataset, so we need to
    # group them and remove duplicates. We aggregate all the `_has_access` fields together and return true if any
    # of the records say that access is available.
    datasets = (
        datasets.values(
            id_field,
            'name',
            'slug',
            'short_description',
            'search_rank',
            'source_tag_names',
            'source_tag_ids',
            'topic_tag_names',
            'topic_tag_ids',
            'purpose',
            'data_type',
            'published',
            'published_at',
        )
        .annotate(has_access=BoolOr('_has_access'))
        .annotate(is_bookmarked=BoolOr('_is_bookmarked'))
    )

    return datasets.values(
        id_field,
        'name',
        'slug',
        'short_description',
        'search_rank',
        'source_tag_names',
        'source_tag_ids',
        'topic_tag_names',
        'topic_tag_ids',
        'purpose',
        'data_type',
        'published',
        'published_at',
        'has_access',
        'is_bookmarked',
    )


def get_visualisations_data_for_user_matching_query(
    visualisations: QuerySet, query, user=None
):
    """
    Filters the visualisation queryset for:
        1) visibility (whether the user can know if the visualisation exists)
        2) matches the search terms

    Annotates the visualisation queryset with:
        1) `has_access`, if the user can use the visualisation.
    """
    # Filter out visualisations that the user is not allowed to even know about.
    if not (
        user
        and user.has_perm(
            dataset_type_to_manage_unpublished_permission_codename(
                DataSetType.VISUALISATION
            )
        )
    ):
        visualisations = visualisations.filter(published=True)

    # Filter out visualisations that don't match the search terms
    search = SearchVector('name', weight='A', config='english') + SearchVector(
        'short_description', weight='B', config='english'
    )
    search_query = SearchQuery(query, config='english')

    visualisations = visualisations.annotate(
        search=search, search_rank=SearchRank(search, search_query)
    )

    if query:
        visualisations = visualisations.filter(search=search_query)

    # Mark up whether the user can access the visualisation.
    if user:
        access_filter = (
            Q(user_access_type='REQUIRES_AUTHENTICATION')
            & (
                Q(visualisationuserpermission__user=user)
                | Q(visualisationuserpermission__isnull=True)
            )
        ) | Q(
            user_access_type='REQUIRES_AUTHORIZATION',
            visualisationuserpermission__user=user,
        )
    else:
        access_filter = Q()

    visualisations = visualisations.annotate(
        _has_access=Case(
            When(access_filter, then=True), default=False, output_field=BooleanField(),
        )
        if access_filter
        else Value(True, BooleanField()),
    )

    bookmark_filter = Q(visualisationbookmark__user=user)
    visualisations = visualisations.annotate(
        _is_bookmarked=Case(
            When(bookmark_filter, then=True),
            default=False,
            output_field=BooleanField(),
        )
        if bookmark_filter
        else Value(True, BooleanField()),
    )

    # Pull in the source tag IDs for the dataset
    visualisations = visualisations.annotate(
        source_tag_ids=ArrayAgg(
            'tags', filter=Q(tags__type=TagType.SOURCE), distinct=True
        )
    )

    visualisations = visualisations.annotate(
        source_tag_names=ArrayAgg(
            'tags__name', filter=Q(tags__type=TagType.SOURCE), distinct=True
        )
    )

    # Pull in the topic tag IDs for the dataset
    visualisations = visualisations.annotate(
        topic_tag_ids=ArrayAgg(
            'tags', filter=Q(tags__type=TagType.TOPIC), distinct=True
        )
    )

    visualisations = visualisations.annotate(
        topic_tag_names=ArrayAgg(
            'tags__name', filter=Q(tags__type=TagType.TOPIC), distinct=True
        )
    )

    # Define a `purpose` column denoting the dataset type
    visualisations = visualisations.annotate(
        purpose=Value(DataSetType.VISUALISATION, IntegerField())
    )

    visualisations = visualisations.annotate(
        data_type=Value(DataSetType.VISUALISATION, IntegerField())
    )

    # We are joining on the user permissions table to determine `_has_access`` to the visualisation, so we need to
    # group them and remove duplicates. We aggregate all the `_has_access` fields together and return true if any
    # of the records say that access is available.
    visualisations = (
        visualisations.values(
            'id',
            'name',
            'slug',
            'short_description',
            'search_rank',
            'source_tag_names',
            'source_tag_ids',
            'topic_tag_names',
            'topic_tag_ids',
            'purpose',
            'data_type',
            'published',
            'published_at',
        )
        .annotate(has_access=BoolOr('_has_access'))
        .annotate(is_bookmarked=BoolOr('_is_bookmarked'))
    )

    return visualisations.values(
        'id',
        'name',
        'slug',
        'short_description',
        'search_rank',
        'source_tag_names',
        'source_tag_ids',
        'topic_tag_names',
        'topic_tag_ids',
        'purpose',
        'data_type',
        'published',
        'published_at',
        'has_access',
        'is_bookmarked',
    )


def _matches_filters(
    data,
    bookmark: bool,
    unpublished: bool,
    use: Set,
    data_type: Set,
    source_ids: Set,
    topic_ids: Set,
    user_accessible: bool = False,
    user_inaccessible: bool = False,
):
    return (
        (not bookmark or data['is_bookmarked'])
        and (unpublished or data['published'])
        and (not use or use == [None] or data['purpose'] in use)
        and (not data_type or data_type == [None] or data['data_type'] in data_type)
        and (not source_ids or source_ids.intersection(set(data['source_tag_ids'])))
        and (not topic_ids or topic_ids.intersection(set(data['topic_tag_ids'])))
        and (not user_accessible or data['has_access'])
        and (not user_inaccessible or not data['has_access'])
    )


def sorted_datasets_and_visualisations_matching_query_for_user(
    query, use, data_type, user, sort_by
):
    """
    Retrieves all master datasets, datacuts, reference datasets and visualisations (i.e. searchable items)
    and returns them, sorted by incoming sort field, default is desc(search_rank).
    """
    master_and_datacut_datasets = get_datasets_data_for_user_matching_query(
        DataSet.objects.live(), query, use, data_type, user=user, id_field='id'
    )

    reference_datasets = get_datasets_data_for_user_matching_query(
        ReferenceDataset.objects.live(), query, user=user, id_field='uuid',
    )

    visualisations = get_visualisations_data_for_user_matching_query(
        VisualisationCatalogueItem.objects.live(), query, user=user
    )

    # Combine all datasets and visualisations and order them.

    sort_fields = sort_by.split(',')

    all_datasets = (
        master_and_datacut_datasets.union(reference_datasets)
        .union(visualisations)
        .order_by(*sort_fields)
    )

    return all_datasets


def has_unpublished_dataset_access(user):
    access = user.is_superuser
    for dataset_type in DataSetType:
        access = access or user.has_perm(
            dataset_type_to_manage_unpublished_permission_codename(dataset_type.value)
        )

    return access


@require_GET
def find_datasets(request):
    form = DatasetSearchForm(request.GET)

    data_types = form.fields[
        'data_type'
    ].choices  # Cache these now, as we annotate them with result numbers later which we don't want here.

    if form.is_valid():
        query = form.cleaned_data.get("q")
        unpublished = form.cleaned_data.get("unpublished")
        use = set(form.cleaned_data.get("use"))
        data_type = set(form.cleaned_data.get("data_type", []))
        sort = form.cleaned_data.get("sort")
        source_ids = set(source.id for source in form.cleaned_data.get("source"))
        topic_ids = set(topic.id for topic in form.cleaned_data.get("topic"))
        bookmarked = form.cleaned_data.get("bookmarked")
        user_accessible = set(form.cleaned_data.get("user_access", [])) == {'yes'}
        user_inaccessible = set(form.cleaned_data.get("user_access", [])) == {'no'}
    else:
        return HttpResponseRedirect(reverse("datasets:find_datasets"))

    all_datasets_visible_to_user_matching_query = sorted_datasets_and_visualisations_matching_query_for_user(
        query=query, use=use, data_type=data_type, user=request.user, sort_by=sort,
    )

    # Filter out any records that don't match the selected filters. We do this in Python, not the DB, because we need
    # to run varied aggregations on the datasets in order to count how many records will be available if users apply
    # additional filters and this was difficult to do in the DB. This process will slowly degrade over time but should
    # be sufficient while the number of datasets is relatively low (hundreds/thousands).
    datasets_matching_query_and_filters = list(
        filter(
            lambda d: _matches_filters(
                d,
                bookmarked,
                bool(unpublished),
                use,
                data_type,
                source_ids,
                topic_ids,
                user_accessible,
                user_inaccessible,
            ),
            all_datasets_visible_to_user_matching_query,
        )
    )

    # Calculate counts of datasets that will match if users apply additional filters and apply these to the form
    # labels.
    form.annotate_and_update_filters(
        all_datasets_visible_to_user_matching_query,
        matcher=_matches_filters,
        number_of_matches=len(datasets_matching_query_and_filters),
    )

    paginator = Paginator(
        datasets_matching_query_and_filters, settings.SEARCH_RESULTS_DATASETS_PER_PAGE,
    )

    data_types.append((DataSetType.VISUALISATION, 'Visualisation'))
    return render(
        request,
        'datasets/index.html',
        {
            "form": form,
            "query": query,
            "datasets": paginator.get_page(request.GET.get("page")),
            "data_type": dict(data_types),
            "show_unpublished": has_unpublished_dataset_access(request.user),
        },
    )


class DatasetDetailView(DetailView):
    def _is_reference_dataset(self):
        return isinstance(self.object, ReferenceDataset)

    def _is_visualisation(self):
        return isinstance(self.object, VisualisationCatalogueItem)

    def get_object(self, queryset=None):
        dataset_uuid = self.kwargs['dataset_uuid']
        dataset = None
        try:
            dataset = ReferenceDataset.objects.live().get(uuid=dataset_uuid)
        except ReferenceDataset.DoesNotExist:
            try:
                dataset = DataSet.objects.live().get(id=dataset_uuid)
            except DataSet.DoesNotExist:
                try:
                    dataset = VisualisationCatalogueItem.objects.live().get(
                        id=dataset_uuid
                    )
                except VisualisationCatalogueItem.DoesNotExist:
                    pass

        if dataset:
            perm_codename = dataset_type_to_manage_unpublished_permission_codename(
                dataset.type
            )

            if not dataset.published and not self.request.user.has_perm(perm_codename):
                dataset = None

        if not dataset:
            raise Http404('No dataset matches the given query.')

        return dataset

    @csp_update(frame_src=settings.QUICKSIGHT_DASHBOARD_HOST)
    def get(self, request, *args, **kwargs):
        return super().get(request, *args, **kwargs)

    def _get_context_data_for_master_dataset(self, ctx, **kwargs):
        source_tables = sorted(self.object.sourcetable_set.all(), key=lambda x: x.name)

        MasterDatasetInfo = namedtuple(
            'MasterDatasetInfo', ('source_table', 'code_snippets', 'columns')
        )
        master_datasets_info = [
            MasterDatasetInfo(
                source_table=source_table,
                code_snippets=get_code_snippets_for_table(source_table),
                columns=datasets_db.get_columns(
                    source_table.database.memorable_name,
                    schema=source_table.schema,
                    table=source_table.table,
                    include_types=True,
                ),
            )
            for source_table in sorted(source_tables, key=lambda x: x.name)
        ]

        source_text = ",".join(
            sorted({t.name for t in self.object.tags.filter(type=TagType.SOURCE)})
        )

        summarised_update_frequency = ",".join(
            sorted({t.get_frequency_display() for t in source_tables})
        )

        user_has_tools_access = self.request.user.user_permissions.filter(
            codename='start_all_applications',
            content_type=ContentType.objects.get_for_model(ApplicationInstance),
        ).exists()

        ctx.update(
            {
                'summarised_update_frequency': summarised_update_frequency,
                'source_text': source_text,
                'has_access': self.object.user_has_access(self.request.user),
                'has_tools_access': user_has_tools_access,
                'is_bookmarked': self.object.user_has_bookmarked(self.request.user),
                'master_datasets_info': master_datasets_info,
                'source_table_type': DataLinkType.SOURCE_TABLE,
                'related_data': self.object.related_datasets(),
                'related_visualisations': self.object.related_visualisations.filter(
                    published=True
                ),
            }
        )
        return ctx

    def _get_context_data_for_datacut_dataset(self, ctx, **kwargs):
        custom_queries = self.object.customdatasetquery_set.all().prefetch_related(
            'tables'
        )
        datacut_links = sorted(
            chain(
                self.object.sourcetable_set.all(),
                self.object.sourcelink_set.all(),
                custom_queries,
            ),
            key=lambda x: x.name,
        )

        DatacutLinkInfo = namedtuple(
            'DatacutLinkInfo', ('datacut_link', 'can_show_link', 'code_snippets')
        )
        datacut_links_info = [
            DatacutLinkInfo(
                datacut_link=datacut_link,
                can_show_link=datacut_link.can_show_link_for_user(self.request.user),
                code_snippets=(
                    get_code_snippets_for_query(datacut_link.query)
                    if hasattr(datacut_link, 'query')
                    else None
                ),
            )
            for datacut_link in datacut_links
        ]

        ctx.update(
            {
                'has_access': self.object.user_has_access(self.request.user),
                'is_bookmarked': self.object.user_has_bookmarked(self.request.user),
                'datacut_links_info': datacut_links_info,
                'data_hosted_externally': any(
                    not source_link.url.startswith('s3://')
                    for source_link in self.object.sourcelink_set.all()
                ),
                'custom_dataset_query_type': DataLinkType.CUSTOM_QUERY,
                'related_data': self.object.related_datasets(),
                'related_visualisations': self.object.related_visualisations.filter(
                    published=True
                ),
            }
        )
        return ctx

    def _get_context_data_for_reference_dataset(self, ctx, **kwargs):
        records = self.object.get_records()
        total_record_count = records.count()
        preview_limit = self.get_preview_limit(total_record_count)
        records = records[:preview_limit]
        code_snippets = get_code_snippets_for_reference_table(self.object.table_name)
        columns = None
        if self.object.external_database:
            columns = datasets_db.get_columns(
                self.object.external_database.memorable_name,
                schema='public',
                table=self.object.table_name,
                include_types=True,
            )

        ctx.update(
            {
                'preview_limit': preview_limit,
                'record_count': total_record_count,
                'records': records,
                'is_bookmarked': self.object.user_has_bookmarked(self.request.user),
                'DATA_GRID_REFERENCE_DATASET_FLAG': settings.DATA_GRID_REFERENCE_DATASET_FLAG,
                'code_snippets': code_snippets,
                'columns': columns,
            }
        )
        return ctx

    def _get_context_data_for_visualisation(self, ctx, **kwargs):
        ctx.update(
            {
                'has_access': self.object.user_has_access(self.request.user),
                'is_bookmarked': self.object.user_has_bookmarked(self.request.user),
                "visualisation_links": self.object.get_visualisation_links(
                    self.request
                ),
            }
        )
        return ctx

    def get_context_data(self, **kwargs):
        ctx = super().get_context_data()
        ctx['model'] = self.object
        ctx['DATA_CUT_ENHANCED_PREVIEW_FLAG'] = settings.DATA_CUT_ENHANCED_PREVIEW_FLAG

        if self._is_reference_dataset():
            return self._get_context_data_for_reference_dataset(ctx, **kwargs)

        elif self._is_visualisation():
            return self._get_context_data_for_visualisation(ctx, **kwargs)

        elif self.object.type == DataSetType.MASTER:
            return self._get_context_data_for_master_dataset(ctx, **kwargs)

        elif self.object.type == DataSetType.DATACUT:
            return self._get_context_data_for_datacut_dataset(ctx, **kwargs)

        raise ValueError(
            f"Unknown dataset/type for {self.__class__.__name__}: {self.object}"
        )

    def get_template_names(self):
        master_dataset_template = "datasets/master_dataset.html"

        if self._is_reference_dataset():
            return ['datasets/referencedataset_detail.html']
        elif self.object.type == DataSetType.MASTER:
            return [master_dataset_template]
        elif self.object.type == DataSetType.DATACUT:
            return ['datasets/data_cut_dataset.html']
        elif self._is_visualisation():
            return ['datasets/visualisation_catalogue_item.html']

        raise RuntimeError(f"Unknown template for {self}")

    def get_preview_limit(self, record_count):
        return min([record_count, settings.REFERENCE_DATASET_PREVIEW_NUM_OF_ROWS])


@require_http_methods(['GET', 'POST'])
def eligibility_criteria_view(request, dataset_uuid):
    dataset = find_dataset_or_visualisation(dataset_uuid, request.user)

    if request.method == 'POST':
        form = EligibilityCriteriaForm(request.POST)
        if form.is_valid():
            if form.cleaned_data['meet_criteria']:
                return HttpResponseRedirect(
                    reverse('request_access:dataset', args=[dataset_uuid])
                )
            else:
                return HttpResponseRedirect(
                    reverse(
                        'datasets:eligibility_criteria_not_met', args=[dataset_uuid]
                    )
                )

    return render(request, 'eligibility_criteria.html', {'dataset': dataset})


@require_GET
def eligibility_criteria_not_met_view(request, dataset_uuid):
    dataset = find_dataset_or_visualisation(dataset_uuid, request.user)

    return render(
        request,
        'eligibility_criteria_not_met.html',
        {
            'dataset': dataset,
            'is_visualisation': isinstance(dataset, VisualisationCatalogueItem),
        },
    )


@require_GET
def toggle_bookmark(request, dataset_uuid):
    dataset = find_dataset_or_visualisation_for_bookmark(dataset_uuid)
    dataset.toggle_bookmark(request.user)

    return HttpResponseRedirect(dataset.get_absolute_url())


class ReferenceDatasetDownloadView(DetailView):
    model = ReferenceDataset

    def get_object(self, queryset=None):
        return get_object_or_404(
            ReferenceDataset.objects.live(),
            uuid=self.kwargs.get('dataset_uuid'),
            **{'published': True} if not self.request.user.is_superuser else {},
        )

    def get(self, request, *args, **kwargs):
        dl_format = self.kwargs.get('format')
        if dl_format not in ['json', 'csv']:
            raise Http404
        ref_dataset = self.get_object()
        records = []
        for record in ref_dataset.get_records():
            record_data = {}
            for field in ref_dataset.fields.all():
                if field.data_type == ReferenceDatasetField.DATA_TYPE_FOREIGN_KEY:
                    relationship = getattr(record, field.relationship_name)
                    record_data[field.name] = (
                        getattr(
                            relationship,
                            field.linked_reference_dataset_field.column_name,
                        )
                        if relationship
                        else None
                    )
                else:
                    record_data[field.name] = getattr(record, field.column_name)
            records.append(record_data)

        response = HttpResponse()
        response['Content-Disposition'] = 'attachment; filename={}-{}.{}'.format(
            ref_dataset.slug, ref_dataset.published_version, dl_format
        )

        log_event(
            request.user,
            EventLog.TYPE_REFERENCE_DATASET_DOWNLOAD,
            ref_dataset,
            extra={
                'path': request.get_full_path(),
                'reference_dataset_version': ref_dataset.published_version,
                'download_format': dl_format,
            },
        )
        ref_dataset.number_of_downloads = F('number_of_downloads') + 1
        ref_dataset.save(update_fields=['number_of_downloads'])

        if dl_format == 'json':
            response['Content-Type'] = 'application/json'
            response.write(json.dumps(list(records), cls=DjangoJSONEncoder))
        else:
            response['Content-Type'] = 'text/csv'
            with closing(io.StringIO()) as outfile:
                writer = csv.DictWriter(
                    outfile,
                    fieldnames=ref_dataset.export_field_names,
                    quoting=csv.QUOTE_NONNUMERIC,
                )
                writer.writeheader()
                writer.writerows(records)
                response.write(outfile.getvalue())  # pylint: disable=no-member
        return response


class SourceLinkDownloadView(DetailView):
    model = SourceLink

    def get(self, request, *args, **kwargs):
        dataset = find_dataset(self.kwargs.get('dataset_uuid'), request.user)

        if not dataset.user_has_access(self.request.user):
            return HttpResponseForbidden()

        source_link = get_object_or_404(
            SourceLink, id=self.kwargs.get('source_link_id'), dataset=dataset
        )

        log_event(
            request.user,
            EventLog.TYPE_DATASET_SOURCE_LINK_DOWNLOAD,
            source_link.dataset,
            extra={
                'path': request.get_full_path(),
                **serializers.serialize('python', [source_link])[0],
            },
        )
        dataset.number_of_downloads = F('number_of_downloads') + 1
        dataset.save(update_fields=['number_of_downloads'])

        if source_link.link_type == source_link.TYPE_EXTERNAL:
            return HttpResponseRedirect(source_link.url)

        client = boto3.client('s3')
        try:
            file_object = client.get_object(
                Bucket=settings.AWS_UPLOADS_BUCKET, Key=source_link.url
            )
        except ClientError as ex:
            try:
                return HttpResponse(
                    status=ex.response['ResponseMetadata']['HTTPStatusCode']
                )
            except KeyError:
                return HttpResponseServerError()

        response = StreamingHttpResponseWithoutDjangoDbConnection(
            file_object['Body'].iter_chunks(chunk_size=65536),
            content_type=file_object['ContentType'],
        )
        response[
            'Content-Disposition'
        ] = f'attachment; filename="{source_link.get_filename()}"'
        response['Content-Length'] = file_object['ContentLength']

        return response


class SourceDownloadMixin:
    pk_url_kwarg = 'source_id'
    event_log_type = None

    @staticmethod
    def db_object_exists(db_object):
        raise NotImplementedError()

    def get_table_data(self, db_object):
        raise NotImplementedError()

    def get(self, request, *_, **__):
        dataset = find_dataset(self.kwargs.get('dataset_uuid'), request.user)
        db_object = get_object_or_404(
            self.model, id=self.kwargs.get('source_id'), dataset=dataset
        )

        if not db_object.dataset.user_has_access(self.request.user):
            return HttpResponseForbidden()

        if not self.db_object_exists(db_object):
            return HttpResponseNotFound()

        log_event(
            request.user,
            self.event_log_type,
            db_object.dataset,
            extra={
                'path': request.get_full_path(),
                **serializers.serialize('python', [db_object])[0],
            },
        )
        dataset.number_of_downloads = F('number_of_downloads') + 1
        dataset.save(update_fields=['number_of_downloads'])
        return self.get_table_data(db_object)


class SourceViewDownloadView(SourceDownloadMixin, DetailView):
    model = SourceView
    event_log_type = EventLog.TYPE_DATASET_SOURCE_VIEW_DOWNLOAD

    @staticmethod
    def db_object_exists(db_object):
        return view_exists(
            db_object.database.memorable_name, db_object.schema, db_object.view
        )

    def get_table_data(self, db_object):
        return table_data(
            self.request.user.email,
            db_object.database.memorable_name,
            db_object.schema,
            db_object.view,
            db_object.get_filename(),
        )


class CustomDatasetQueryDownloadView(DetailView):
    model = CustomDatasetQuery

    def get(self, request, *args, **kwargs):
        dataset = find_dataset(self.kwargs.get('dataset_uuid'), request.user)

        if not dataset.user_has_access(self.request.user):
            return HttpResponseForbidden()

        query = get_object_or_404(
            self.model, id=self.kwargs.get('query_id'), dataset=dataset
        )

        if not query.reviewed and not request.user.is_superuser:
            return HttpResponseForbidden()

        log_event(
            request.user,
            EventLog.TYPE_DATASET_CUSTOM_QUERY_DOWNLOAD,
            query.dataset,
            extra={
                'path': request.get_full_path(),
                **serializers.serialize('python', [query])[0],
            },
        )
        dataset.number_of_downloads = F('number_of_downloads') + 1
        dataset.save(update_fields=['number_of_downloads'])

        filtered_query = sql.SQL(query.query)
        columns = request.GET.getlist('columns')

        if columns:
            trimmed_query = query.query.rstrip().rstrip(';')

            filtered_query = sql.SQL('SELECT {fields} from ({query}) as data;').format(
                fields=sql.SQL(',').join(
                    [sql.Identifier(column) for column in columns]
                ),
                query=sql.SQL(trimmed_query),
            )

        return streaming_query_response(
            request.user.email,
            query.database.memorable_name,
            filtered_query,
            query.get_filename(),
            cursor_name=f'custom_query--{query.id}',
        )


class DatasetPreviewView(DetailView, metaclass=ABCMeta):
    @property
    @abstractmethod
    def model(self):
        pass

    @abstractmethod
    def get_preview_data(self, dataset):
        pass

    def get(self, request, *args, **kwargs):
        user = self.request.user
        dataset = find_dataset(self.kwargs.get('dataset_uuid'), user)

        if not dataset.user_has_access(user):
            return HttpResponseForbidden()

        source_object, columns, query = self.get_preview_data(dataset)

        records = []
        sample_size = settings.DATASET_PREVIEW_NUM_OF_ROWS
        if columns:
            rows = get_random_data_sample(
                source_object.database.memorable_name, sql.SQL(query), sample_size,
            )
            for row in rows:
                record_data = {}
                for i, column in enumerate(columns):
                    record_data[column] = row[i]
                records.append(record_data)

        can_download = source_object.can_show_link_for_user(user)

        return render(
            request,
            'datasets/dataset_preview.html',
            {
                'dataset': dataset,
                'source_object': source_object,
                'fields': columns,
                'records': records,
                'preview_limit': sample_size,
                'record_count': len(records),
                'fixed_table_height_limit': 10,
                'truncate_limit': 100,
                'can_download': can_download,
                'type': source_object.type,
            },
        )


class SourceTablePreviewView(DatasetPreviewView):
    model = SourceTable

    def get_preview_data(self, dataset):
        source_table_object = get_object_or_404(
            self.model, id=self.kwargs.get('table_uuid'), dataset=dataset
        )
        database_name = source_table_object.database.memorable_name
        table_name = source_table_object.table
        schema_name = source_table_object.schema
        columns = datasets_db.get_columns(
            database_name, schema=schema_name, table=table_name
        )
        preview_query = f"""
            select * from "{schema_name}"."{table_name}"
        """
        return source_table_object, columns, preview_query


class CustomDatasetQueryPreviewView(DatasetPreviewView):
    model = CustomDatasetQuery

    def get_preview_data(self, dataset):
        query_object = get_object_or_404(
            self.model, id=self.kwargs.get('query_id'), dataset=dataset
        )

        if not query_object.reviewed and not self.request.user.is_superuser:
            raise PermissionDenied()

        database_name = query_object.database.memorable_name
        columns = datasets_db.get_columns(database_name, query=query_object.query)
        preview_query = query_object.query

        return query_object, columns, preview_query


class SourceTableColumnDetails(View):
    def get(self, request, dataset_uuid, table_uuid):
        try:
            dataset = DataSet.objects.get(id=dataset_uuid, type=DataSetType.MASTER)
            source_table = SourceTable.objects.get(
                id=table_uuid, dataset__id=dataset_uuid
            )
        except (DataSet.DoesNotExist, SourceTable.DoesNotExist):
            return HttpResponse(status=404)

        columns = datasets_db.get_columns(
            source_table.database.memorable_name,
            schema=source_table.schema,
            table=source_table.table,
            include_types=True,
        )
        return render(
            request,
            'datasets/source_table_column_details.html',
            context={
                "dataset": dataset,
                "source_table": source_table,
                "columns": columns,
            },
        )


class ReferenceDatasetColumnDetails(View):
    def get(self, request, dataset_uuid):
        dataset = get_object_or_404(
            ReferenceDataset.objects.live(),
            uuid=dataset_uuid,
            **{'published': True} if not self.request.user.is_superuser else {},
        )

        columns = datasets_db.get_columns(
            dataset.external_database.memorable_name,
            schema='public',
            table=dataset.table_name,
            include_types=True,
        )
        return render(
            request,
            'datasets/referencedataset_column_details.html',
<<<<<<< HEAD
            context={"dataset": dataset, "columns": columns,},
=======
            context={"dataset": dataset, "columns": columns},
>>>>>>> 5ae5d001
        )


class ReferenceDatasetGridView(View):
    def get(self, request, dataset_uuid):
        dataset = get_object_or_404(
            ReferenceDataset.objects.live(),
            uuid=dataset_uuid,
            **{'published': True} if not self.request.user.is_superuser else {},
        )

        return render(
<<<<<<< HEAD
            request,
            'datasets/reference_dataset_grid.html',
            context={"model": dataset,},
=======
            request, 'datasets/reference_dataset_grid.html', context={"model": dataset},
>>>>>>> 5ae5d001
        )


class RelatedDataView(View):
    def get(self, request, dataset_uuid):
        try:
            dataset = DataSet.objects.get(id=dataset_uuid)
        except DataSet.DoesNotExist:
            return HttpResponse(status=404)

        if dataset.type == DataSetType.DATACUT:
            form = RelatedMastersSortForm(request.GET)

        elif dataset.type == DataSetType.MASTER:
            form = RelatedDataCutsSortForm(request.GET)

        else:
            return HttpResponse(status=404)

        if form.is_valid():
            related_datasets = dataset.related_datasets(
                order=form.cleaned_data.get('sort') or form.fields['sort'].initial
            )

            return render(
                request,
                'datasets/related_data.html',
                context={
                    "dataset": dataset,
                    "related_data": related_datasets,
                    'form': form,
                },
            )

        return HttpResponse(status=500)


class DataCutPreviewView(WaffleFlagMixin, DetailView):
    waffle_flag = settings.DATA_CUT_ENHANCED_PREVIEW_FLAG
    template_name = 'datasets/data_cut_preview.html'

    def dispatch(self, request, *args, **kwargs):
        if not self.get_object().dataset.user_has_access(self.request.user):
            return HttpResponseForbidden()
        return super().dispatch(request, *args, **kwargs)

    def get_object(self, queryset=None):
        return get_object_or_404(
            self.kwargs['model_class'], pk=self.kwargs['object_id']
        )

    def get_context_data(self, **kwargs):
        ctx = super().get_context_data(**kwargs)
        model = self.get_object()
        ctx.update(
            {
                'can_download': model.can_show_link_for_user(self.request.user),
                'form_action': model.get_absolute_url(),
                'can_filter_columns': model.show_column_filter(),
                'truncate_limit': 100,
                'fixed_table_height_limit': 10,
            }
        )
        if model.user_can_preview(self.request.user):
            columns, records = model.get_preview_data()
            ctx.update(
                {
                    'columns': columns,
                    'records': records,
                    'preview_limit': min(
                        [len(records), settings.REFERENCE_DATASET_PREVIEW_NUM_OF_ROWS]
                    ),
                }
            )
        return ctx


class DatasetUsageHistoryView(View):
    def get(self, request, dataset_uuid, **kwargs):
        model_class = kwargs['model_class']
        try:
            dataset = model_class.objects.get(id=dataset_uuid)
        except model_class.DoesNotExist:
            return HttpResponse(status=404)

        if dataset.type == DataSetType.MASTER:
            tables = list(dataset.sourcetable_set.values_list('table', flat=True))
            return render(
                request,
                'datasets/dataset_usage_history.html',
                context={
                    "dataset": dataset,
                    "event_description": "Queried",
                    "rows": ToolQueryAuditLogTable.objects.filter(table__in=tables)
                    .annotate(day=TruncDay('audit_log__timestamp'))
                    .annotate(email=F('audit_log__user__email'))
                    .annotate(object=F('table'))
                    .order_by('-day')
                    .values('day', 'email', 'object')
                    .annotate(count=Count('id'))[:100],
                },
            )

        return render(
            request,
            'datasets/dataset_usage_history.html',
            context={
                "dataset": dataset,
                "event_description": "Viewed"
                if dataset.type == DataSetType.VISUALISATION
                else "Downloaded",
                "rows": dataset.events.filter(
                    event_type__in=[
                        EventLog.TYPE_DATASET_SOURCE_LINK_DOWNLOAD,
                        EventLog.TYPE_DATASET_CUSTOM_QUERY_DOWNLOAD,
                        EventLog.TYPE_VIEW_VISUALISATION_TEMPLATE,
                        EventLog.TYPE_VIEW_SUPERSET_VISUALISATION,
                        EventLog.TYPE_VIEW_QUICKSIGHT_VISUALISATION,
                    ]
                )
                .annotate(day=TruncDay('timestamp'))
                .annotate(email=F('user__email'))
                .annotate(
                    object=Func(
                        F('extra'),
                        Value('fields'),
                        Value('name'),
                        function='jsonb_extract_path_text',
                        output_field=CharField(),
                    ),
                )
                .order_by('-day')
                .values('day', 'email', 'object')
                .annotate(count=Count('id'))[:100],
            },
        )


class DataCutSourceDetailView(DetailView):
    template_name = 'datasets/data_cut_source_detail.html'

    def _user_can_access(self):
        source = self.get_object()
        return (
            source.dataset.user_has_access(self.request.user)
            and source.data_grid_enabled
        )

    def dispatch(self, request, *args, **kwargs):
        if not self._user_can_access():
            return HttpResponseForbidden()
        return super().dispatch(request, *args, **kwargs)

    def get_object(self, queryset=None):
        return get_object_or_404(
            self.kwargs['model_class'],
            dataset__id=self.kwargs.get('dataset_uuid'),
            pk=self.kwargs['object_id'],
            **{'dataset__published': True}
            if not self.request.user.is_superuser
            else {},
        )


class DataGridDataView(DetailView):
    def _user_can_access(self):
        source = self.get_object()
        return (
            source.dataset.user_has_access(self.request.user)
            and source.data_grid_enabled
        )

    def get_object(self, queryset=None):
        return get_object_or_404(
            self.kwargs['model_class'],
            dataset__id=self.kwargs.get('dataset_uuid'),
            pk=self.kwargs['object_id'],
            **{'dataset__published': True}
            if not self.request.user.is_superuser
            else {},
        )

    def dispatch(self, request, *args, **kwargs):
        if not self._user_can_access():
            return HttpResponseForbidden()
        return super().dispatch(request, *args, **kwargs)

    @staticmethod
    def _get_rows(source, query, query_params):
        with psycopg2.connect(
            database_dsn(settings.DATABASES_DATA[source.database.memorable_name])
        ) as connection:
            with connection.cursor(
                name='data-grid-data', cursor_factory=psycopg2.extras.RealDictCursor,
            ) as cursor:
                cursor.execute(query, query_params)
                return cursor.fetchall()

    def post(self, request, *args, **kwargs):
        source = self.get_object()

        if request.GET.get('download'):
            if not source.data_grid_download_enabled:
                return JsonResponse({}, status=403)

            filters = {}
            for filter_data in [json.loads(x) for x in request.POST.getlist('filters')]:
                filters.update(filter_data)
            column_config = [
                x
                for x in source.get_column_config()
                if x['field'] in request.POST.getlist('columns', [])
            ]
            if not column_config:
                return JsonResponse({}, status=400)

            post_data = {
                'filters': filters,
                'limit': source.data_grid_download_limit,
                'sortDir': request.POST.get('sortDir', 'ASC'),
                'sortField': request.POST.get('sortField', column_config[0]['field']),
            }
        else:
            post_data = json.loads(request.body.decode('utf-8'))
            post_data['limit'] = min(post_data.get('limit', 100), 100)
            column_config = source.get_column_config()

        original_query = source.get_data_grid_query()
        query, params = build_filtered_dataset_query(
            original_query, column_config, post_data,
        )

        if request.GET.get('download'):
            correlation_id = {'correlation_id': str(uuid.uuid4())}

            log_event(
                request.user,
                EventLog.TYPE_DATASET_CUSTOM_QUERY_DOWNLOAD,
                source,
                extra=correlation_id,
            )

            def write_metrics_to_eventlog(log_data):
                logger.debug('write_metrics_to_eventlog %s', log_data)

                log_data.update(correlation_id)
                log_event(
                    request.user,
                    EventLog.TYPE_DATASET_CUSTOM_QUERY_DOWNLOAD_COMPLETE,
                    source,
                    extra=log_data,
                )

            return streaming_query_response(
                request.user.email,
                source.database.memorable_name,
                query,
                request.POST.get(
                    'export_file_name', f'custom-{source.dataset.slug}-export.csv'
                ),
                params,
                original_query,
                write_metrics_to_eventlog,
                cursor_name=f'data-grid--{self.kwargs["model_class"].__name__}--{source.id}',
            )

        records = self._get_rows(source, query, params)
        return JsonResponse({'records': records})


class DatasetVisualisationPreview(View):
    def _get_vega_definition(self, visualisation):
        vega_definition = json.loads(visualisation.vega_definition_json)

        if visualisation.query:
            with psycopg2.connect(
                database_dsn(
                    settings.DATABASES_DATA[visualisation.database.memorable_name]
                )
            ) as connection:
                with connection.cursor(
                    cursor_factory=psycopg2.extras.RealDictCursor
                ) as cursor:
                    cursor.execute(visualisation.query)
                    data = cursor.fetchall()
            try:
                # vega-lite, 'data' is a dictionary
                vega_definition['data']['values'] = data
            except TypeError:
                # vega, 'data' is a list, and we support setting the query
                # results as the first item
                vega_definition['data'][0]['values'] = data

        return vega_definition

    def get(self, request, dataset_uuid, object_id, **kwargs):
        model_class = kwargs['model_class']
        try:
            dataset = model_class.objects.get(id=dataset_uuid)
        except model_class.DoesNotExist:
            return HttpResponse(status=404)

        if not dataset.user_has_access(request.user):
            return HttpResponseForbidden()

        visualisation = dataset.visualisations.get(id=object_id)
        vega_definition = self._get_vega_definition(visualisation)

        return JsonResponse(vega_definition)


class DatasetVisualisationView(View):
    def get(self, request, dataset_uuid, object_id, **kwargs):
        model_class = kwargs['model_class']
        try:
            dataset = model_class.objects.get(id=dataset_uuid)
        except model_class.DoesNotExist:
            return HttpResponse(status=404)

        if not dataset.user_has_access(request.user):
            return HttpResponseForbidden()

        visualisation = dataset.visualisations.live().get(id=object_id)

        return render(
            request,
            'datasets/visualisation.html',
            context={"dataset_uuid": dataset_uuid, "visualisation": visualisation},
        )<|MERGE_RESOLUTION|>--- conflicted
+++ resolved
@@ -1175,11 +1175,7 @@
         return render(
             request,
             'datasets/referencedataset_column_details.html',
-<<<<<<< HEAD
-            context={"dataset": dataset, "columns": columns,},
-=======
             context={"dataset": dataset, "columns": columns},
->>>>>>> 5ae5d001
         )
 
 
@@ -1192,13 +1188,7 @@
         )
 
         return render(
-<<<<<<< HEAD
-            request,
-            'datasets/reference_dataset_grid.html',
-            context={"model": dataset,},
-=======
             request, 'datasets/reference_dataset_grid.html', context={"model": dataset},
->>>>>>> 5ae5d001
         )
 
 
