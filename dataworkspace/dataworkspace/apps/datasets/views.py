from datetime import datetime
import json
import logging
import uuid
from collections import defaultdict, namedtuple
from itertools import chain
from typing import Set

import psycopg2
import waffle
from botocore.exceptions import ClientError
from csp.decorators import csp_update
from django.conf import settings
from django.contrib import messages
from django.contrib.auth import get_user_model
from django.contrib.auth.decorators import login_required
from django.contrib.contenttypes.models import ContentType
from django.core import serializers
from django.core.paginator import Paginator
from django.db import ProgrammingError
from django.db.models import CharField, Count, F, Func, Prefetch, Q, TextField, Value
from django.db.models.functions import Cast, TruncDay
from django.forms.models import model_to_dict
from django.http import (
    Http404,
    HttpResponse,
    HttpResponseBadRequest,
    HttpResponseForbidden,
    HttpResponseNotFound,
    HttpResponseRedirect,
    HttpResponseServerError,
    JsonResponse,
)
from django.shortcuts import get_object_or_404, render
from django.urls import reverse
from django.utils.decorators import method_decorator
from django.views.decorators.http import require_GET, require_http_methods, require_POST
from django.views.generic import DetailView, FormView, TemplateView, UpdateView, View
from psycopg2 import sql

from dataworkspace import datasets_db
from dataworkspace.apps.accounts.models import UserDataTableView
from dataworkspace.apps.api_v1.core.views import invalidate_superset_user_cached_credentials
from dataworkspace.apps.applications.models import ApplicationInstance
from dataworkspace.apps.core.boto3_client import get_s3_client
from dataworkspace.apps.core.errors import DatasetPermissionDenied, DatasetPreviewDisabledError
from dataworkspace.apps.core.models import Database
from dataworkspace.apps.core.utils import (
    StreamingHttpResponseWithoutDjangoDbConnection,
    database_dsn,
    streaming_query_response,
    table_data,
    view_exists,
)
from dataworkspace.apps.datasets.constants import DataLinkType, DataSetType, TagType
from dataworkspace.apps.datasets.forms import (
    DatasetEditForm,
    DatasetSearchForm,
    EligibilityCriteriaForm,
    RelatedDataCutsSortForm,
    RelatedMastersSortForm,
    RelatedVisualisationsSortForm,
    UserSearchForm,
    VisualisationCatalogueItemEditForm,
    ReviewAccessForm,
)
from dataworkspace.apps.datasets.models import (
    CustomDatasetQuery,
    DataCutDataset,
    DataSet,
    DataSetUserPermission,
    MasterDataset,
    PendingAuthorizedUsers,
    ReferenceDataset,
    SourceLink,
    SourceTable,
    SourceView,
    Tag,
    ToolQueryAuditLogTable,
    VisualisationCatalogueItem,
    VisualisationUserPermission,
)
from dataworkspace.apps.datasets.permissions.utils import (
    process_dataset_authorized_users_change,
    process_visualisation_catalogue_item_authorized_users_change,
)
from dataworkspace.apps.datasets.search import search_for_datasets
from dataworkspace.apps.datasets.utils import (
    build_filtered_dataset_query,
    clean_dataset_restrictions_on_usage,
    dataset_type_to_manage_unpublished_permission_codename,
    find_dataset,
    get_code_snippets_for_query,
    get_code_snippets_for_reference_table,
    get_code_snippets_for_table,
    get_recently_viewed_catalogue_pages,
    get_tools_links_for_user,
)
from dataworkspace.apps.eventlog.models import EventLog
from dataworkspace.apps.eventlog.utils import log_event, log_permission_change
from dataworkspace.apps.explorer.utils import invalidate_data_explorer_user_cached_credentials
from dataworkspace.apps.request_access.models import AccessRequest
from dataworkspace.notify import send_email

logger = logging.getLogger("app")


def _matches_filters(
    data,
    unpublished: bool,
    opendata: bool,
    withvisuals: bool,
    use: Set,
    data_type: Set,
    source_ids: Set,
    topic_ids: Set,
    publisher_ids: Set,
    user_accessible: bool = False,
    user_inaccessible: bool = False,
    selected_user_datasets: Set = None,
):
    users_datasets = set()
    if data["is_bookmarked"]:
        users_datasets.add("bookmarked")
    if data["is_subscribed"]:
        users_datasets.add("subscribed")
    if data["is_owner"]:
        users_datasets.add("owned")
    if data["is_contact"]:
        users_datasets.add("enquiries_contact")
    if data["is_editor"]:
        users_datasets.add("editor")

    return (
        (
            not selected_user_datasets
            or selected_user_datasets == [None]
            or set(selected_user_datasets).intersection(users_datasets)
        )
        and (unpublished or data["published"])
        and (not opendata or data["is_open_data"])
        and (not data_type or data_type == [None] or data["data_type"] in data_type)
        and (not source_ids or source_ids.intersection(set(data["source_tag_ids"])))
        and (not topic_ids or topic_ids.intersection(set(data["topic_tag_ids"])))
        and (not publisher_ids or publisher_ids.intersection(set(data["publisher_tag_ids"])))
        and (not user_accessible or data["has_access"])
        and (not user_inaccessible or not data["has_access"])
    )


def has_unpublished_dataset_access(user):
    access = user.is_superuser
    for dataset_type in DataSetType:
        access = access or user.has_perm(
            dataset_type_to_manage_unpublished_permission_codename(dataset_type.value)
        )

    return access


def _get_tags_as_dict():
    """
    Gets all tags and returns them as a dictionary keyed by the tag.id as a string
    @return:
    """
    tags = Tag.objects.all()
    tags_dict = {}

    for tag in tags:
        tags_dict[str(tag.id)] = model_to_dict(tag)

    return tags_dict


@csp_update(SCRIPT_SRC=settings.WEBPACK_SCRIPT_SRC)
def home_view(request):
    return render(request, "datasets/index.html")


@csp_update(SCRIPT_SRC=settings.WEBPACK_SCRIPT_SRC)
@require_GET
def find_datasets(request):
    ###############
    # Validate form

    form = DatasetSearchForm(request, request.GET)

    if not form.is_valid():
        logger.warning(form.errors)
        return HttpResponseRedirect(reverse("datasets:find_datasets"))

    data_types = form.fields[
        "data_type"
    ].choices  # Cache these now, as we annotate them with result numbers later which we don't want here.

    ###############################################
    # Find all results, and matching filter numbers

    filters = form.get_filters()

    all_visible_datasets, matched_datasets = search_for_datasets(
        request.user, filters, _matches_filters
    )

    form.annotate_and_update_filters(
        all_visible_datasets,
        matcher=_matches_filters,
    )

    ####################################
    # Select the current page of results

    paginator = Paginator(
        matched_datasets,
        settings.SEARCH_RESULTS_DATASETS_PER_PAGE,
    )

    datasets = paginator.get_page(request.GET.get("page"))

    ########################################################
    # Augment results with tags, avoiding queries-per-result

    tags_dict = _get_tags_as_dict()
    for dataset in datasets:
        dataset["sources"] = [
            tags_dict.get(str(source_id)) for source_id in dataset["source_tag_ids"]
        ]
        dataset["topics"] = [tags_dict.get(str(topic_id)) for topic_id in dataset["topic_tag_ids"]]
        dataset["publishers"] = [
            tags_dict.get(str(publisher_id)) for publisher_id in dataset["publisher_tag_ids"]
        ]

    ######################################################################
    # Augment results with last updated dates, avoiding queries-per-result

    # Data structures to quickly look up datasets as needed further down

    datasets_by_type = defaultdict(list)
    datasets_by_type_id = {}
    for dataset in datasets:
        datasets_by_type[dataset["data_type"]].append(dataset)
        datasets_by_type_id[(dataset["data_type"], dataset["id"])] = dataset

    # Reference datasets

    reference_datasets = ReferenceDataset.objects.filter(
        uuid__in=tuple(dataset["id"] for dataset in datasets_by_type[DataSetType.REFERENCE.value])
    )
    for reference_dataset in reference_datasets:
        dataset = datasets_by_type_id[(DataSetType.REFERENCE.value, reference_dataset.uuid)]
        try:
            # If the reference dataset csv table doesn't exist we
            # get an unhandled relation does not exist error
            # this is currently only a problem with integration tests
            dataset["last_updated"] = reference_dataset.data_last_updated
        except ProgrammingError as e:
            logger.error(e)
            dataset["last_updated"] = None

    # Master datasets and datacuts together to minimise metadata table queries

    master_datasets = MasterDataset.objects.filter(
        id__in=tuple(dataset["id"] for dataset in datasets_by_type[DataSetType.MASTER.value])
    ).prefetch_related("sourcetable_set")
    datacut_datasets = DataCutDataset.objects.filter(
        id__in=tuple(dataset["id"] for dataset in datasets_by_type[DataSetType.DATACUT.value])
    ).prefetch_related(
        Prefetch(
            "customdatasetquery_set",
            queryset=CustomDatasetQuery.objects.prefetch_related("tables"),
        )
    )
    databases = {database.id: database for database in Database.objects.all()}

    tables_and_last_updated_dates = datasets_db.get_all_tables_last_updated_date(
        [
            (databases[table.database_id].memorable_name, table.schema, table.table)
            for master_dataset in master_datasets
            for table in master_dataset.sourcetable_set.all()
        ]
        + [
            (databases[query.database_id].memorable_name, table.schema, table.table)
            for datacut_dataset in datacut_datasets
            for query in datacut_dataset.customdatasetquery_set.all()
            for table in query.tables.all()
        ]
    )

    if form.cleaned_data["q"]:
        log_event(
            request.user,
            EventLog.TYPE_DATASET_FIND_FORM_QUERY,
            extra={
                "query": form.cleaned_data["q"],
                "number_of_results": len(matched_datasets),
            },
        )

    def _without_none(it):
        return (val for val in it if val is not None)

    for master_dataset in master_datasets:
        dataset = datasets_by_type_id[(DataSetType.MASTER.value, master_dataset.id)]
        dataset["last_updated"] = max(
            _without_none(
                (
                    tables_and_last_updated_dates[databases[table.database_id].memorable_name].get(
                        (table.schema, table.table)
                    )
                    for table in master_dataset.sourcetable_set.all()
                )
            ),
            default=None,
        )

    for datacut_dataset in datacut_datasets:
        dataset = datasets_by_type_id[(DataSetType.DATACUT.value, datacut_dataset.id)]
        last_updated_dates_for_queries = (
            (
                tables_and_last_updated_dates[databases[query.database_id].memorable_name].get(
                    (table.schema, table.table)
                )
                for table in query.tables.all()
            )
            for query in datacut_dataset.customdatasetquery_set.all()
        )
        dataset["last_updated"] = max(
            _without_none(
                (
                    min(_without_none(last_updated_dates_for_query), default=None)
                    for last_updated_dates_for_query in last_updated_dates_for_queries
                )
            ),
            default=None,
        )

    # Visualisations

    visualisation_datasets = VisualisationCatalogueItem.objects.filter(
        id__in=tuple(
            dataset["id"] for dataset in datasets_by_type[DataSetType.VISUALISATION.value]
        )
    ).prefetch_related("visualisationlink_set")
    for visualisation_dataset in visualisation_datasets:
        dataset = datasets_by_type_id[(DataSetType.VISUALISATION.value, visualisation_dataset.id)]
        dataset["last_updated"] = max(
            _without_none(
                (
                    link.data_source_last_updated
                    for link in visualisation_dataset.visualisationlink_set.all()
                )
            ),
            default=None,
        )

    return render(
        request,
        "datasets/data_catalogue.html",
        {
            "form": form,
            "recently_viewed_catalogue_pages": get_recently_viewed_catalogue_pages(request),
            "query": filters.query,
            "datasets": datasets,
            "data_type": dict(data_types),
            "show_admin_filters": has_unpublished_dataset_access(request.user)
            and request.user.is_superuser,
            "ACCESSIBLE_AUTOCOMPLETE_FLAG": settings.ACCESSIBLE_AUTOCOMPLETE_FLAG,
            "search_type": "searchBar" if filters.query else "noSearch",
            "has_filters": filters.has_filters(),
        },
    )


class DatasetDetailView(DetailView):
    def _is_reference_dataset(self):
        return isinstance(self.object, ReferenceDataset)

    def _is_visualisation(self):
        return isinstance(self.object, VisualisationCatalogueItem)

    def get_object(self, queryset=None):
        return find_dataset(self.kwargs["dataset_uuid"], self.request.user)

    @csp_update(
        frame_src=settings.QUICKSIGHT_DASHBOARD_HOST,
        SCRIPT_SRC=settings.WEBPACK_SCRIPT_SRC,
    )
    def get(self, request, *args, **kwargs):
        log_event(
            request.user,
            EventLog.TYPE_DATASET_VIEW,
            self.get_object(),
            extra={
                "path": request.get_full_path(),
                "reference_dataset_version": self.get_object().published_at,
            },
        )
        return super().get(request, *args, **kwargs)

    def _get_source_text(self, model):
        source_text = ",".join(
            sorted({t.name for t in self.object.tags.filter(type=TagType.SOURCE)})
        )
        return source_text

    def _get_publisher_text(self, model):
        publisher_text = ", ".join(
            sorted({t.name for t in self.object.tags.filter(type=TagType.PUBLISHER)})
        )
        return publisher_text

    def _get_user_tools_access(self) -> bool:
        user_has_tools_access = self.request.user.user_permissions.filter(
            codename="start_all_applications",
            content_type=ContentType.objects.get_for_model(ApplicationInstance),
        ).exists()

        return user_has_tools_access

    def _get_context_data_for_master_dataset(self, ctx, **kwargs):
        source_tables = sorted(
            self.object.sourcetable_set.filter(published=True).all(), key=lambda x: x.name
        )

        MasterDatasetInfo = namedtuple(
            "MasterDatasetInfo",
            (
                "source_table",
                "code_snippets",
                "columns",
                "tools_links",
                "pipeline_last_run_succeeded",
            ),
        )
        master_datasets_info = [
            MasterDatasetInfo(
                source_table=source_table,
                code_snippets=get_code_snippets_for_table(source_table),
                columns=datasets_db.get_columns(
                    source_table.database.memorable_name,
                    schema=source_table.schema,
                    table=source_table.table,
                    include_types=True,
                ),
                tools_links=get_tools_links_for_user(self.request.user, self.request.scheme),
                pipeline_last_run_succeeded=source_table.pipeline_last_run_success(),
            )
            for source_table in sorted(source_tables, key=lambda x: x.name)
        ]

        summarised_update_frequency = ",".join(
            sorted({t.get_frequency_display() for t in source_tables})
        )

        subscription = self.object.subscriptions.filter(user=self.request.user)

        ctx.update(
            {
                "summarised_update_frequency": summarised_update_frequency,
                "source_text": self._get_source_text(self.object),
                "publisher_text": self._get_publisher_text(self.object),
                "has_access": self.object.user_has_access(self.request.user),
                "has_tools_access": self._get_user_tools_access(),
                "is_bookmarked": self.object.user_has_bookmarked(self.request.user),
                "master_datasets_info": master_datasets_info,
                "source_table_type": DataLinkType.SOURCE_TABLE,
                "related_data": self.object.related_datasets(),
                "related_visualisations": self.object.related_visualisations.filter(
                    published=True
                ),
                "subscription": {
                    "current_user_is_subscribed": subscription.exists()
                    and subscription.first().is_active(),
                    "details": subscription.first(),
                },
                "show_pipeline_failed_message": not all(
                    (x.pipeline_last_run_succeeded for x in master_datasets_info)
                ),
            }
        )
        return ctx

    def _get_context_data_for_datacut_dataset(self, ctx, **kwargs):
        custom_queries = self.object.customdatasetquery_set.all().prefetch_related("tables")
        datacut_links = sorted(
            chain(
                self.object.sourcetable_set.all(),
                self.object.sourcelink_set.all(),
                custom_queries,
            ),
            key=lambda x: x.name,
        )

        summarised_update_frequency = ",".join(
            sorted({t.get_frequency_display() for t in datacut_links})
        )

        DatacutLinkInfo = namedtuple(
            "DatacutLinkInfo",
            ("datacut_link", "can_show_link", "code_snippets", "columns", "tools_links"),
        )
        datacut_links_info = [
            DatacutLinkInfo(
                datacut_link=datacut_link,
                can_show_link=datacut_link.can_show_link_for_user(self.request.user),
                code_snippets=(
                    get_code_snippets_for_query(datacut_link.query)
                    if hasattr(datacut_link, "query")
                    else None
                ),
                tools_links=get_tools_links_for_user(self.request.user, self.request.scheme),
                columns=(
                    datasets_db.get_columns(
                        database_name=datacut_link.database.memorable_name,
                        query=datacut_link.query,
                        include_types=True,
                    )
                    if hasattr(datacut_link, "query")
                    else None
                ),
            )
            for datacut_link in datacut_links
        ]

        # If one or more queries to generate source columns failed raise an event
        for link_info in datacut_links_info:
            if link_info.columns is not None and len(link_info.columns) == 0:
                log_event(
                    self.request.user,
                    EventLog.TYPE_USER_DATACUT_GRID_VIEW_FAILED,
                    self.object,
                    extra={
                        "details": "Query to determine datacut columns failed to return any data"
                    },
                )
                break

        subscription = self.object.subscriptions.filter(user=self.request.user)

        datacut_tables = [
            table
            for table in datacut_links_info
            if table.datacut_link.type == DataLinkType.CUSTOM_QUERY
        ]
        datacut_links = [
            link
            for link in datacut_links_info
            if link.datacut_link.type == DataLinkType.SOURCE_LINK
        ]

        ctx.update(
            {
                "has_access": self.object.user_has_access(self.request.user),
                "is_bookmarked": self.object.user_has_bookmarked(self.request.user),
                "datacut_links_info": datacut_links_info,
                "data_hosted_externally": any(
                    not source_link.url.startswith("s3://")
                    for source_link in self.object.sourcelink_set.all()
                ),
                "custom_dataset_query_type": DataLinkType.CUSTOM_QUERY,
                "related_data": self.object.related_datasets(),
                "related_visualisations": self.object.related_visualisations.filter(
                    published=True
                ),
                "summarised_update_frequency": summarised_update_frequency,
                "source_text": self._get_source_text(self.object),
                "publisher_text": self._get_publisher_text(self.object),
                "subscription": {
                    "current_user_is_subscribed": subscription.exists()
                    and subscription.first().is_active(),
                    "details": subscription.first(),
                },
                "has_datacut_tables": bool(datacut_tables),
                "has_datacut_links": bool(datacut_links),
            }
        )
        return ctx

    def _get_context_data_for_reference_dataset(self, ctx, **kwargs):
        records = self.object.get_records()
        total_record_count = records.count()
        preview_limit = self.get_preview_limit(total_record_count)
        records = records[:preview_limit]
        code_snippets = get_code_snippets_for_reference_table(self.object)
        columns = None
        if self.object.external_database:
            columns = datasets_db.get_columns(
                self.object.external_database.memorable_name,
                schema="public",
                table=self.object.table_name,
                include_types=True,
            )

        subscription = self.object.subscriptions.filter(user=self.request.user)

        ctx.update(
            {
                "preview_limit": preview_limit,
                "record_count": total_record_count,
                "records": records,
                "is_bookmarked": self.object.user_has_bookmarked(self.request.user),
                "DATA_GRID_REFERENCE_DATASET_FLAG": settings.DATA_GRID_REFERENCE_DATASET_FLAG,
                "code_snippets": code_snippets,
                "columns": columns,
                "tools_links": get_tools_links_for_user(self.request.user, self.request.scheme),
                "subscription": {
                    "current_user_is_subscribed": subscription.exists()
                    and subscription.first().is_active(),
                    "details": subscription.first(),
                },
            }
        )
        return ctx

    def _get_context_data_for_visualisation(self, ctx, **kwargs):
        ctx.update(
            {
                "has_access": self.object.user_has_access(self.request.user),
                "is_bookmarked": self.object.user_has_bookmarked(self.request.user),
                "visualisation_links": self.object.get_visualisation_links(self.request),
                "summarised_update_frequency": "N/A",
                "source_text": self._get_source_text(self.object),
                "publisher_text": self._get_publisher_text(self.object),
            }
        )
        return ctx

    def get_context_data(self, **kwargs):
        ctx = super().get_context_data()
        clean_dataset_restrictions_on_usage(self.object)

        ctx["model"] = self.object
        ctx["DATASET_CHANGELOG_PAGE_FLAG"] = settings.DATASET_CHANGELOG_PAGE_FLAG
        ctx["DATA_UPLOADER_UI_FLAG"] = settings.DATA_UPLOADER_UI_FLAG

        if self._is_reference_dataset():
            return self._get_context_data_for_reference_dataset(ctx, **kwargs)

        elif self._is_visualisation():
            return self._get_context_data_for_visualisation(ctx, **kwargs)

        elif self.object.type == DataSetType.MASTER:
            return self._get_context_data_for_master_dataset(ctx, **kwargs)

        elif self.object.type == DataSetType.DATACUT:
            return self._get_context_data_for_datacut_dataset(ctx, **kwargs)

        raise ValueError(f"Unknown dataset/type for {self.__class__.__name__}: {self.object}")

    def get_template_names(self):
        if self._is_reference_dataset():
            return ["datasets/details/reference_dataset.html"]
        elif self.object.type == DataSetType.MASTER:
            return ["datasets/details/sourceset_dataset.html"]
        elif self.object.type == DataSetType.DATACUT:
            return ["datasets/details/data_cut_dataset.html"]
        elif self._is_visualisation():
            return ["datasets/details/visualisation_dataset.html"]

        raise RuntimeError(f"Unknown template for {self}")

    def get_preview_limit(self, record_count):
        return min([record_count, settings.REFERENCE_DATASET_PREVIEW_NUM_OF_ROWS])


@require_http_methods(["GET", "POST"])
def eligibility_criteria_view(request, dataset_uuid):
    dataset = find_dataset(dataset_uuid, request.user)

    if request.method == "POST":
        form = EligibilityCriteriaForm(request.POST)
        if form.is_valid():
            access_request_id = form.cleaned_data.get("access_request")
            if form.cleaned_data["meet_criteria"]:
                url = reverse("request_access:dataset", args=[dataset_uuid])
                if access_request_id:
                    url = reverse(
                        "request_access:dataset-request-update",
                        args=[access_request_id],
                    )
            else:
                url = reverse("datasets:eligibility_criteria_not_met", args=[dataset_uuid])

            return HttpResponseRedirect(url)

    clean_dataset_restrictions_on_usage(dataset)

    return render(
        request,
        "eligibility_criteria.html",
        {"dataset": dataset, "access_request": request.GET.get("access_request")},
    )


@require_GET
def toggle_bookmark(request, dataset_uuid):
    dataset = find_dataset(dataset_uuid, request.user)
    dataset.toggle_bookmark(request.user)

    return HttpResponseRedirect(dataset.get_absolute_url())


@require_POST
def set_bookmark(request, dataset_uuid):
    dataset = find_dataset(dataset_uuid, request.user)
    dataset.set_bookmark(request.user)
    return HttpResponse(status=200)


@require_POST
def unset_bookmark(request, dataset_uuid):
    dataset = find_dataset(dataset_uuid, request.user)
    dataset.unset_bookmark(request.user)
    return HttpResponse(status=200)


@require_POST
def log_reference_dataset_download(request, dataset_uuid):
    dataset = find_dataset(dataset_uuid, request.user, ReferenceDataset)
    received_json_data = json.loads(request.body)
    log_event(
        request.user,
        EventLog.TYPE_REFERENCE_DATASET_DOWNLOAD,
        dataset,
        extra={
            **{
                "path": request.get_full_path(),
                "reference_dataset_version": dataset.published_version,
            },
            **received_json_data,
        },
    )
    return HttpResponse(status=200)


class SourceLinkDownloadView(DetailView):
    model = SourceLink

    def get(self, request, *args, **kwargs):
        dataset = find_dataset(self.kwargs.get("dataset_uuid"), request.user)

        if not dataset.user_has_access(self.request.user):
            return HttpResponseForbidden()

        source_link = get_object_or_404(
            SourceLink, id=self.kwargs.get("source_link_id"), dataset=dataset
        )
        log_event(
            request.user,
            EventLog.TYPE_DATASET_SOURCE_LINK_DOWNLOAD,
            source_link.dataset,
            extra={
                "path": request.get_full_path(),
                **serializers.serialize("python", [source_link])[0],
            },
        )
        dataset.number_of_downloads = F("number_of_downloads") + 1
        dataset.save(update_fields=["number_of_downloads"])

        if source_link.link_type == source_link.TYPE_EXTERNAL:
            return HttpResponseRedirect(source_link.url)

        client = get_s3_client()
        try:
            file_object = client.get_object(
                Bucket=settings.AWS_UPLOADS_BUCKET, Key=source_link.url
            )
        except ClientError as ex:
            try:
                return HttpResponse(status=ex.response["ResponseMetadata"]["HTTPStatusCode"])
            except KeyError:
                return HttpResponseServerError()

        response = StreamingHttpResponseWithoutDjangoDbConnection(
            file_object["Body"].iter_chunks(chunk_size=65536),
            content_type=file_object["ContentType"],
        )
        response["Content-Disposition"] = f'attachment; filename="{source_link.get_filename()}"'
        response["Content-Length"] = file_object["ContentLength"]

        return response


class SourceDownloadMixin:
    pk_url_kwarg = "source_id"
    event_log_type = None

    @staticmethod
    def db_object_exists(db_object):
        raise NotImplementedError()

    def get_table_data(self, db_object):
        raise NotImplementedError()

    def get(self, request, *_, **__):
        dataset = find_dataset(self.kwargs.get("dataset_uuid"), request.user)
        db_object = get_object_or_404(self.model, id=self.kwargs.get("source_id"), dataset=dataset)

        if not db_object.dataset.user_has_access(self.request.user):
            return HttpResponseForbidden()

        if not self.db_object_exists(db_object):
            return HttpResponseNotFound()

        log_event(
            request.user,
            self.event_log_type,
            db_object.dataset,
            extra={
                "path": request.get_full_path(),
                **serializers.serialize("python", [db_object])[0],
            },
        )
        dataset.number_of_downloads = F("number_of_downloads") + 1
        dataset.save(update_fields=["number_of_downloads"])
        return self.get_table_data(db_object)


class SourceViewDownloadView(SourceDownloadMixin, DetailView):
    model = SourceView
    event_log_type = EventLog.TYPE_DATASET_SOURCE_VIEW_DOWNLOAD

    @staticmethod
    def db_object_exists(db_object):
        return view_exists(db_object.database.memorable_name, db_object.schema, db_object.view)

    def get_table_data(self, db_object):
        return table_data(
            self.request.user.email,
            db_object.database.memorable_name,
            db_object.schema,
            db_object.view,
            db_object.get_filename(),
        )


class CustomDatasetQueryDownloadView(DetailView):
    model = CustomDatasetQuery

    def get(self, request, *args, **kwargs):
        dataset = find_dataset(self.kwargs.get("dataset_uuid"), request.user)

        if not dataset.user_has_access(self.request.user):
            return HttpResponseForbidden()

        query = get_object_or_404(self.model, id=self.kwargs.get("query_id"), dataset=dataset)

        if not query.reviewed and not request.user.is_superuser:
            return HttpResponseForbidden()

        log_event(
            request.user,
            EventLog.TYPE_DATASET_CUSTOM_QUERY_DOWNLOAD,
            query.dataset,
            extra={
                "path": request.get_full_path(),
                **serializers.serialize("python", [query])[0],
            },
        )
        dataset.number_of_downloads = F("number_of_downloads") + 1
        dataset.save(update_fields=["number_of_downloads"])

        filtered_query = sql.SQL(query.query)
        columns = request.GET.getlist("columns")

        if columns:
            trimmed_query = query.query.rstrip().rstrip(";")

            filtered_query = sql.SQL("SELECT {fields} from ({query}) as data;").format(
                fields=sql.SQL(",").join([sql.Identifier(column) for column in columns]),
                query=sql.SQL(trimmed_query),
            )

        return streaming_query_response(
            request.user.email,
            query.database.memorable_name,
            filtered_query,
            query.get_filename(),
            cursor_name=f"custom_query--{query.id}",
        )


class SourceTableColumnDetails(View):
    def get(self, request, dataset_uuid, table_uuid):
        dataset = find_dataset(dataset_uuid, request.user, MasterDataset)
        source_table = get_object_or_404(SourceTable, id=table_uuid, dataset=dataset)
        columns = datasets_db.get_columns(
            source_table.database.memorable_name,
            schema=source_table.schema,
            table=source_table.table,
            include_types=True,
        )
        return render(
            request,
            "datasets/source_table_column_details.html",
            context={
                "dataset": dataset,
                "source_table": source_table,
                "columns": columns,
            },
        )


class ReferenceDatasetGridView(View):
    def get(self, request, dataset_uuid):
        dataset = find_dataset(dataset_uuid, request.user, ReferenceDataset)
        code_snippets = get_code_snippets_for_reference_table(dataset)
        columns = None
        if dataset.external_database:
            columns = datasets_db.get_columns(
                dataset.external_database.memorable_name,
                schema="public",
                table=dataset.table_name,
                include_types=True,
            )
        log_event(
            self.request.user,
            EventLog.TYPE_DATA_TABLE_VIEW,
            dataset,
            extra={
                "path": self.request.get_full_path(),
                "data_table_name": dataset.name,
                "data_table_id": dataset.id,
            },
        )
        return render(
            request,
            "datasets/data-preview/reference_dataset_preview.html",
            context={
                "model": dataset,
                "code_snippets": code_snippets,
                "columns": columns,
                "tools_links": get_tools_links_for_user(self.request.user, self.request.scheme),
            },
        )


class RelatedDataView(View):
    def get(self, request, dataset_uuid):
        dataset = find_dataset(dataset_uuid, request.user)

        if dataset.type == DataSetType.DATACUT:
            form = RelatedMastersSortForm(request.GET)

        elif dataset.type == DataSetType.MASTER:
            form = RelatedDataCutsSortForm(request.GET)

        else:
            return HttpResponse(status=404)

        if form.is_valid():
            related_datasets = dataset.related_datasets(
                order=form.cleaned_data.get("sort") or form.fields["sort"].initial
            )

            return render(
                request,
                "datasets/related_content/related_data.html",
                context={
                    "dataset": dataset,
                    "related_data": related_datasets,
                    "form": form,
                },
            )

        return HttpResponse(status=500)


class RelatedVisualisationsView(View):
    def get(self, request, dataset_uuid):
        dataset = find_dataset(dataset_uuid, request.user)
        form = RelatedVisualisationsSortForm(request.GET)

        if form.is_valid():
            related_visualisations = dataset.related_visualisations.order_by(
                form.cleaned_data.get("sort") or form.fields["sort"].initial
            )

            return render(
                request,
                "datasets/related_content/related_visualisations.html",
                context={
                    "dataset": dataset,
                    "related_visualisations": related_visualisations,
                    "form": form,
                },
            )

        return HttpResponse(status=500)


class DataCutPreviewView(DetailView):
    template_name = "datasets/data_cut_preview.html"

    def dispatch(self, request, *args, **kwargs):
        if not self.get_object().dataset.user_has_access(self.request.user):
            return HttpResponseForbidden()
        return super().dispatch(request, *args, **kwargs)

    def get_object(self, queryset=None):
        return get_object_or_404(self.kwargs["model_class"], pk=self.kwargs["object_id"])

    def get_context_data(self, **kwargs):
        ctx = super().get_context_data(**kwargs)
        model = self.get_object()
        ctx.update(
            {
                "can_download": model.can_show_link_for_user(self.request.user),
                "form_action": model.get_absolute_url(),
                "can_filter_columns": model.show_column_filter(),
                "truncate_limit": 100,
                "fixed_table_height_limit": 10,
            }
        )
        if model.user_can_preview(self.request.user):
            columns, records = model.get_preview_data()
            ctx.update(
                {
                    "columns": columns,
                    "records": records,
                    "preview_limit": min(
                        [len(records), settings.REFERENCE_DATASET_PREVIEW_NUM_OF_ROWS]
                    ),
                }
            )
        return ctx


class DatasetUsageHistoryView(View):
    def get(self, request, dataset_uuid, **kwargs):
        dataset = find_dataset(dataset_uuid, request.user, kwargs["model_class"])
        if dataset.type in [DataSetType.DATACUT, DataSetType.MASTER]:
            # collect table views from attached source tables
            if dataset.type == DataSetType.DATACUT:
                tables = dataset.customdatasetquery_set
            else:
                tables = dataset.sourcetable_set
            table_ids = tables.annotate(str_id=Cast("id", output_field=TextField())).values_list(
                "str_id", flat=True
            )
            table_view_events = EventLog.objects.filter(
                object_id__in=table_ids, event_type=EventLog.TYPE_DATA_TABLE_VIEW
            )
            table_views = (
                table_view_events.annotate(event=Value("Viewed"))
                .annotate(day=TruncDay("timestamp"))
                .annotate(email=F("user__email"))
                .annotate(
                    object=Func(
                        F("extra"),
                        Value(
                            "data_table_name"
                            if dataset.type == DataSetType.DATACUT
                            else "data_table_tablename"
                        ),
                        function="jsonb_extract_path_text",
                        output_field=CharField(),
                    ),
                )
                .values("day", "email", "object", "event")
                .annotate(count=Count("id"))
            )
        else:
            table_views = []
        if dataset.type == DataSetType.MASTER:
            # collect SQL query information from PostGres logs
            tables = list(dataset.sourcetable_set.values_list("table", flat=True))
            all_other_events = (
                ToolQueryAuditLogTable.objects.filter(table__in=tables)
                .annotate(event=Value("Queried"))
                .annotate(day=TruncDay("audit_log__timestamp"))
                .annotate(email=F("audit_log__user__email"))
                .annotate(object=F("table"))
                .values("day", "email", "object", "event")
                .annotate(count=Count("id"))
            )
        else:
            # DataCuts, Visualisation dataset events
            download_view_types = [
                EventLog.TYPE_DATASET_SOURCE_LINK_DOWNLOAD,
                EventLog.TYPE_DATASET_CUSTOM_QUERY_DOWNLOAD,
            ]
            all_other_events = (
                dataset.events.filter(
                    event_type__in=download_view_types
                    + [
                        EventLog.TYPE_VIEW_VISUALISATION_TEMPLATE,
                        EventLog.TYPE_VIEW_SUPERSET_VISUALISATION,
                        EventLog.TYPE_VIEW_QUICKSIGHT_VISUALISATION,
                    ]
                )
                .annotate(
                    event=Value(
                        "Downloaded"
                        if dataset.events.filter(event_type__in=download_view_types).count() > 0
                        else "Viewed"
                    )
                )
                .annotate(day=TruncDay("timestamp"))
                .annotate(email=F("user__email"))
                .annotate(
                    object=Func(
                        F("extra"),
                        Value("fields"),
                        Value("name"),
                        function="jsonb_extract_path_text",
                        output_field=CharField(),
                    ),
                )
                .order_by("-day")
                .values("day", "email", "object", "event")
                .annotate(count=Count("id"))
            )
        # convert Django QuerySet to standard python objects to combine two different model types
        all_events = sorted(
            list(all_other_events) + list(table_views), key=lambda x: x["day"], reverse=True
        )
        return render(
            request,
            "datasets/dataset_usage_history.html",
            context={
                "dataset": dataset,
                "rows": all_events[:100],
            },
        )


class DataSourcesetDetailView(DetailView):
    template_name = "datasets/data-preview/data_sourceset_preview.html"

    def get_context_data(self, **kwargs):
        ctx = super().get_context_data(**kwargs)
        ctx["model"] = self.object
        columns = datasets_db.get_columns(
            self.object.database.memorable_name,
            schema=self.object.schema,
            table=self.object.table,
            include_types=True,
        )

        ctx.update(
            {
                "has_access": self.object.dataset.user_has_access(self.request.user),
                "tools_links": get_tools_links_for_user(self.request.user, self.request.scheme),
                "code_snippets": get_code_snippets_for_table(self.object),
                "columns": columns,
            }
        )
        return ctx

    def dispatch(self, request, *args, **kwargs):
        source = self.get_object()
        if not source.data_grid_enabled:
            raise DatasetPreviewDisabledError(source.dataset)

        if not source.dataset.user_has_access(self.request.user):
            raise DatasetPermissionDenied(source.dataset)

        log_event(
            self.request.user,
            EventLog.TYPE_DATA_TABLE_VIEW,
            source,
            extra={
                "path": self.request.get_full_path(),
                "data_table_name": source.name,
                "data_table_id": source.id,
                "dataset": source.dataset.name,
                **(
                    {"data_table_tablename": f"{source.schema}.{source.table}"}
                    if hasattr(source, "schema")
                    else {
                        "data_table_sourcetables": [
                            f"{s.schema}.{s.table}" for s in source.tables.all()
                        ]
                    }
                ),
            },
        )

        return super().dispatch(request, *args, **kwargs)

    def get_object(self, queryset=None):
        dataset = find_dataset(self.kwargs["dataset_uuid"], self.request.user)
        table_object = get_object_or_404(
            self.kwargs["model_class"],
            dataset=dataset,
            pk=self.kwargs["object_id"],
        )

        return table_object


class DataCutSourceDetailView(DetailView):
    template_name = "datasets/data-preview/data_cut_preview.html"

    def get_context_data(self, **kwargs):
        ctx = super().get_context_data(**kwargs)
        ctx["model"] = self.object

        code_snippet = get_code_snippets_for_query(self.object.query)

        columns = datasets_db.get_columns(
            database_name=self.object.database.memorable_name,
            query=self.object.query,
            include_types=True,
        )

        ctx.update(
            {
                "has_access": self.object.dataset.user_has_access(self.request.user),
                "tools_links": get_tools_links_for_user(self.request.user, self.request.scheme),
                "code_snippets": code_snippet,
                "columns": columns,
            }
        )
        return ctx

    def dispatch(self, request, *args, **kwargs):
        source = self.get_object()
        if not source.data_grid_enabled:
            raise DatasetPreviewDisabledError(source.dataset)

        if not source.dataset.user_has_access(self.request.user):
            raise DatasetPermissionDenied(source.dataset)

        log_event(
            self.request.user,
            EventLog.TYPE_DATA_TABLE_VIEW,
            source,
            extra={
                "path": self.request.get_full_path(),
                "data_table_name": source.name,
                "data_table_id": source.id,
                "dataset": source.dataset.name,
                **(
                    {"data_table_tablename": f"{source.schema}.{source.table}"}
                    if hasattr(source, "schema")
                    else {
                        "data_table_sourcetables": [
                            f"{s.schema}.{s.table}" for s in source.tables.all()
                        ]
                    }
                ),
            },
        )

        return super().dispatch(request, *args, **kwargs)

    def get_object(self, queryset=None):
        dataset = find_dataset(self.kwargs["dataset_uuid"], self.request.user)
        table_object = get_object_or_404(
            self.kwargs["model_class"],
            dataset=dataset,
            pk=self.kwargs["object_id"],
        )

        return table_object


class DataGridDataView(DetailView):
    def get_object(self, queryset=None):
        dataset = find_dataset(self.kwargs.get("dataset_uuid"), self.request.user)
        return get_object_or_404(
            self.kwargs["model_class"],
            dataset=dataset,
            pk=self.kwargs["object_id"],
        )

    def dispatch(self, request, *args, **kwargs):
        source = self.get_object()
        if not source.data_grid_enabled:
            raise DatasetPreviewDisabledError(source.dataset)

        if not source.dataset.user_has_access(self.request.user):
            raise DatasetPermissionDenied(source.dataset)

        return super().dispatch(request, *args, **kwargs)

    @staticmethod
    def _get_rows(source, query, query_params):
        with psycopg2.connect(
            database_dsn(settings.DATABASES_DATA[source.database.memorable_name]),
            application_name="data-grid-data",
        ) as connection:
            with connection.cursor(
                cursor_factory=psycopg2.extras.RealDictCursor,
            ) as cursor:
                # This is in the request/response cycle, so by 60 seconds of execution,
                # the user would have received a 504 anyway
                statement_timeout = 60 * 1000
                cursor.execute("SET statement_timeout = %s", (statement_timeout,))
                cursor.execute(query, query_params)
                return cursor.fetchall()

    def post(self, request, *args, **kwargs):
        source = self.get_object()

        if request.GET.get("download"):
            if not source.data_grid_download_enabled:
                return JsonResponse({}, status=403)

            filters = {}
            for filter_data in [json.loads(x) for x in request.POST.getlist("filters")]:
                filters.update(filter_data)
            column_config = [
                x
                for x in source.get_column_config()
                if x["field"] in request.POST.getlist("columns", [])
            ]
            if not column_config:
                return JsonResponse({}, status=400)

            post_data = {
                "filters": filters,
                "limit": source.data_grid_download_limit,
                "sortDir": request.POST.get("sortDir", "ASC"),
                "sortField": request.POST.get("sortField", column_config[0]["field"]),
            }
        else:
            post_data = json.loads(request.body.decode("utf-8"))
            post_data["limit"] = min(post_data.get("limit", 100), 100)
            column_config = source.get_column_config()

        if len(column_config) == 0:
            log_event(
                request.user,
                EventLog.TYPE_USER_DATACUT_GRID_VIEW_FAILED,
                source,
                extra={"details": "Query to determine datacut columns failed to return any data"},
            )

        original_query = source.get_data_grid_query()
        download_limit = source.data_grid_download_limit
        if download_limit is None:
            download_limit = 5000
        rowcount_query, query, params = build_filtered_dataset_query(
            original_query,
            download_limit,
            column_config,
            post_data,
        )

        if request.GET.get("download"):
            extra = {
                "correlation_id": str(uuid.uuid4()),
                **serializers.serialize("python", [source])[0],
            }

            log_event(
                request.user,
                EventLog.TYPE_DATASET_CUSTOM_QUERY_DOWNLOAD,
                source.dataset,
                extra=extra,
            )

            def write_metrics_to_eventlog(log_data):
                logger.debug("write_metrics_to_eventlog %s", log_data)

                log_data.update(extra)
                log_event(
                    request.user,
                    EventLog.TYPE_DATASET_CUSTOM_QUERY_DOWNLOAD_COMPLETE,
                    source.dataset,
                    extra=log_data,
                )

            return streaming_query_response(
                request.user.email,
                source.database.memorable_name,
                query,
                request.POST.get("export_file_name", f"custom-{source.dataset.slug}-export.csv"),
                params,
                original_query,
                write_metrics_to_eventlog,
                cursor_name=f'data-grid--{self.kwargs["model_class"].__name__}--{source.id}',
            )

        records = self._get_rows(source, query, params)
        return JsonResponse(
            {
                "rowcount": (
                    self._get_rows(source, rowcount_query, params)[0]
                    if request.GET.get("count")
                    else {"count": None}
                ),
                "download_limit": source.data_grid_download_limit,
                "records": records,
            }
        )


class CustomQueryColumnDetails(View):
    def get(self, request, dataset_uuid, query_id):
        dataset = find_dataset(dataset_uuid, self.request.user, DataCutDataset)
        try:
            query = CustomDatasetQuery.objects.get(id=query_id, dataset__id=dataset_uuid)
        except CustomDatasetQuery.DoesNotExist:
            return HttpResponse(status=404)

        return render(
            request,
            "datasets/data_cut_column_details.html",
            context={
                "dataset": dataset,
                "query": query,
                "columns": datasets_db.get_columns(
                    query.database.memorable_name, query=query.query, include_types=True
                ),
            },
        )


class EditBaseView(View):
    obj = None
    summary: str = None

    def dispatch(self, request, *args, **kwargs):
        try:
            dataset = DataSet.objects.live().get(pk=self.kwargs.get("pk"))
        except DataSet.DoesNotExist:
            dataset = None
            try:
                visualisation_catalogue_item = VisualisationCatalogueItem.objects.live().get(
                    pk=self.kwargs.get("pk")
                )
            except VisualisationCatalogueItem.DoesNotExist:
                raise Http404  # pylint: disable=W0707
        if "summary_id" in self.kwargs:
            self.summary = get_object_or_404(
                PendingAuthorizedUsers.objects.all(), pk=self.kwargs.get("summary_id")
            )
        self.obj = dataset or visualisation_catalogue_item
        if (
            request.user
            not in [
                self.obj.information_asset_owner,
                self.obj.information_asset_manager,
            ]
            and not request.user.is_superuser
            and request.user not in self.obj.data_catalogue_editors.all()
        ):
            return HttpResponseForbidden()
        return super().dispatch(request, *args, **kwargs)


class DatasetEditView(EditBaseView, UpdateView):
    model = DataSet
    form_class = DatasetEditForm
    template_name = "datasets/manage_datasets/edit_dataset.html"

    @csp_update(SCRIPT_SRC=settings.WEBPACK_SCRIPT_SRC, STYLE_SRC=settings.WEBPACK_SCRIPT_SRC)
    def dispatch(self, *args, **kwargs):
        return super().dispatch(*args, **kwargs)

    def get_form_kwargs(self):
        kwargs = super().get_form_kwargs()
        kwargs["request"] = self.request
        return kwargs

    def get_success_url(self):
        return self.object.get_absolute_url()

    def get_initial(self):
        return {
            "enquiries_contact": (
                self.object.enquiries_contact.email if self.object.enquiries_contact else ""
            ),
            "authorized_email_domains": ",".join(self.object.authorized_email_domains),
        }

    def form_valid(self, form):
        if "authorized_email_domains" in form.changed_data:
            log_permission_change(
                self.request.user,
                self.object,
                EventLog.TYPE_CHANGED_AUTHORIZED_EMAIL_DOMAIN,
                {"authorized_email_domains": self.object.authorized_email_domains},
                f"authorized_email_domains set to {self.object.authorized_email_domains}",
            )

            # As the dataset's access type has changed, clear cached credentials for all
            # users to ensure they either:
            #   - lose access if it went from REQUIRES_AUTHENTICATION/OPEN to REQUIRES_AUTHORIZATION
            #   - get access if it went from REQUIRES_AUTHORIZATION to REQUIRES_AUTHENTICATION/OPEN
            invalidate_data_explorer_user_cached_credentials()
            invalidate_superset_user_cached_credentials()
        messages.success(self.request, "Dataset updated")
        return super().form_valid(form)


class VisualisationCatalogueItemEditView(EditBaseView, UpdateView):
    model = VisualisationCatalogueItem
    form_class = VisualisationCatalogueItemEditForm
    template_name = "datasets/manage_datasets/edit_visualisation_catalogue_item.html"

    @csp_update(SCRIPT_SRC=settings.WEBPACK_SCRIPT_SRC, STYLE_SRC=settings.WEBPACK_SCRIPT_SRC)
    def dispatch(self, *args, **kwargs):
        return super().dispatch(*args, **kwargs)

    def get_form_kwargs(self):
        kwargs = super().get_form_kwargs()
        kwargs["request"] = self.request
        return kwargs

    def get_success_url(self):
        return self.object.get_absolute_url()

    def get_initial(self):
        return {
            "enquiries_contact": (
                self.object.enquiries_contact.email if self.object.enquiries_contact else ""
            ),
            "secondary_enquiries_contact": (
                self.object.secondary_enquiries_contact.email
                if self.object.secondary_enquiries_contact
                else ""
            ),
            "authorized_email_domains": ",".join(self.object.authorized_email_domains),
        }

    def form_valid(self, form):
        if "authorized_email_domains" in form.changed_data:
            log_permission_change(
                self.request.user,
                self.object,
                EventLog.TYPE_CHANGED_AUTHORIZED_EMAIL_DOMAIN,
                {"authorized_email_domains": self.object.authorized_email_domains},
                f"authorized_email_domains set to {self.object.authorized_email_domains}",
            )

            # As the dataset's access type has changed, clear cached credentials for all
            # users to ensure they either:
            #   - lose access if it went from REQUIRES_AUTHENTICATION/OPEN to REQUIRES_AUTHORIZATION
            #   - get access if it went from REQUIRES_AUTHORIZATION to REQUIRES_AUTHENTICATION/OPEN
            invalidate_data_explorer_user_cached_credentials()
            invalidate_superset_user_cached_credentials()
        messages.success(self.request, "Dataset updated")
        return super().form_valid(form)


@method_decorator(login_required, name="dispatch")
class DataCatalogueEditorsView(View):
    template_name = "datasets/manage_editors/edit_editors.html"

    def get(self, request, pk):
        dataset = find_dataset(pk, request.user)
        data_catalogue_editors = dataset.data_catalogue_editors.all()

        context = {"data_catalogue_editors": data_catalogue_editors, "obj": dataset}

        return render(request, self.template_name, context)


def remove_authorised_editor(request, pk, user_id):
    dataset = find_dataset(pk, request.user)

    user = get_user_model().objects.get(id=user_id)

    dataset.data_catalogue_editors.remove(user)
    log_event(
        request.user,
        EventLog.TYPE_DATA_CATALOGUE_EDITOR_REMOVED,
        dataset,
        extra={
            "removed_user": {
                "id": user.id,  # pylint: disable=no-member
                "email": user.email,  # pylint: disable=no-member
                "name": user.get_full_name(),  # pylint: disable=no-member
            }
        },
    )
    return HttpResponseRedirect(
        reverse(
            "datasets:edit_data_editors",
            args=[
                pk,
            ],
        )
    )


class UserSearchFormView(EditBaseView, FormView):
    form_class = UserSearchForm
    form: None

    def form_valid(self, form):
        self.form = form
        search_query = self.request.POST["search"]
        self.request.session[
            (
                f"search-query--edit-dataset-permissions--{self.obj.pk}--{self.summary.id}"
                if self.summary
                else f"search-query--edit-dataset-permissions--{self.obj.pk}"
            )
        ] = search_query

        return super().form_valid(form)

    def get_initial(self):
        initial = super().get_initial()
        try:
            initial["search"] = self.request.session[
                (
                    f"search-query--edit-dataset-permissions--{self.obj.pk}--{self.summary.id}"
                    if self.summary
                    else f"search-query--edit-dataset-permissions--{self.obj.pk}"
                )
            ]
        except KeyError:
            pass
        return initial

    def get_context_data(self, **kwargs):
        context = super().get_context_data(**kwargs)
        search_query = self.request.session.get(
            f"search-query--edit-dataset-permissions--{self.obj.pk}--{self.summary.id}"
            if self.summary
            else f"search-query--edit-dataset-permissions--{self.obj.pk}"
        )
        if search_query:
            if "\n" in search_query:
                email_matches = []
                non_email_matches = []
                for query in search_query.splitlines():
                    if not query.strip():
                        continue
                    matches_for_query = get_user_model().objects.filter(
                        Q(email__iexact=query.strip())
                    )
                    for match in matches_for_query:
                        email_matches.append(match)
                    if not matches_for_query:
                        non_email_matches.append(query)
                context["search_results"] = email_matches
                context["non_matches"] = non_email_matches

            else:
                search_query = search_query.strip()
                email_filter = Q(email__icontains=search_query)
                name_filter = Q(first_name__icontains=search_query) | Q(
                    last_name__icontains=search_query
                )
                users = get_user_model().objects.filter(Q(email_filter | name_filter))
                if not users.exists() and len(search_query.split("@")) != 1:
                    users = get_user_model().objects.filter(
                        email__istartswith=search_query.split("@")[0]
                    )
                context["search_results"] = users
            context["search_query"] = search_query
        context["obj"] = self.obj
        context["obj_edit_url"] = (
            reverse("datasets:edit_dataset", args=[self.obj.pk])
            if isinstance(self.obj, DataSet)
            else reverse("datasets:edit_visualisation_catalogue_item", args=[self.obj.pk])
        )
        return context


class DatasetAuthorisedEditorsSearchView(UserSearchFormView):
    template_name = "datasets/search_authorised_editors.html"

    def get_context_data(self, **kwargs):
        context = super().get_context_data(**kwargs)
        context["waffle_flag"] = waffle.flag_is_active(
            self.request, "ALLOW_USER_ACCESS_TO_DASHBOARD_IN_BULK"
        )
        return context

    def get_success_url(self):
        return reverse(
            "datasets:search_authorised_editors",
            args=[self.obj.pk],
        )


class DatasetAddAuthorisedEditorView(EditBaseView, View):
    def get(self, request, *args, **kwargs):
        user = get_user_model().objects.get(id=self.kwargs.get("user_id"))

        dataset = find_dataset(self.kwargs.get("pk"), self.request.user)

        if user not in dataset.data_catalogue_editors.all():
            dataset.data_catalogue_editors.add(user.id)

        return HttpResponseRedirect(
            reverse(
                "datasets:edit_data_editors",
                args=[
                    dataset.id,
                ],
            )
        )


class DatasetAddAuthorisedEditorsView(EditBaseView, View):
    def post(self, request, *args, **kwargs):
        dataset = find_dataset(self.kwargs.get("pk"), self.request.user)
        selected_users = self.request.POST.getlist("selected-user")

        for selected_user in selected_users:
            user = get_object_or_404(get_user_model(), id=selected_user)
            dataset.data_catalogue_editors.add(user)
            log_event(
                request.user,
                EventLog.TYPE_DATA_CATALOGUE_EDITOR_ADDED,
                dataset,
                extra={
                    "added_user": {
                        "id": user.id,  # pylint: disable=no-member
                        "email": user.email,  # pylint: disable=no-member
                        "name": user.get_full_name(),  # pylint: disable=no-member
                    }
                },
            )

        return HttpResponseRedirect(
            reverse(
                "datasets:edit_data_editors",
                args=[
                    dataset.id,
                ],
            )
        )


class DatasetEnquiriesContactSearchView(UserSearchFormView):
    template_name = "datasets/search_enquiries_contact.html"

    def get_success_url(self):
        url = (
            reverse(
                "datasets:search_enquiries_contact",
                args=[
                    self.obj.pk,
                ],
            )
            + "?search_query="
            + self.form.cleaned_data["search"]
        )
        if self.request.GET.get("secondary_enquiries_contact"):
            url = (
                url
                + "&secondary_enquiries_contact="
                + self.request.GET.get("secondary_enquiries_contact")
            )
        return url


class DatasetSecondaryEnquiriesContactSearchView(UserSearchFormView):
    template_name = "datasets/search_secondary_enquiries_contact.html"

    def get_success_url(self):
        url = (
            reverse(
                "datasets:search_secondary_enquiries_contact",
                args=[
                    self.obj.pk,
                ],
            )
            + "?search_query="
            + self.form.cleaned_data["search"]
        )
        if self.request.GET.get("enquiries_contact"):
            url = url + "&enquiries_contact=" + self.request.GET.get("enquiries_contact")
        return url


class DatasetEditPermissionsView(EditBaseView, View):
    def dispatch(self, request, *args, **kwargs):
        super().dispatch(request, *args, **kwargs)
        if isinstance(self.obj, DataSet):
            permissions = DataSetUserPermission.objects.filter(dataset=self.obj)
        else:
            permissions = VisualisationUserPermission.objects.filter(visualisation=self.obj)

        users = json.dumps([p.user.id for p in permissions])
        summary = PendingAuthorizedUsers.objects.create(created_by=request.user, users=users)
        return HttpResponseRedirect(
            reverse("datasets:edit_permissions_summary", args=[self.obj.id, summary.id])
        )


class DatasetEditPermissionsSummaryView(EditBaseView, TemplateView):
    template_name = "datasets/manage_permissions/edit_summary.html"

    @csp_update(SCRIPT_SRC=settings.WEBPACK_SCRIPT_SRC, STYLE_SRC=settings.WEBPACK_SCRIPT_SRC)
    def dispatch(self, *args, **kwargs):
        return super().dispatch(*args, **kwargs)

    def get_context_data(self, **kwargs):
        if waffle.flag_is_active(self.request, settings.ALLOW_REQUEST_ACCESS_TO_DATA_FLOW):
            self.template_name = "datasets/manage_permissions/edit_access.html"
<<<<<<< HEAD
        context = super().get_context_data(**kwargs)
        context["user_removed"] = self.request.GET.get("user_removed", None)
        context["obj"] = self.obj
        context["obj_edit_url"] = (
            reverse("datasets:edit_dataset", args=[self.obj.pk])
            if isinstance(self.obj, DataSet)
            else reverse("datasets:edit_visualisation_catalogue_item", args=[self.obj.pk])
        )
        context["summary"] = self.summary
        # used to populate data property of ConfirmRemoveUser dialog
        data_catalogue_editors = [user.email for user in self.obj.data_catalogue_editors.all()]
        iam = get_user_model().objects.get(id=self.obj.information_asset_manager_id).email
        iao = get_user_model().objects.get(id=self.obj.information_asset_owner_id).email
        context["authorised_users"] = json.dumps(
            [
                {
                    "data_catalogue_editor": u.email in data_catalogue_editors,
                    "email": u.email,
                    "first_name": u.first_name,
                    "iam": u.email == iam,
                    "iao": u.email == iao,
                    "id": u.id,
                    "last_name": u.last_name,
                    "remove_user_url": reverse(
                        "datasets:remove_authorized_user",
                        args=[self.obj.id, self.summary.id, u.id],
                    ) if waffle.flag_is_active(self.request, settings.ALLOW_REQUEST_ACCESS_TO_DATA_FLOW) else None,
                }
                for u in get_user_model().objects.filter(
                    id__in=json.loads(self.summary.users) if self.summary.users else []
                )
            ]
        )
        requests = AccessRequest.objects.filter(
            catalogue_item_id=self.obj.pk, data_access_status="waiting"
        )
        requested_users = []
        for request in requests:
            requested_users.append(
                {
                    "id": get_user_model().objects.get(email=request.contact_email).id,
                    "first_name": get_user_model()
                    .objects.get(email=request.contact_email)
                    .first_name,
                    "last_name": get_user_model()
                    .objects.get(email=request.contact_email)
                    .last_name,
                    "email": get_user_model().objects.get(email=request.contact_email).email,
                    "days_ago": (datetime.today() - request.created_date.replace(tzinfo=None)).days
                    + 1,
                }
=======
            context = super().get_context_data(**kwargs)
            context["user_removed"] = self.request.GET.get("user_removed", None)
            context["obj"] = self.obj
            context["obj_edit_url"] = (
                reverse("datasets:edit_dataset", args=[self.obj.pk])
                if isinstance(self.obj, DataSet)
                else reverse("datasets:edit_visualisation_catalogue_item", args=[self.obj.pk])
            )
            context["summary"] = self.summary
            context["authorised_users"] = get_user_model().objects.filter(
                id__in=json.loads(self.summary.users) if self.summary.users else []
            )
            iao_email = (
                get_user_model().objects.get(id=self.obj.information_asset_owner_id).email
                if self.obj.information_asset_owner_id
                else ""
            )
            iam_email = (
                get_user_model().objects.get(id=self.obj.information_asset_manager_id).email
                if self.obj.information_asset_manager_id
                else ""
            )
            context["iao"] = iao_email
            context["iam"] = iam_email
            data_catalogue_editors = []
            for user in self.obj.data_catalogue_editors.all():
                data_catalogue_editors.append(user.email)
            context["data_catalogue_editors"] = data_catalogue_editors
            requests = AccessRequest.objects.filter(
                catalogue_item_id=self.obj.pk, data_access_status="waiting"
            )
            requested_users = []
            for request in requests:
                request_user = get_user_model().objects.get(id=request.requester.id)
                requested_users.append(
                    {
                        "id": request_user.id,
                        "first_name": request_user.first_name,
                        "last_name": request_user.last_name,
                        "email": request_user.email,
                        "days_ago": (
                            datetime.today() - request.created_date.replace(tzinfo=None)
                        ).days
                        + 1,
                    }
                )
            context["requested_users"] = requested_users
            context["waffle_flag"] = waffle.flag_is_active(
                self.request, "ALLOW_USER_ACCESS_TO_DASHBOARD_IN_BULK"
            )
        else:
            context = super().get_context_data(**kwargs)
            context["obj"] = self.obj
            context["obj_edit_url"] = (
                reverse("datasets:edit_dataset", args=[self.obj.pk])
                if isinstance(self.obj, DataSet)
                else reverse("datasets:edit_visualisation_catalogue_item", args=[self.obj.pk])
            )

            context["summary"] = self.summary
            context["authorised_users"] = get_user_model().objects.filter(
                id__in=json.loads(self.summary.users if self.summary.users else "[]")
            )
            context["waffle_flag"] = waffle.flag_is_active(
                self.request, "ALLOW_USER_ACCESS_TO_DASHBOARD_IN_BULK"
>>>>>>> 401f5ddf
            )
        return context

    def post(self, request, *args, **kwargs):
        authorized_users = set(
            get_user_model().objects.filter(
                id__in=json.loads(self.summary.users) if self.summary.users else []
            )
        )
        if isinstance(self.obj, DataSet):
            process_dataset_authorized_users_change(
                authorized_users, request.user, self.obj, False, False, True
            )
            messages.success(request, "Dataset permissions updated")
            return HttpResponseRedirect(reverse("datasets:edit_dataset", args=[self.obj.id]))
        else:
            process_visualisation_catalogue_item_authorized_users_change(
                authorized_users, request.user, self.obj, False, False
            )
            messages.success(request, "Visualisation permissions updated")
            return HttpResponseRedirect(
                reverse("datasets:edit_visualisation_catalogue_item", args=[self.obj.id])
            )


class DataSetReviewAccess(EditBaseView, FormView):
    form_class = ReviewAccessForm
    template_name = "datasets/manage_permissions/review_access.html"

    def form_valid(self, form):
        [user] = get_user_model().objects.filter(id=self.kwargs["user_id"])
        summary = (
            PendingAuthorizedUsers.objects.all()
            .filter(created_by_id=self.request.user)
            .order_by("-id")
            .first()
        )
        has_granted_access = self.request.POST["action_type"] == "grant"

        if has_granted_access:
            if self.obj.type in (DataSetType.MASTER, DataSetType.DATACUT):
                permissions = DataSetUserPermission.objects.filter(dataset=self.obj)
            else:
                permissions = VisualisationUserPermission.objects.filter(visualisation=self.obj)
            users_with_permission = [p.user.id for p in permissions]
            users_with_permission.append(user.id)
            new_user_summary = PendingAuthorizedUsers.objects.create(
                created_by=self.request.user, users=json.dumps(users_with_permission)
            )
            new_user_summary.save()
            authorized_users = set(
                get_user_model().objects.filter(
                    id__in=json.loads(new_user_summary.users if new_user_summary.users else [])
                )
            )
            AccessRequest.objects.all().filter(requester_id=user.id).update(
                data_access_status="confirmed"
            )

            if self.obj.type in (DataSetType.MASTER, DataSetType.DATACUT):
                process_dataset_authorized_users_change(
                    set(authorized_users), self.request.user, self.obj, False, False, True
                )
            else:
                process_visualisation_catalogue_item_authorized_users_change(
                    set(authorized_users), self.request.user, self.obj, False, False
                )

            absolute_url = self.request.build_absolute_uri(
                reverse("datasets:dataset_detail", args=[self.obj.id])
            )
            send_email(
                settings.NOTIFY_DATASET_ACCESS_GRANTED_TEMPLATE_ID,
                user.email,
                personalisation={
                    "email_address": user.email,
                    "dataset_name": self.obj.name,
                    "dataset_url": absolute_url,
                },
            )
            messages.success(
                self.request,
                f"An email has been sent to {user.first_name} {user.last_name} to let them know they now have access.",
            )
        else:
            AccessRequest.objects.all().filter(requester_id=user.id).update(
                data_access_status="declined"
            )
            send_email(
                settings.NOTIFY_DATASET_ACCESS_DENIED_TEMPLATE_ID,
                user.email,
                personalisation={
                    "email_address": user.email,
                    "dataset_name": self.obj.name,
                    "deny_reasoning": form.cleaned_data["message"],
                },
            )
            messages.success(
                self.request,
                f"An email has been sent to {user.first_name} {user.last_name} to let them know their access request was not successful.",  # pylint: disable=line-too-long
            )
        return HttpResponseRedirect(
            reverse(
                "datasets:edit_permissions_summary",
                args=[self.obj.id, new_user_summary.id if has_granted_access else summary.id],
            )
        )

    def get_form_kwargs(self):
        kwargs = super().get_form_kwargs()
        args = self.kwargs
        user_id = args["user_id"]
        [user] = get_user_model().objects.filter(id=user_id)
        kwargs["requester"] = user
        return kwargs

    def get_context_data(self, **kwargs):
        args = self.kwargs
        user_id = args["user_id"]
        context = super().get_context_data(**kwargs)
        context["obj"] = self.obj
        context["eligibility_criteria"] = self.obj.eligibility_criteria
        [user] = get_user_model().objects.filter(id=user_id)
        context["full_name"] = f"{user.first_name} {user.last_name}"
        context["email"] = user.email
        access_request = AccessRequest.objects.filter(requester=user_id).latest("created_date")
        context["is_eligible"] = access_request.eligibility_criteria_met
        context["reason_for_access"] = access_request.reason_for_access
        context["obj_edit_url"] = (
            reverse("datasets:edit_dataset", args=[self.obj.pk])
            if isinstance(self.obj, DataSet)
            else reverse("datasets:edit_visualisation_catalogue_item", args=[self.obj.pk])
        )
        context["obj_manage_url"] = reverse("datasets:edit_permissions", args=[self.obj.id])
        return context


class DatasetAuthorisedUsersSearchView(UserSearchFormView):
    template_name = "datasets/search_authorised_users.html"

    def get_context_data(self, **kwargs):
        context = super().get_context_data(**kwargs)
        context["summary_id"] = self.kwargs.get("summary_id")
        context["waffle_flag"] = waffle.flag_is_active(
            self.request, "ALLOW_USER_ACCESS_TO_DASHBOARD_IN_BULK"
        )
        return context

    def get_success_url(self):
        return reverse(
            "datasets:search_authorized_users",
            args=[self.obj.pk, self.kwargs.get("summary_id")],
        )


class DatasetAddAuthorisedUserView(EditBaseView, View):
    def get(self, request, *args, **kwargs):
        summary = PendingAuthorizedUsers.objects.get(id=self.kwargs.get("summary_id"))
        user = get_user_model().objects.get(id=self.kwargs.get("user_id"))

        users = json.loads(summary.users if summary.users else "[]")
        if user.id not in users:
            users.append(user.id)
            summary.users = json.dumps(users)
            summary.save()

        return HttpResponseRedirect(
            reverse(
                "datasets:edit_permissions_summary",
                args=[
                    self.obj.id,
                    self.kwargs.get("summary_id"),
                ],
            )
        )


class DatasetAddAuthorisedUsersView(EditBaseView, View):
    def post(self, request, *args, **kwargs):
        summary = PendingAuthorizedUsers.objects.get(id=self.kwargs.get("summary_id"))
        users = json.loads(summary.users if summary.users else "[]")
        for selected_user in self.request.POST.getlist("selected-user"):
            user = get_user_model().objects.get(id=selected_user)

            if user.id not in users:
                users.append(user.id)

        summary.users = json.dumps(users)
        summary.save()

        return HttpResponseRedirect(
            reverse(
                "datasets:edit_permissions_summary",
                args=[
                    self.obj.id,
                    self.kwargs.get("summary_id"),
                ],
            )
        )


class DatasetRemoveAuthorisedUserView(EditBaseView, View):
    def get(self, request, *args, **kwargs):
        summary = PendingAuthorizedUsers.objects.get(id=self.kwargs.get("summary_id"))
        user = get_user_model().objects.get(id=self.kwargs.get("user_id"))
        users = json.loads(summary.users) if summary.users else []
        if user.id in users:
            summary.users = json.dumps([user_id for user_id in users if user_id != user.id])
            summary.save()
        if waffle.flag_is_active(self.request, settings.ALLOW_REQUEST_ACCESS_TO_DATA_FLOW):
            name_dataset = find_dataset(self.obj.pk, request.user).name
            url_dataset = request.build_absolute_uri(
                reverse("datasets:dataset_detail", args=[self.obj.pk])
            )
            send_email(
                settings.NOTIFY_DATASET_ACCESS_REMOVE_TEMPLATE_ID,
                user.email,
                personalisation={
                    "dataset_name": name_dataset,
                    "dataset_url": url_dataset,
                },
            )

        return HttpResponseRedirect(
            reverse(
                "datasets:edit_permissions_summary",
                args=[
                    self.obj.id,
                    self.kwargs.get("summary_id"),
                ],
            )
            + "?user_removed="
            + user.get_full_name()
        )


@require_POST
def log_data_preview_load_time(request, dataset_uuid, source_id):
    try:
        received_json_data = json.loads(request.body)
    except json.JSONDecodeError:
        return HttpResponseBadRequest("Invalid JSON data")

    dataset = find_dataset(dataset_uuid, request.user)
    source = dataset.get_related_source(source_id)
    if source is None:
        raise Http404

    extra = {
        "path": request.path,
        "data_table_name": source.name,
        "data_table_id": source.id,
        "dataset": dataset.name,
        **(
            {"data_table_tablename": f"{source.schema}.{source.table}"}
            if hasattr(source, "schema")
            else {
                "data_table_sourcetables": [f"{s.schema}.{s.table}" for s in source.tables.all()]
            }
        ),
        **received_json_data,
    }

    if received_json_data.get("status_code") == 200:
        log_event(request.user, EventLog.TYPE_DATA_PREVIEW_COMPLETE, source, extra=extra)
        return HttpResponse(status=200)
    else:
        log_event(request.user, EventLog.TYPE_DATA_PREVIEW_TIMEOUT, source, extra=extra)
        return HttpResponse(status=200)


class ReferenceDatasetGridDataView(View):
    def get(self, request, **kwargs):
        ref_dataset = get_object_or_404(
            ReferenceDataset, pk=self.kwargs["object_id"], deleted=False
        )
        return JsonResponse(
            {
                "records": ref_dataset.get_grid_data(),
            }
        )


class SaveUserDataGridView(View):
    def post(self, request, model_class, source_id):
        source = get_object_or_404(model_class, pk=source_id)
        json_data = json.loads(request.body)
        UserDataTableView.objects.update_or_create(
            user=request.user,
            source_object_id=str(source.id),
            source_content_type=ContentType.objects.get_for_model(source),
            defaults={
                "filters": json_data.get("filters"),
                "column_defs": {x["field"]: x for x in json_data.get("columnDefs", [])},
            },
        )
        return HttpResponse(status=200)

    def delete(self, request, model_class, source_id):
        source = get_object_or_404(model_class, pk=source_id)
        try:
            UserDataTableView.objects.get(
                user=request.user,
                source_object_id=str(source.id),
                source_content_type=ContentType.objects.get_for_model(source),
            ).delete()
        except UserDataTableView.DoesNotExist:
            pass
        return HttpResponse(status=200)<|MERGE_RESOLUTION|>--- conflicted
+++ resolved
@@ -1790,46 +1790,43 @@
     def get_context_data(self, **kwargs):
         if waffle.flag_is_active(self.request, settings.ALLOW_REQUEST_ACCESS_TO_DATA_FLOW):
             self.template_name = "datasets/manage_permissions/edit_access.html"
-<<<<<<< HEAD
-        context = super().get_context_data(**kwargs)
-        context["user_removed"] = self.request.GET.get("user_removed", None)
-        context["obj"] = self.obj
-        context["obj_edit_url"] = (
-            reverse("datasets:edit_dataset", args=[self.obj.pk])
-            if isinstance(self.obj, DataSet)
-            else reverse("datasets:edit_visualisation_catalogue_item", args=[self.obj.pk])
-        )
-        context["summary"] = self.summary
-        # used to populate data property of ConfirmRemoveUser dialog
-        data_catalogue_editors = [user.email for user in self.obj.data_catalogue_editors.all()]
-        iam = get_user_model().objects.get(id=self.obj.information_asset_manager_id).email
-        iao = get_user_model().objects.get(id=self.obj.information_asset_owner_id).email
-        context["authorised_users"] = json.dumps(
-            [
-                {
-                    "data_catalogue_editor": u.email in data_catalogue_editors,
-                    "email": u.email,
-                    "first_name": u.first_name,
-                    "iam": u.email == iam,
-                    "iao": u.email == iao,
-                    "id": u.id,
-                    "last_name": u.last_name,
-                    "remove_user_url": reverse(
-                        "datasets:remove_authorized_user",
-                        args=[self.obj.id, self.summary.id, u.id],
-                    ) if waffle.flag_is_active(self.request, settings.ALLOW_REQUEST_ACCESS_TO_DATA_FLOW) else None,
-                }
-                for u in get_user_model().objects.filter(
-                    id__in=json.loads(self.summary.users) if self.summary.users else []
-                )
-            ]
-        )
-        requests = AccessRequest.objects.filter(
-            catalogue_item_id=self.obj.pk, data_access_status="waiting"
-        )
-        requested_users = []
-        for request in requests:
-            requested_users.append(
+            context = super().get_context_data(**kwargs)
+            context["user_removed"] = self.request.GET.get("user_removed", None)
+            context["obj"] = self.obj
+            context["obj_edit_url"] = (
+                reverse("datasets:edit_dataset", args=[self.obj.pk])
+                if isinstance(self.obj, DataSet)
+                else reverse("datasets:edit_visualisation_catalogue_item", args=[self.obj.pk])
+            )
+            context["summary"] = self.summary
+            # used to populate data property of ConfirmRemoveUser dialog
+            data_catalogue_editors = [user.email for user in self.obj.data_catalogue_editors.all()]
+            iam = get_user_model().objects.get(id=self.obj.information_asset_manager_id).email
+            iao = get_user_model().objects.get(id=self.obj.information_asset_owner_id).email
+            context["authorised_users"] = json.dumps(
+                [
+                    {
+                        "data_catalogue_editor": u.email in data_catalogue_editors,
+                        "email": u.email,
+                        "first_name": u.first_name,
+                        "iam": u.email == iam,
+                        "iao": u.email == iao,
+                        "id": u.id,
+                        "last_name": u.last_name,
+                        "remove_user_url": reverse(
+                            "datasets:remove_authorized_user",
+                            args=[self.obj.id, self.summary.id, u.id],
+                        ),
+                    }
+                    for u in get_user_model().objects.filter(
+                        id__in=json.loads(self.summary.users) if self.summary.users else []
+                    )
+                ]
+            )
+            requests = AccessRequest.objects.filter(
+                catalogue_item_id=self.obj.pk, data_access_status="waiting"
+            )
+            context["requested_users"] = [
                 {
                     "id": get_user_model().objects.get(email=request.contact_email).id,
                     "first_name": get_user_model()
@@ -1842,54 +1839,8 @@
                     "days_ago": (datetime.today() - request.created_date.replace(tzinfo=None)).days
                     + 1,
                 }
-=======
-            context = super().get_context_data(**kwargs)
-            context["user_removed"] = self.request.GET.get("user_removed", None)
-            context["obj"] = self.obj
-            context["obj_edit_url"] = (
-                reverse("datasets:edit_dataset", args=[self.obj.pk])
-                if isinstance(self.obj, DataSet)
-                else reverse("datasets:edit_visualisation_catalogue_item", args=[self.obj.pk])
-            )
-            context["summary"] = self.summary
-            context["authorised_users"] = get_user_model().objects.filter(
-                id__in=json.loads(self.summary.users) if self.summary.users else []
-            )
-            iao_email = (
-                get_user_model().objects.get(id=self.obj.information_asset_owner_id).email
-                if self.obj.information_asset_owner_id
-                else ""
-            )
-            iam_email = (
-                get_user_model().objects.get(id=self.obj.information_asset_manager_id).email
-                if self.obj.information_asset_manager_id
-                else ""
-            )
-            context["iao"] = iao_email
-            context["iam"] = iam_email
-            data_catalogue_editors = []
-            for user in self.obj.data_catalogue_editors.all():
-                data_catalogue_editors.append(user.email)
-            context["data_catalogue_editors"] = data_catalogue_editors
-            requests = AccessRequest.objects.filter(
-                catalogue_item_id=self.obj.pk, data_access_status="waiting"
-            )
-            requested_users = []
-            for request in requests:
-                request_user = get_user_model().objects.get(id=request.requester.id)
-                requested_users.append(
-                    {
-                        "id": request_user.id,
-                        "first_name": request_user.first_name,
-                        "last_name": request_user.last_name,
-                        "email": request_user.email,
-                        "days_ago": (
-                            datetime.today() - request.created_date.replace(tzinfo=None)
-                        ).days
-                        + 1,
-                    }
-                )
-            context["requested_users"] = requested_users
+                for request in requests
+            ]
             context["waffle_flag"] = waffle.flag_is_active(
                 self.request, "ALLOW_USER_ACCESS_TO_DASHBOARD_IN_BULK"
             )
@@ -1908,7 +1859,6 @@
             )
             context["waffle_flag"] = waffle.flag_is_active(
                 self.request, "ALLOW_USER_ACCESS_TO_DASHBOARD_IN_BULK"
->>>>>>> 401f5ddf
             )
         return context
 
