from abc import ABCMeta, abstractmethod
from collections import namedtuple
from contextlib import closing
import csv
import io
from itertools import chain
import json
from typing import Set

import boto3
from botocore.exceptions import ClientError
from csp.decorators import csp_update
from psycopg2 import sql
from django.conf import settings
from django.contrib.postgres.aggregates import StringAgg
from django.contrib.postgres.aggregates.general import ArrayAgg, BoolOr
from django.contrib.postgres.fields import ArrayField
from django.contrib.postgres.search import SearchQuery, SearchRank, SearchVector
from django.core import serializers
from django.core.exceptions import PermissionDenied
from django.core.paginator import Paginator
from django.core.serializers.json import DjangoJSONEncoder
from django.db.models import (
    F,
    IntegerField,
    Q,
    Value,
    Case,
    When,
    BooleanField,
    CharField,
    UUIDField,
    QuerySet,
)
from django.http import (
    Http404,
    HttpResponse,
    HttpResponseForbidden,
    HttpResponseNotFound,
    HttpResponseRedirect,
    HttpResponseServerError,
)
from django.shortcuts import get_object_or_404, render
from django.urls import reverse
from django.views.decorators.http import require_GET, require_http_methods
from django.views.generic import DetailView

from dataworkspace import datasets_db
from dataworkspace.apps.applications.utils import get_quicksight_dashboard_name_url
from dataworkspace.apps.datasets.constants import DataSetType, DataLinkType
from dataworkspace.apps.core.utils import (
    StreamingHttpResponseWithoutDjangoDbConnection,
    streaming_query_response,
    table_data,
    view_exists,
    get_random_data_sample,
)
from dataworkspace.apps.datasets.constants import TagType
from dataworkspace.apps.datasets.forms import (
    DatasetSearchForm,
    EligibilityCriteriaForm,
    RequestAccessForm,
)
from dataworkspace.apps.datasets.models import (
    CustomDatasetQuery,
    DataSet,
    ReferenceDataset,
    ReferenceDatasetField,
    SourceLink,
    SourceView,
    VisualisationCatalogueItem,
    SourceTable,
)
from dataworkspace.apps.datasets.utils import (
    dataset_type_to_manage_unpublished_permission_codename,
    find_dataset,
    find_visualisation,
    find_dataset_or_visualisation,
    get_code_snippets,
)
from dataworkspace.apps.eventlog.models import EventLog
from dataworkspace.apps.eventlog.utils import log_event
from dataworkspace.notify import generate_token, send_email
from dataworkspace.zendesk import (
    create_zendesk_ticket,
    create_support_request,
    get_people_url,
)


def get_datasets_data_for_user_matching_query(
    datasets: QuerySet, query, use=None, user=None, id_field='id'
):
    """
    Filters the dataset queryset for:
        1) visibility (whether the user can know if the dataset exists)
        2) matches the search terms

    Annotates the dataset queryset with:
        1) `has_access`, if the user can use the dataset's data.
    """
    is_reference_query = datasets.model is ReferenceDataset

    # Filter out datasets that the user is not allowed to even know about.
    visibility_filter = Q(published=True)

    if user:
        if is_reference_query:
            reference_type = DataSetType.REFERENCE.value
            reference_perm = dataset_type_to_manage_unpublished_permission_codename(
                reference_type
            )

            if user.has_perm(reference_perm):
                visibility_filter |= Q(published=False)

        if datasets.model is DataSet:
            master_type, datacut_type = (
                DataSetType.MASTER.value,
                DataSetType.DATACUT.value,
            )
            master_perm = dataset_type_to_manage_unpublished_permission_codename(
                master_type
            )
            datacut_perm = dataset_type_to_manage_unpublished_permission_codename(
                datacut_type
            )

            if user.has_perm(master_perm):
                visibility_filter |= Q(published=False, type=master_type)

            if user.has_perm(datacut_perm):
                visibility_filter |= Q(published=False, type=datacut_type)

    datasets = datasets.filter(visibility_filter)

    # Filter out datasets that don't match the search terms
    search = (
        SearchVector('name', weight='A', config='english')
        + SearchVector('short_description', weight='B', config='english')
<<<<<<< HEAD
        + SearchVector('tags__name', weight='B', config='english')
=======
        + SearchVector(
            StringAgg('source_tags__name', delimiter='\n'), weight='B', config='english'
        )
>>>>>>> 17c0dec4
    )
    search_query = SearchQuery(query, config='english')

    datasets = datasets.annotate(
        search=search, search_rank=SearchRank(search, search_query)
    )

    if query:
        datasets = datasets.filter(search=search_query)

    # Mark up whether the user can access the data in the dataset.
    access_filter = Q()

    if user and datasets.model is not ReferenceDataset:
        access_filter &= (
            Q(user_access_type='REQUIRES_AUTHENTICATION')
            & (
                Q(datasetuserpermission__user=user)
                | Q(datasetuserpermission__isnull=True)
            )
        ) | Q(
            user_access_type='REQUIRES_AUTHORIZATION', datasetuserpermission__user=user
        )

    datasets = datasets.annotate(
        _has_access=Case(
            When(access_filter, then=True), default=False, output_field=BooleanField(),
        )
        if access_filter
        else Value(True, BooleanField()),
    )

    # Pull in the source tag IDs for the dataset
    datasets = datasets.annotate(
        source_tag_ids=ArrayAgg(
            'tags', filter=Q(tags__type=TagType.SOURCE.value), distinct=True
        )
    )
    datasets = datasets.annotate(
        source_tag_names=ArrayAgg(
            'tags__name', filter=Q(tags__type=TagType.SOURCE.value), distinct=True
        )
    )

    # Define a `purpose` column denoting the dataset type.
    if is_reference_query:
        datasets = datasets.annotate(
            purpose=Value(DataSetType.REFERENCE.value, IntegerField())
        )
    else:
        datasets = datasets.annotate(purpose=F('type'))

    # We are joining on the user permissions table to determine `_has_access`` to the dataset, so we need to
    # group them and remove duplicates. We aggregate all the `_has_access` fields together and return true if any
    # of the records say that access is available.
    datasets = datasets.values(
        id_field,
        'name',
        'slug',
        'short_description',
        'search_rank',
        'source_tag_names',
        'source_tag_ids',
        'purpose',
        'published',
        'published_at',
    ).annotate(has_access=BoolOr('_has_access'))

    return datasets.values(
        id_field,
        'name',
        'slug',
        'short_description',
        'search_rank',
        'source_tag_names',
        'source_tag_ids',
        'purpose',
        'published',
        'published_at',
        'has_access',
    )


def get_visualisations_data_for_user_matching_query(
    visualisations: QuerySet, query, user=None
):
    """
    Filters the visualisation queryset for:
        1) visibility (whether the user can know if the visualisation exists)
        2) matches the search terms

    Annotates the visualisation queryset with:
        1) `has_access`, if the user can use the visualisation.
    """
    # Filter out visualisations that the user is not allowed to even know about.
    if not (
        user
        and user.has_perm(
            dataset_type_to_manage_unpublished_permission_codename(
                DataSetType.VISUALISATION.value
            )
        )
    ):
        visualisations = visualisations.filter(published=True)

    # Filter out visualisations that don't match the search terms
    search = SearchVector('name', weight='A', config='english') + SearchVector(
        'short_description', weight='B', config='english'
    )
    search_query = SearchQuery(query, config='english')

    visualisations = visualisations.annotate(
        search=search, search_rank=SearchRank(search, search_query)
    )

    if query:
        visualisations = visualisations.filter(search=search_query)

    # Mark up whether the user can access the visualisation.
    if user:
        access_filter = (
            Q(user_access_type='REQUIRES_AUTHENTICATION')
            & (
                Q(visualisationuserpermission__user=user)
                | Q(visualisationuserpermission__isnull=True)
            )
        ) | Q(
            user_access_type='REQUIRES_AUTHORIZATION',
            visualisationuserpermission__user=user,
        )
    else:
        access_filter = Q()

    visualisations = visualisations.annotate(
        _has_access=Case(
            When(access_filter, then=True), default=False, output_field=BooleanField(),
        )
        if access_filter
        else Value(True, BooleanField()),
    )

    # Pull in the source tag IDs for the dataset
    visualisations = visualisations.annotate(
        source_tag_ids=Value([], ArrayField(UUIDField()))
    )

    visualisations = visualisations.annotate(
        source_tag_names=Value([], ArrayField(CharField(max_length=256)))
    )

    # Define a `purpose` column denoting the dataset type
    visualisations = visualisations.annotate(
        purpose=Value(DataSetType.VISUALISATION.value, IntegerField())
    )

    # We are joining on the user permissions table to determine `_has_access`` to the visualisation, so we need to
    # group them and remove duplicates. We aggregate all the `_has_access` fields together and return true if any
    # of the records say that access is available.
    visualisations = visualisations.values(
        'id',
        'name',
        'slug',
        'short_description',
        'search_rank',
        'source_tag_names',
        'source_tag_ids',
        'purpose',
        'published',
        'published_at',
    ).annotate(has_access=BoolOr('_has_access'))

    return visualisations.values(
        'id',
        'name',
        'slug',
        'short_description',
        'search_rank',
        'source_tag_names',
        'source_tag_ids',
        'purpose',
        'published',
        'published_at',
        'has_access',
    )


def _matches_filters(data, access: bool, use: Set, source_ids: Set):
    return (
        (not access or data['has_access'])
        and (not use or use == [None] or data['purpose'] in use)
        and (not source_ids or source_ids.intersection(set(data['source_tag_ids'])))
    )


def sorted_datasets_and_visualisations_matching_query_for_user(
    query, use, user, sort_by
):
    """
    Retrieves all master datasets, datacuts, reference datasets and visualisations (i.e. searchable items)
    and returns them, sorted by incoming sort field, default is desc(search_rank).
    """
    master_and_datacut_datasets = get_datasets_data_for_user_matching_query(
        DataSet.objects.live(), query, use, user=user, id_field='id'
    )

    reference_datasets = get_datasets_data_for_user_matching_query(
        ReferenceDataset.objects.live(), query, user=user, id_field='uuid'
    )

    visualisations = get_visualisations_data_for_user_matching_query(
        VisualisationCatalogueItem.objects, query, user=user
    )

    # Combine all datasets and visualisations and order them.

    sort_fields = sort_by.split(',')

    all_datasets = (
        master_and_datacut_datasets.union(reference_datasets)
        .union(visualisations)
        .order_by(*sort_fields)
    )

    return all_datasets


@require_GET
def find_datasets(request):
    form = DatasetSearchForm(request.GET)
    purposes = form.fields[
        'use'
    ].choices  # Cache these now, as we annotate them with result numbers later which we don't want here.

    if form.is_valid():
        query = form.cleaned_data.get("q")
        access = form.cleaned_data.get("access")
        use = set(form.cleaned_data.get("use"))
        sort = form.cleaned_data.get("sort")
        source_ids = set(source.id for source in form.cleaned_data.get("source"))
    else:
        return HttpResponseRedirect(reverse("datasets:find_datasets"))

    all_datasets_visible_to_user_matching_query = sorted_datasets_and_visualisations_matching_query_for_user(
        query=query, use=use, user=request.user, sort_by=sort,
    )

    # Filter out any records that don't match the selected filters. We do this in Python, not the DB, because we need
    # to run varied aggregations on the datasets in order to count how many records will be available if users apply
    # additional filters and this was difficult to do in the DB. This process will slowly degrade over time but should
    # be sufficient while the number of datasets is relatively low (hundreds/thousands).
    datasets_matching_query_and_filters = list(
        filter(
            lambda d: _matches_filters(d, bool(access), use, source_ids),
            all_datasets_visible_to_user_matching_query,
        )
    )

    # Calculate counts of datasets that will match if users apply additional filters and apply these to the form
    # labels.
    form.annotate_and_update_filters(
        all_datasets_visible_to_user_matching_query,
        matcher=_matches_filters,
        number_of_matches=len(datasets_matching_query_and_filters),
    )

    paginator = Paginator(
        datasets_matching_query_and_filters, settings.SEARCH_RESULTS_DATASETS_PER_PAGE,
    )

    return render(
        request,
        'datasets/index.html',
        {
            "form": form,
            "query": query,
            "datasets": paginator.get_page(request.GET.get("page")),
            "purpose": dict(purposes),
        },
    )


class DatasetDetailView(DetailView):
    def _is_reference_dataset(self):
        return isinstance(self.object, ReferenceDataset)

    def _is_visualisation(self):
        return isinstance(self.object, VisualisationCatalogueItem)

    def get_object(self, queryset=None):
        dataset_uuid = self.kwargs['dataset_uuid']
        dataset = None
        try:
            dataset = ReferenceDataset.objects.live().get(uuid=dataset_uuid)
        except ReferenceDataset.DoesNotExist:
            try:
                dataset = DataSet.objects.live().get(id=dataset_uuid)
            except DataSet.DoesNotExist:
                try:
                    dataset = VisualisationCatalogueItem.objects.live().get(
                        id=dataset_uuid
                    )
                except VisualisationCatalogueItem.DoesNotExist:
                    pass

        if dataset:
            perm_codename = dataset_type_to_manage_unpublished_permission_codename(
                dataset.type
            )

            if not dataset.published and not self.request.user.has_perm(perm_codename):
                dataset = None

        if not dataset:
            raise Http404('No dataset matches the given query.')

        return dataset

    @csp_update(frame_src=settings.QUICKSIGHT_DASHBOARD_HOST)
    def get(self, request, *args, **kwargs):
        return super().get(request, *args, **kwargs)

    def get_context_data(self, **kwargs):
        ctx = super().get_context_data()
        ctx['model'] = self.object

        if self._is_reference_dataset():
            records = self.object.get_records()
            total_record_count = records.count()
            preview_limit = self.get_preview_limit(total_record_count)
            records = records[:preview_limit]

            ctx.update(
                {
                    'preview_limit': preview_limit,
                    'record_count': total_record_count,
                    'records': records,
                }
            )
            return ctx

        elif self._is_visualisation():
            ctx.update(
                {
                    'has_access': self.object.user_has_access(self.request.user),
                    "visualisation_links": self.object.get_visualisation_links(
                        self.request
                    ),
                }
            )
            return ctx

        source_tables = sorted(self.object.sourcetable_set.all(), key=lambda x: x.name)
        source_views = self.object.sourceview_set.all()
        custom_queries = self.object.customdatasetquery_set.all().prefetch_related(
            'tables'
        )

        if source_tables:
            columns = []
            for table in source_tables:
                columns += [
                    "{}.{}".format(table.table, column)
                    for column in datasets_db.get_columns(
                        table.database.memorable_name,
                        schema=table.schema,
                        table=table.table,
                    )
                ]
        elif source_views:
            columns = datasets_db.get_columns(
                source_views[0].database.memorable_name,
                schema=source_views[0].schema,
                table=source_views[0].view,
            )
        elif custom_queries:
            columns = datasets_db.get_columns(
                custom_queries[0].database.memorable_name, query=custom_queries[0].query
            )
        else:
            columns = None

        data_links = sorted(
            chain(
                self.object.sourcelink_set.all(),
                source_tables,
                source_views,
                custom_queries,
            ),
            key=lambda x: x.name,
        )

        DataLinkWithLinkToggle = namedtuple(
            'DataLinkWithLinkToggle', ('data_link', 'can_show_link')
        )
        data_links_with_link_toggle = [
            DataLinkWithLinkToggle(
                data_link=data_link,
                can_show_link=data_link.can_show_link_for_user(self.request.user),
            )
            for data_link in data_links
        ]

        quicksight_dashboard_id = self.request.GET.get("quicksight_dashboard_id", None)
        if quicksight_dashboard_id:
            _, dashboard_url = get_quicksight_dashboard_name_url(
                quicksight_dashboard_id, self.request.user
            )
        else:
            _, dashboard_url = None, None

        query_tables = []
        for query in custom_queries:
            query_tables.extend([qt.table for qt in query.tables.all()])

        ds_tables = SourceTable.objects.filter(
            dataset__published=True, table__in=query_tables,
        ).prefetch_related('dataset')
        related_masters = [ds_table.dataset for ds_table in ds_tables]

        ctx.update(
            {
                'has_access': self.object.user_has_access(self.request.user),
                'data_links_with_link_toggle': data_links_with_link_toggle,
                'fields': columns,
                'data_hosted_externally': any(
                    not source_link.url.startswith('s3://')
                    for source_link in self.object.sourcelink_set.all()
                ),
                'code_snippets': get_code_snippets(self.object),
                'visualisation_src': dashboard_url,
                'custom_dataset_query_type': DataLinkType.CUSTOM_QUERY.value,
                'source_table_type': DataLinkType.SOURCE_TABLE.value,
                'related_masters': set(related_masters),
            }
        )
        return ctx

    def get_template_names(self):
        if self._is_reference_dataset():
            return ['datasets/referencedataset_detail.html']
        elif self.object.type == DataSet.TYPE_MASTER_DATASET:
            return ['datasets/master_dataset.html']
        elif self.object.type == DataSet.TYPE_DATA_CUT:
            return ['datasets/data_cut_dataset.html']
        elif self._is_visualisation():
            return ['datasets/visualisation_catalogue_item.html']

        raise RuntimeError(f"Unknown template for {self}")

    def get_preview_limit(self, record_count):
        return min([record_count, settings.REFERENCE_DATASET_PREVIEW_NUM_OF_ROWS])


@require_http_methods(['GET', 'POST'])
def eligibility_criteria_view(request, dataset_uuid):
    dataset = find_dataset_or_visualisation(dataset_uuid, request.user)

    if request.method == 'POST':
        form = EligibilityCriteriaForm(request.POST)
        if form.is_valid():
            if form.cleaned_data['meet_criteria']:
                return HttpResponseRedirect(
                    reverse('datasets:request_access', args=[dataset_uuid])
                )
            else:
                return HttpResponseRedirect(
                    reverse(
                        'datasets:eligibility_criteria_not_met', args=[dataset_uuid]
                    )
                )

    return render(request, 'eligibility_criteria.html', {'dataset': dataset})


@require_GET
def eligibility_criteria_not_met_view(request, dataset_uuid):
    dataset = find_dataset_or_visualisation(dataset_uuid, request.user)

    return render(
        request,
        'eligibility_criteria_not_met.html',
        {
            'dataset': dataset,
            'is_visualisation': isinstance(dataset, VisualisationCatalogueItem),
        },
    )


@require_http_methods(['GET', 'POST'])
def request_access_view(request, dataset_uuid):
    dataset = find_dataset_or_visualisation(dataset_uuid, request.user)

    if request.method == 'POST':
        form = RequestAccessForm(request.POST)
        if form.is_valid():
            goal = form.cleaned_data['goal']
            contact_email = form.cleaned_data['email']

            user_edit_relative = reverse(
                'admin:auth_user_change', args=[request.user.id]
            )
            user_url = request.build_absolute_uri(user_edit_relative)

            dataset_url = request.build_absolute_uri(dataset.get_absolute_url())

            if (
                isinstance(dataset, VisualisationCatalogueItem)
                and dataset.visualisation_template
            ):
                ticket_reference = _notify_visualisation_access_request(
                    request, dataset, dataset_url, contact_email, goal
                )
            else:
                ticket_reference = create_zendesk_ticket(
                    contact_email,
                    request.user,
                    goal,
                    user_url,
                    dataset.name,
                    dataset_url,
                    dataset.information_asset_owner,
                    dataset.information_asset_manager,
                )

            log_event(
                request.user,
                EventLog.TYPE_DATASET_ACCESS_REQUEST,
                dataset,
                extra={
                    'contact_email': contact_email,
                    'goal': goal,
                    'ticket_reference': ticket_reference,
                },
            )

            url = reverse('datasets:request_access_success', args=[dataset_uuid])
            return HttpResponseRedirect(f'{url}?ticket={ticket_reference}')

    return render(
        request,
        'request_access.html',
        {
            'dataset': dataset,
            'authenticated_user': request.user,
            'is_visualisation': isinstance(dataset, VisualisationCatalogueItem),
        },
    )


@require_GET
def request_access_success_view(request, dataset_uuid):
    # yes this could cause 400 errors but Todo - replace with session / messages
    ticket = request.GET['ticket']

    dataset = find_dataset_or_visualisation(dataset_uuid, request.user)

    return render(
        request, 'request_access_success.html', {'ticket': ticket, 'dataset': dataset}
    )


def _notify_visualisation_access_request(
    request, dataset, dataset_url, contact_email, goal
):

    message = f"""
An access request has been sent to the data visualisation owner and secondary contact to process.

There is no need to action this ticket until a further notification is received.

Data visualisation: {dataset.name} ({dataset_url})

Requestor {request.user.email}
People finder link: {get_people_url(request.user.get_full_name())}

Requestor’s response to why access is needed:
{goal}

Data visualisation owner: {dataset.enquiries_contact.email}

Secondary contact: {dataset.secondary_enquiries_contact.email}

If access has not been granted to the requestor within 5 working days, this will trigger an update to this Zendesk ticket to resolve the request.
    """

    ticket_reference = create_support_request(
        request.user,
        request.user.email,
        message,
        subject=f"Data visualisation access request received - {dataset.name}",
        tag='visualisation-access-request',
    )

    give_access_url = request.build_absolute_uri(
        reverse(
            "visualisations:users-give-access",
            args=[dataset.visualisation_template.gitlab_project_id],
        )
    )
    give_access_token = generate_token(
        {'email': request.user.email, 'ticket': ticket_reference}
    ).decode('utf-8')

    for contact in set(
        [dataset.enquiries_contact.email, dataset.secondary_enquiries_contact.email]
    ):
        send_email(
            settings.NOTIFY_VISUALISATION_ACCESS_REQUEST_TEMPLATE_ID,
            contact,
            personalisation={
                "visualisation_name": dataset.name,
                "visualisation_url": dataset_url,
                "user_email": contact_email,
                "goal": goal,
                "people_url": get_people_url(request.user.get_full_name()),
                "give_access_url": f"{give_access_url}?token={give_access_token}",
            },
        )

    return ticket_reference


@require_GET
def request_visualisation_access_success_view(request, dataset_uuid):
    # yes this could cause 400 errors but Todo - replace with session / messages
    ticket = request.GET['ticket']

    dataset = find_visualisation(dataset_uuid, request.user)

    return render(
        request, 'request_access_success.html', {'ticket': ticket, 'dataset': dataset}
    )


class ReferenceDatasetDownloadView(DetailView):
    model = ReferenceDataset

    def get_object(self, queryset=None):
        return get_object_or_404(
            ReferenceDataset.objects.live(),
            uuid=self.kwargs.get('dataset_uuid'),
            **{'published': True} if not self.request.user.is_superuser else {},
        )

    def get(self, request, *args, **kwargs):
        dl_format = self.kwargs.get('format')
        if dl_format not in ['json', 'csv']:
            raise Http404
        ref_dataset = self.get_object()
        records = []
        for record in ref_dataset.get_records():
            record_data = {}
            for field in ref_dataset.fields.all():
                if field.data_type == ReferenceDatasetField.DATA_TYPE_FOREIGN_KEY:
                    relationship = getattr(record, field.relationship_name)
                    record_data[field.name] = (
                        getattr(
                            relationship,
                            field.linked_reference_dataset_field.column_name,
                        )
                        if relationship
                        else None
                    )
                else:
                    record_data[field.name] = getattr(record, field.column_name)
            records.append(record_data)

        response = HttpResponse()
        response['Content-Disposition'] = 'attachment; filename={}-{}.{}'.format(
            ref_dataset.slug, ref_dataset.published_version, dl_format
        )

        log_event(
            request.user,
            EventLog.TYPE_REFERENCE_DATASET_DOWNLOAD,
            ref_dataset,
            extra={
                'path': request.get_full_path(),
                'reference_dataset_version': ref_dataset.published_version,
                'download_format': dl_format,
            },
        )
        ref_dataset.number_of_downloads = F('number_of_downloads') + 1
        ref_dataset.save(update_fields=['number_of_downloads'])

        if dl_format == 'json':
            response['Content-Type'] = 'application/json'
            response.write(json.dumps(list(records), cls=DjangoJSONEncoder))
        else:
            response['Content-Type'] = 'text/csv'
            with closing(io.StringIO()) as outfile:
                writer = csv.DictWriter(
                    outfile,
                    fieldnames=ref_dataset.export_field_names,
                    quoting=csv.QUOTE_NONNUMERIC,
                )
                writer.writeheader()
                writer.writerows(records)
                response.write(outfile.getvalue())  # pylint: disable=no-member
        return response


class SourceLinkDownloadView(DetailView):
    model = SourceLink

    def get(self, request, *args, **kwargs):
        dataset = find_dataset(self.kwargs.get('dataset_uuid'), request.user)

        if not dataset.user_has_access(self.request.user):
            return HttpResponseForbidden()

        source_link = get_object_or_404(
            SourceLink, id=self.kwargs.get('source_link_id'), dataset=dataset
        )

        log_event(
            request.user,
            EventLog.TYPE_DATASET_SOURCE_LINK_DOWNLOAD,
            source_link.dataset,
            extra={
                'path': request.get_full_path(),
                **serializers.serialize('python', [source_link])[0],
            },
        )
        dataset.number_of_downloads = F('number_of_downloads') + 1
        dataset.save(update_fields=['number_of_downloads'])

        if source_link.link_type == source_link.TYPE_EXTERNAL:
            return HttpResponseRedirect(source_link.url)

        client = boto3.client('s3')
        try:
            file_object = client.get_object(
                Bucket=settings.AWS_UPLOADS_BUCKET, Key=source_link.url
            )
        except ClientError as ex:
            try:
                return HttpResponse(
                    status=ex.response['ResponseMetadata']['HTTPStatusCode']
                )
            except KeyError:
                return HttpResponseServerError()

        response = StreamingHttpResponseWithoutDjangoDbConnection(
            file_object['Body'].iter_chunks(chunk_size=65536),
            content_type=file_object['ContentType'],
        )
        response[
            'Content-Disposition'
        ] = f'attachment; filename="{source_link.get_filename()}"'
        response['Content-Length'] = file_object['ContentLength']

        return response


class SourceDownloadMixin:
    pk_url_kwarg = 'source_id'
    event_log_type = None

    @staticmethod
    def db_object_exists(db_object):
        raise NotImplementedError()

    def get_table_data(self, db_object):
        raise NotImplementedError()

    def get(self, request, *_, **__):
        dataset = find_dataset(self.kwargs.get('dataset_uuid'), request.user)
        db_object = get_object_or_404(
            self.model, id=self.kwargs.get('source_id'), dataset=dataset
        )

        if not db_object.dataset.user_has_access(self.request.user):
            return HttpResponseForbidden()

        if not self.db_object_exists(db_object):
            return HttpResponseNotFound()

        log_event(
            request.user,
            self.event_log_type,
            db_object.dataset,
            extra={
                'path': request.get_full_path(),
                **serializers.serialize('python', [db_object])[0],
            },
        )
        dataset.number_of_downloads = F('number_of_downloads') + 1
        dataset.save(update_fields=['number_of_downloads'])
        return self.get_table_data(db_object)


class SourceViewDownloadView(SourceDownloadMixin, DetailView):
    model = SourceView
    event_log_type = EventLog.TYPE_DATASET_SOURCE_VIEW_DOWNLOAD

    @staticmethod
    def db_object_exists(db_object):
        return view_exists(
            db_object.database.memorable_name, db_object.schema, db_object.view
        )

    def get_table_data(self, db_object):
        return table_data(
            self.request.user.email,
            db_object.database.memorable_name,
            db_object.schema,
            db_object.view,
            db_object.get_filename(),
        )


class CustomDatasetQueryDownloadView(DetailView):
    model = CustomDatasetQuery

    def get(self, request, *args, **kwargs):
        dataset = find_dataset(self.kwargs.get('dataset_uuid'), request.user)

        if not dataset.user_has_access(self.request.user):
            return HttpResponseForbidden()

        query = get_object_or_404(
            self.model, id=self.kwargs.get('query_id'), dataset=dataset
        )

        if not query.reviewed and not request.user.is_superuser:
            return HttpResponseForbidden()

        log_event(
            request.user,
            EventLog.TYPE_DATASET_CUSTOM_QUERY_DOWNLOAD,
            query.dataset,
            extra={
                'path': request.get_full_path(),
                **serializers.serialize('python', [query])[0],
            },
        )
        dataset.number_of_downloads = F('number_of_downloads') + 1
        dataset.save(update_fields=['number_of_downloads'])

        return streaming_query_response(
            request.user.email,
            query.database.memorable_name,
            sql.SQL(query.query),
            query.get_filename(),
        )


class DatasetPreviewView(DetailView, metaclass=ABCMeta):
    @property
    @abstractmethod
    def model(self):
        pass

    @abstractmethod
    def get_preview_data(self, dataset):
        pass

    def get(self, request, *args, **kwargs):
        user = self.request.user
        dataset = find_dataset(self.kwargs.get('dataset_uuid'), user)

        if not dataset.user_has_access(user):
            return HttpResponseForbidden()

        source_object, columns, query = self.get_preview_data(dataset)

        records = []
        sample_size = settings.DATASET_PREVIEW_NUM_OF_ROWS
        if columns:
            rows = get_random_data_sample(
                source_object.database.memorable_name, sql.SQL(query), sample_size,
            )
            for row in rows:
                record_data = {}
                for i, column in enumerate(columns):
                    record_data[column] = row[i]
                records.append(record_data)

        can_download = source_object.can_show_link_for_user(user)

        return render(
            request,
            'datasets/dataset_preview.html',
            {
                'dataset': dataset,
                'source_object': source_object,
                'fields': columns,
                'records': records,
                'preview_limit': sample_size,
                'record_count': len(records),
                'fixed_table_height_limit': 10,
                'truncate_limit': 100,
                'can_download': can_download,
                'type': source_object.type,
            },
        )


class SourceTablePreviewView(DatasetPreviewView):
    model = SourceTable

    def get_preview_data(self, dataset):
        source_table_object = get_object_or_404(
            self.model, id=self.kwargs.get('table_uuid'), dataset=dataset
        )
        database_name = source_table_object.database.memorable_name
        table_name = source_table_object.table
        schema_name = source_table_object.schema
        columns = datasets_db.get_columns(
            database_name, schema=schema_name, table=table_name
        )
        preview_query = f"""
            select * from "{schema_name}"."{table_name}"
        """
        return source_table_object, columns, preview_query


class CustomDatasetQueryPreviewView(DatasetPreviewView):
    model = CustomDatasetQuery

    def get_preview_data(self, dataset):
        query_object = get_object_or_404(
            self.model, id=self.kwargs.get('query_id'), dataset=dataset
        )

        if not query_object.reviewed and not self.request.user.is_superuser:
            raise PermissionDenied()

        database_name = query_object.database.memorable_name
        columns = datasets_db.get_columns(database_name, query=query_object.query,)
        preview_query = query_object.query

        return query_object, columns, preview_query<|MERGE_RESOLUTION|>--- conflicted
+++ resolved
@@ -138,13 +138,9 @@
     search = (
         SearchVector('name', weight='A', config='english')
         + SearchVector('short_description', weight='B', config='english')
-<<<<<<< HEAD
-        + SearchVector('tags__name', weight='B', config='english')
-=======
         + SearchVector(
-            StringAgg('source_tags__name', delimiter='\n'), weight='B', config='english'
-        )
->>>>>>> 17c0dec4
+            StringAgg('tags__name', delimiter='\n'), weight='B', config='english'
+        )
     )
     search_query = SearchQuery(query, config='english')
 
