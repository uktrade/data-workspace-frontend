from datetime import datetime
import json
import logging
import uuid
from collections import defaultdict, namedtuple
from itertools import chain
from typing import Set

import psycopg2
import waffle
from botocore.exceptions import ClientError
from csp.decorators import csp_update
from django.conf import settings
from django.contrib import messages
from django.contrib.auth import get_user_model
from django.contrib.auth.decorators import login_required
from django.contrib.contenttypes.models import ContentType
from django.core import serializers
from django.core.paginator import Paginator
from django.db import ProgrammingError
from django.db.models import CharField, Count, F, Func, Prefetch, Q, TextField, Value
from django.db.models.functions import Cast, TruncDay
from django.forms.models import model_to_dict
from django.http import (
    Http404,
    HttpResponse,
    HttpResponseBadRequest,
    HttpResponseForbidden,
    HttpResponseNotFound,
    HttpResponseRedirect,
    HttpResponseServerError,
    JsonResponse,
)
from django.shortcuts import get_object_or_404, render
from django.urls import reverse
from django.utils.decorators import method_decorator
from django.views.decorators.http import require_GET, require_http_methods, require_POST
from django.views.generic import DetailView, FormView, TemplateView, UpdateView, View
from psycopg2 import sql

from dataworkspace import datasets_db
from dataworkspace.apps.accounts.models import UserDataTableView
from dataworkspace.apps.api_v1.core.views import invalidate_superset_user_cached_credentials
from dataworkspace.apps.applications.models import ApplicationInstance
from dataworkspace.apps.core.boto3_client import get_s3_client
from dataworkspace.apps.core.errors import DatasetPermissionDenied, DatasetPreviewDisabledError
from dataworkspace.apps.core.models import Database
from dataworkspace.apps.core.utils import (
    StreamingHttpResponseWithoutDjangoDbConnection,
    database_dsn,
    streaming_query_response,
    table_data,
    view_exists,
)
from dataworkspace.apps.datasets.constants import DataLinkType, DataSetType, TagType
from dataworkspace.apps.datasets.forms import (
    DatasetEditForm,
    DatasetSearchForm,
    EligibilityCriteriaForm,
    RelatedDataCutsSortForm,
    RelatedMastersSortForm,
    RelatedVisualisationsSortForm,
    UserSearchForm,
    VisualisationCatalogueItemEditForm,
)
from dataworkspace.apps.datasets.models import (
    CustomDatasetQuery,
    DataCutDataset,
    DataSet,
    DataSetUserPermission,
    MasterDataset,
    PendingAuthorizedUsers,
    ReferenceDataset,
    SourceLink,
    SourceTable,
    SourceView,
    Tag,
    ToolQueryAuditLogTable,
    VisualisationCatalogueItem,
    VisualisationUserPermission,
)
from dataworkspace.apps.datasets.permissions.utils import (
    process_dataset_authorized_users_change,
    process_visualisation_catalogue_item_authorized_users_change,
)
from dataworkspace.apps.datasets.search import search_for_datasets
from dataworkspace.apps.datasets.utils import (
    build_filtered_dataset_query,
    clean_dataset_restrictions_on_usage,
    dataset_type_to_manage_unpublished_permission_codename,
    find_dataset,
    get_code_snippets_for_query,
    get_code_snippets_for_reference_table,
    get_code_snippets_for_table,
    get_recently_viewed_catalogue_pages,
    get_tools_links_for_user,
)
from dataworkspace.apps.eventlog.models import EventLog
from dataworkspace.apps.eventlog.utils import log_event, log_permission_change
from dataworkspace.apps.explorer.utils import invalidate_data_explorer_user_cached_credentials
from dataworkspace.apps.request_access.models import AccessRequest
from dataworkspace.notify import send_email

logger = logging.getLogger("app")


def _matches_filters(
    data,
    unpublished: bool,
    opendata: bool,
    withvisuals: bool,
    use: Set,
    data_type: Set,
    source_ids: Set,
    topic_ids: Set,
    publisher_ids: Set,
    user_accessible: bool = False,
    user_inaccessible: bool = False,
    selected_user_datasets: Set = None,
):
    users_datasets = set()
    if data["is_bookmarked"]:
        users_datasets.add("bookmarked")
    if data["is_subscribed"]:
        users_datasets.add("subscribed")
    if data["is_owner"]:
        users_datasets.add("owned")
    if data["is_contact"]:
        users_datasets.add("enquiries_contact")
    if data["is_editor"]:
        users_datasets.add("editor")

    return (
        (
            not selected_user_datasets
            or selected_user_datasets == [None]
            or set(selected_user_datasets).intersection(users_datasets)
        )
        and (unpublished or data["published"])
        and (not opendata or data["is_open_data"])
        and (not withvisuals or data["has_visuals"])
        and (not data_type or data_type == [None] or data["data_type"] in data_type)
        and (not source_ids or source_ids.intersection(set(data["source_tag_ids"])))
        and (not topic_ids or topic_ids.intersection(set(data["topic_tag_ids"])))
        and (not publisher_ids or publisher_ids.intersection(set(data["publisher_tag_ids"])))
        and (not user_accessible or data["has_access"])
        and (not user_inaccessible or not data["has_access"])
    )


def has_unpublished_dataset_access(user):
    access = user.is_superuser
    for dataset_type in DataSetType:
        access = access or user.has_perm(
            dataset_type_to_manage_unpublished_permission_codename(dataset_type.value)
        )

    return access


def _get_tags_as_dict():
    """
    Gets all tags and returns them as a dictionary keyed by the tag.id as a string
    @return:
    """
    tags = Tag.objects.all()
    tags_dict = {}

    for tag in tags:
        tags_dict[str(tag.id)] = model_to_dict(tag)

    return tags_dict


@csp_update(SCRIPT_SRC=settings.WEBPACK_SCRIPT_SRC)
def home_view(request):
    return render(request, "datasets/index.html")


@csp_update(SCRIPT_SRC=settings.WEBPACK_SCRIPT_SRC)
@require_GET
def find_datasets(request):
    ###############
    # Validate form

    form = DatasetSearchForm(request, request.GET)

    if not form.is_valid():
        logger.warning(form.errors)
        return HttpResponseRedirect(reverse("datasets:find_datasets"))

    data_types = form.fields[
        "data_type"
    ].choices  # Cache these now, as we annotate them with result numbers later which we don't want here.

    ###############################################
    # Find all results, and matching filter numbers

    filters = form.get_filters()

    all_visible_datasets, matched_datasets = search_for_datasets(
        request.user, filters, _matches_filters
    )

    form.annotate_and_update_filters(
        all_visible_datasets,
        matcher=_matches_filters,
    )

    ####################################
    # Select the current page of results

    paginator = Paginator(
        matched_datasets,
        settings.SEARCH_RESULTS_DATASETS_PER_PAGE,
    )

    datasets = paginator.get_page(request.GET.get("page"))

    ########################################################
    # Augment results with tags, avoiding queries-per-result

    tags_dict = _get_tags_as_dict()
    for dataset in datasets:
        dataset["sources"] = [
            tags_dict.get(str(source_id)) for source_id in dataset["source_tag_ids"]
        ]
        dataset["topics"] = [tags_dict.get(str(topic_id)) for topic_id in dataset["topic_tag_ids"]]
        dataset["publishers"] = [
            tags_dict.get(str(publisher_id)) for publisher_id in dataset["publisher_tag_ids"]
        ]

    ######################################################################
    # Augment results with last updated dates, avoiding queries-per-result

    # Data structures to quickly look up datasets as needed further down

    datasets_by_type = defaultdict(list)
    datasets_by_type_id = {}
    for dataset in datasets:
        datasets_by_type[dataset["data_type"]].append(dataset)
        datasets_by_type_id[(dataset["data_type"], dataset["id"])] = dataset

    # Reference datasets

    reference_datasets = ReferenceDataset.objects.filter(
        uuid__in=tuple(dataset["id"] for dataset in datasets_by_type[DataSetType.REFERENCE.value])
    )
    for reference_dataset in reference_datasets:
        dataset = datasets_by_type_id[(DataSetType.REFERENCE.value, reference_dataset.uuid)]
        try:
            # If the reference dataset csv table doesn't exist we
            # get an unhandled relation does not exist error
            # this is currently only a problem with integration tests
            dataset["last_updated"] = reference_dataset.data_last_updated
        except ProgrammingError as e:
            logger.error(e)
            dataset["last_updated"] = None

    # Master datasets and datacuts together to minimise metadata table queries

    master_datasets = MasterDataset.objects.filter(
        id__in=tuple(dataset["id"] for dataset in datasets_by_type[DataSetType.MASTER.value])
    ).prefetch_related("sourcetable_set")
    datacut_datasets = DataCutDataset.objects.filter(
        id__in=tuple(dataset["id"] for dataset in datasets_by_type[DataSetType.DATACUT.value])
    ).prefetch_related(
        Prefetch(
            "customdatasetquery_set",
            queryset=CustomDatasetQuery.objects.prefetch_related("tables"),
        )
    )
    databases = {database.id: database for database in Database.objects.all()}

    tables_and_last_updated_dates = datasets_db.get_all_tables_last_updated_date(
        [
            (databases[table.database_id].memorable_name, table.schema, table.table)
            for master_dataset in master_datasets
            for table in master_dataset.sourcetable_set.all()
        ]
        + [
            (databases[query.database_id].memorable_name, table.schema, table.table)
            for datacut_dataset in datacut_datasets
            for query in datacut_dataset.customdatasetquery_set.all()
            for table in query.tables.all()
        ]
    )

    if form.cleaned_data["q"]:
        log_event(
            request.user,
            EventLog.TYPE_DATASET_FIND_FORM_QUERY,
            extra={
                "query": form.cleaned_data["q"],
                "number_of_results": len(matched_datasets),
            },
        )

    def _without_none(it):
        return (val for val in it if val is not None)

    for master_dataset in master_datasets:
        dataset = datasets_by_type_id[(DataSetType.MASTER.value, master_dataset.id)]
        dataset["last_updated"] = max(
            _without_none(
                (
                    tables_and_last_updated_dates[databases[table.database_id].memorable_name].get(
                        (table.schema, table.table)
                    )
                    for table in master_dataset.sourcetable_set.all()
                )
            ),
            default=None,
        )

    for datacut_dataset in datacut_datasets:
        dataset = datasets_by_type_id[(DataSetType.DATACUT.value, datacut_dataset.id)]
        last_updated_dates_for_queries = (
            (
                tables_and_last_updated_dates[databases[query.database_id].memorable_name].get(
                    (table.schema, table.table)
                )
                for table in query.tables.all()
            )
            for query in datacut_dataset.customdatasetquery_set.all()
        )
        dataset["last_updated"] = max(
            _without_none(
                (
                    min(_without_none(last_updated_dates_for_query), default=None)
                    for last_updated_dates_for_query in last_updated_dates_for_queries
                )
            ),
            default=None,
        )

    # Visualisations

    visualisation_datasets = VisualisationCatalogueItem.objects.filter(
        id__in=tuple(
            dataset["id"] for dataset in datasets_by_type[DataSetType.VISUALISATION.value]
        )
    ).prefetch_related("visualisationlink_set")
    for visualisation_dataset in visualisation_datasets:
        dataset = datasets_by_type_id[(DataSetType.VISUALISATION.value, visualisation_dataset.id)]
        dataset["last_updated"] = max(
            _without_none(
                (
                    link.data_source_last_updated
                    for link in visualisation_dataset.visualisationlink_set.all()
                )
            ),
            default=None,
        )

    return render(
        request,
        "datasets/data_catalogue.html",
        {
            "form": form,
            "recently_viewed_catalogue_pages": get_recently_viewed_catalogue_pages(request),
            "query": filters.query,
            "datasets": datasets,
            "data_type": dict(data_types),
            "show_admin_filters": has_unpublished_dataset_access(request.user)
            and request.user.is_superuser,
            "ACCESSIBLE_AUTOCOMPLETE_FLAG": settings.ACCESSIBLE_AUTOCOMPLETE_FLAG,
            "search_type": "searchBar" if filters.query else "noSearch",
            "has_filters": filters.has_filters(),
        },
    )


class DatasetDetailView(DetailView):
    def _is_reference_dataset(self):
        return isinstance(self.object, ReferenceDataset)

    def _is_visualisation(self):
        return isinstance(self.object, VisualisationCatalogueItem)

    def get_object(self, queryset=None):
        return find_dataset(self.kwargs["dataset_uuid"], self.request.user)

    @csp_update(
        frame_src=settings.QUICKSIGHT_DASHBOARD_HOST,
        SCRIPT_SRC=settings.WEBPACK_SCRIPT_SRC,
    )
    def get(self, request, *args, **kwargs):
        log_event(
            request.user,
            EventLog.TYPE_DATASET_VIEW,
            self.get_object(),
            extra={
                "path": request.get_full_path(),
                "reference_dataset_version": self.get_object().published_at,
            },
        )
        return super().get(request, *args, **kwargs)

    def _get_source_text(self, model):
        source_text = ",".join(
            sorted({t.name for t in self.object.tags.filter(type=TagType.SOURCE)})
        )
        return source_text

    def _get_publisher_text(self, model):
        publisher_text = ", ".join(
            sorted({t.name for t in self.object.tags.filter(type=TagType.PUBLISHER)})
        )
        return publisher_text

    def _get_user_tools_access(self) -> bool:
        user_has_tools_access = self.request.user.user_permissions.filter(
            codename="start_all_applications",
            content_type=ContentType.objects.get_for_model(ApplicationInstance),
        ).exists()

        return user_has_tools_access

    def _get_context_data_for_master_dataset(self, ctx, **kwargs):
        source_tables = sorted(
            self.object.sourcetable_set.filter(published=True).all(), key=lambda x: x.name
        )

        MasterDatasetInfo = namedtuple(
            "MasterDatasetInfo",
            (
                "source_table",
                "code_snippets",
                "columns",
                "tools_links",
                "pipeline_last_run_succeeded",
            ),
        )
        master_datasets_info = [
            MasterDatasetInfo(
                source_table=source_table,
                code_snippets=get_code_snippets_for_table(source_table),
                columns=datasets_db.get_columns(
                    source_table.database.memorable_name,
                    schema=source_table.schema,
                    table=source_table.table,
                    include_types=True,
                ),
                tools_links=get_tools_links_for_user(self.request.user, self.request.scheme),
                pipeline_last_run_succeeded=source_table.pipeline_last_run_success(),
            )
            for source_table in sorted(source_tables, key=lambda x: x.name)
        ]

        summarised_update_frequency = ",".join(
            sorted({t.get_frequency_display() for t in source_tables})
        )

        subscription = self.object.subscriptions.filter(user=self.request.user)

        ctx.update(
            {
                "summarised_update_frequency": summarised_update_frequency,
                "source_text": self._get_source_text(self.object),
                "publisher_text": self._get_publisher_text(self.object),
                "has_access": self.object.user_has_access(self.request.user),
                "has_tools_access": self._get_user_tools_access(),
                "is_bookmarked": self.object.user_has_bookmarked(self.request.user),
                "master_datasets_info": master_datasets_info,
                "source_table_type": DataLinkType.SOURCE_TABLE,
                "related_data": self.object.related_datasets(),
                "related_visualisations": self.object.related_visualisations.filter(
                    published=True
                ),
                "subscription": {
                    "current_user_is_subscribed": subscription.exists()
                    and subscription.first().is_active(),
                    "details": subscription.first(),
                },
                "show_pipeline_failed_message": not all(
                    (x.pipeline_last_run_succeeded for x in master_datasets_info)
                ),
            }
        )
        return ctx

    def _get_context_data_for_datacut_dataset(self, ctx, **kwargs):
        custom_queries = self.object.customdatasetquery_set.all().prefetch_related("tables")
        datacut_links = sorted(
            chain(
                self.object.sourcetable_set.all(),
                self.object.sourcelink_set.all(),
                custom_queries,
            ),
            key=lambda x: x.name,
        )

        summarised_update_frequency = ",".join(
            sorted({t.get_frequency_display() for t in datacut_links})
        )

        DatacutLinkInfo = namedtuple(
            "DatacutLinkInfo",
            ("datacut_link", "can_show_link", "code_snippets", "columns", "tools_links"),
        )
        datacut_links_info = [
            DatacutLinkInfo(
                datacut_link=datacut_link,
                can_show_link=datacut_link.can_show_link_for_user(self.request.user),
                code_snippets=(
                    get_code_snippets_for_query(datacut_link.query)
                    if hasattr(datacut_link, "query")
                    else None
                ),
                tools_links=get_tools_links_for_user(self.request.user, self.request.scheme),
                columns=(
                    datasets_db.get_columns(
                        database_name=datacut_link.database.memorable_name,
                        query=datacut_link.query,
                        include_types=True,
                    )
                    if hasattr(datacut_link, "query")
                    else None
                ),
            )
            for datacut_link in datacut_links
        ]

        # If one or more queries to generate source columns failed raise an event
        for link_info in datacut_links_info:
            if link_info.columns is not None and len(link_info.columns) == 0:
                log_event(
                    self.request.user,
                    EventLog.TYPE_USER_DATACUT_GRID_VIEW_FAILED,
                    self.object,
                    extra={
                        "details": "Query to determine datacut columns failed to return any data"
                    },
                )
                break

        subscription = self.object.subscriptions.filter(user=self.request.user)

        datacut_tables = [
            table
            for table in datacut_links_info
            if table.datacut_link.type == DataLinkType.CUSTOM_QUERY
        ]
        datacut_links = [
            link
            for link in datacut_links_info
            if link.datacut_link.type == DataLinkType.SOURCE_LINK
        ]

        ctx.update(
            {
                "has_access": self.object.user_has_access(self.request.user),
                "is_bookmarked": self.object.user_has_bookmarked(self.request.user),
                "datacut_links_info": datacut_links_info,
                "data_hosted_externally": any(
                    not source_link.url.startswith("s3://")
                    for source_link in self.object.sourcelink_set.all()
                ),
                "custom_dataset_query_type": DataLinkType.CUSTOM_QUERY,
                "related_data": self.object.related_datasets(),
                "related_visualisations": self.object.related_visualisations.filter(
                    published=True
                ),
                "summarised_update_frequency": summarised_update_frequency,
                "source_text": self._get_source_text(self.object),
                "publisher_text": self._get_publisher_text(self.object),
                "subscription": {
                    "current_user_is_subscribed": subscription.exists()
                    and subscription.first().is_active(),
                    "details": subscription.first(),
                },
                "has_datacut_tables": bool(datacut_tables),
                "has_datacut_links": bool(datacut_links),
            }
        )
        return ctx

    def _get_context_data_for_reference_dataset(self, ctx, **kwargs):
        records = self.object.get_records()
        total_record_count = records.count()
        preview_limit = self.get_preview_limit(total_record_count)
        records = records[:preview_limit]
        code_snippets = get_code_snippets_for_reference_table(self.object)
        columns = None
        if self.object.external_database:
            columns = datasets_db.get_columns(
                self.object.external_database.memorable_name,
                schema="public",
                table=self.object.table_name,
                include_types=True,
            )

        subscription = self.object.subscriptions.filter(user=self.request.user)

        ctx.update(
            {
                "preview_limit": preview_limit,
                "record_count": total_record_count,
                "records": records,
                "is_bookmarked": self.object.user_has_bookmarked(self.request.user),
                "DATA_GRID_REFERENCE_DATASET_FLAG": settings.DATA_GRID_REFERENCE_DATASET_FLAG,
                "code_snippets": code_snippets,
                "columns": columns,
                "tools_links": get_tools_links_for_user(self.request.user, self.request.scheme),
                "subscription": {
                    "current_user_is_subscribed": subscription.exists()
                    and subscription.first().is_active(),
                    "details": subscription.first(),
                },
            }
        )
        return ctx

    def _get_context_data_for_visualisation(self, ctx, **kwargs):
        ctx.update(
            {
                "has_access": self.object.user_has_access(self.request.user),
                "is_bookmarked": self.object.user_has_bookmarked(self.request.user),
                "visualisation_links": self.object.get_visualisation_links(self.request),
                "summarised_update_frequency": "N/A",
                "source_text": self._get_source_text(self.object),
                "publisher_text": self._get_publisher_text(self.object),
            }
        )
        return ctx

    def get_context_data(self, **kwargs):
        ctx = super().get_context_data()
        clean_dataset_restrictions_on_usage(self.object)

        ctx["model"] = self.object
        ctx["DATASET_CHANGELOG_PAGE_FLAG"] = settings.DATASET_CHANGELOG_PAGE_FLAG
        ctx["DATA_UPLOADER_UI_FLAG"] = settings.DATA_UPLOADER_UI_FLAG

        if self._is_reference_dataset():
            return self._get_context_data_for_reference_dataset(ctx, **kwargs)

        elif self._is_visualisation():
            return self._get_context_data_for_visualisation(ctx, **kwargs)

        elif self.object.type == DataSetType.MASTER:
            return self._get_context_data_for_master_dataset(ctx, **kwargs)

        elif self.object.type == DataSetType.DATACUT:
            return self._get_context_data_for_datacut_dataset(ctx, **kwargs)

        raise ValueError(f"Unknown dataset/type for {self.__class__.__name__}: {self.object}")

    def get_template_names(self):
        if self._is_reference_dataset():
            return ["datasets/details/reference_dataset.html"]
        elif self.object.type == DataSetType.MASTER:
            return ["datasets/details/sourceset_dataset.html"]
        elif self.object.type == DataSetType.DATACUT:
            return ["datasets/details/data_cut_dataset.html"]
        elif self._is_visualisation():
            return ["datasets/details/visualisation_dataset.html"]

        raise RuntimeError(f"Unknown template for {self}")

    def get_preview_limit(self, record_count):
        return min([record_count, settings.REFERENCE_DATASET_PREVIEW_NUM_OF_ROWS])


@require_http_methods(["GET", "POST"])
def eligibility_criteria_view(request, dataset_uuid):
    dataset = find_dataset(dataset_uuid, request.user)

    if request.method == "POST":
        form = EligibilityCriteriaForm(request.POST)
        if form.is_valid():
            access_request_id = form.cleaned_data.get("access_request")
            if form.cleaned_data["meet_criteria"]:
                url = reverse("request_access:dataset", args=[dataset_uuid])
                if access_request_id:
                    url = reverse(
                        "request_access:dataset-request-update",
                        args=[access_request_id],
                    )
            else:
                url = reverse("datasets:eligibility_criteria_not_met", args=[dataset_uuid])

            return HttpResponseRedirect(url)

    clean_dataset_restrictions_on_usage(dataset)

    return render(
        request,
        "eligibility_criteria.html",
        {"dataset": dataset, "access_request": request.GET.get("access_request")},
    )


@require_GET
def toggle_bookmark(request, dataset_uuid):
    dataset = find_dataset(dataset_uuid, request.user)
    dataset.toggle_bookmark(request.user)

    return HttpResponseRedirect(dataset.get_absolute_url())


@require_POST
def set_bookmark(request, dataset_uuid):
    dataset = find_dataset(dataset_uuid, request.user)
    dataset.set_bookmark(request.user)
    return HttpResponse(status=200)


@require_POST
def unset_bookmark(request, dataset_uuid):
    dataset = find_dataset(dataset_uuid, request.user)
    dataset.unset_bookmark(request.user)
    return HttpResponse(status=200)


@require_POST
def log_reference_dataset_download(request, dataset_uuid):
    dataset = find_dataset(dataset_uuid, request.user, ReferenceDataset)
    received_json_data = json.loads(request.body)
    log_event(
        request.user,
        EventLog.TYPE_REFERENCE_DATASET_DOWNLOAD,
        dataset,
        extra={
            **{
                "path": request.get_full_path(),
                "reference_dataset_version": dataset.published_version,
            },
            **received_json_data,
        },
    )
    return HttpResponse(status=200)


class SourceLinkDownloadView(DetailView):
    model = SourceLink

    def get(self, request, *args, **kwargs):
        dataset = find_dataset(self.kwargs.get("dataset_uuid"), request.user)

        if not dataset.user_has_access(self.request.user):
            return HttpResponseForbidden()

        source_link = get_object_or_404(
            SourceLink, id=self.kwargs.get("source_link_id"), dataset=dataset
        )
        log_event(
            request.user,
            EventLog.TYPE_DATASET_SOURCE_LINK_DOWNLOAD,
            source_link.dataset,
            extra={
                "path": request.get_full_path(),
                **serializers.serialize("python", [source_link])[0],
            },
        )
        dataset.number_of_downloads = F("number_of_downloads") + 1
        dataset.save(update_fields=["number_of_downloads"])

        if source_link.link_type == source_link.TYPE_EXTERNAL:
            return HttpResponseRedirect(source_link.url)

        client = get_s3_client()
        try:
            file_object = client.get_object(
                Bucket=settings.AWS_UPLOADS_BUCKET, Key=source_link.url
            )
        except ClientError as ex:
            try:
                return HttpResponse(status=ex.response["ResponseMetadata"]["HTTPStatusCode"])
            except KeyError:
                return HttpResponseServerError()

        response = StreamingHttpResponseWithoutDjangoDbConnection(
            file_object["Body"].iter_chunks(chunk_size=65536),
            content_type=file_object["ContentType"],
        )
        response["Content-Disposition"] = f'attachment; filename="{source_link.get_filename()}"'
        response["Content-Length"] = file_object["ContentLength"]

        return response


class SourceDownloadMixin:
    pk_url_kwarg = "source_id"
    event_log_type = None

    @staticmethod
    def db_object_exists(db_object):
        raise NotImplementedError()

    def get_table_data(self, db_object):
        raise NotImplementedError()

    def get(self, request, *_, **__):
        dataset = find_dataset(self.kwargs.get("dataset_uuid"), request.user)
        db_object = get_object_or_404(self.model, id=self.kwargs.get("source_id"), dataset=dataset)

        if not db_object.dataset.user_has_access(self.request.user):
            return HttpResponseForbidden()

        if not self.db_object_exists(db_object):
            return HttpResponseNotFound()

        log_event(
            request.user,
            self.event_log_type,
            db_object.dataset,
            extra={
                "path": request.get_full_path(),
                **serializers.serialize("python", [db_object])[0],
            },
        )
        dataset.number_of_downloads = F("number_of_downloads") + 1
        dataset.save(update_fields=["number_of_downloads"])
        return self.get_table_data(db_object)


class SourceViewDownloadView(SourceDownloadMixin, DetailView):
    model = SourceView
    event_log_type = EventLog.TYPE_DATASET_SOURCE_VIEW_DOWNLOAD

    @staticmethod
    def db_object_exists(db_object):
        return view_exists(db_object.database.memorable_name, db_object.schema, db_object.view)

    def get_table_data(self, db_object):
        return table_data(
            self.request.user.email,
            db_object.database.memorable_name,
            db_object.schema,
            db_object.view,
            db_object.get_filename(),
        )


class CustomDatasetQueryDownloadView(DetailView):
    model = CustomDatasetQuery

    def get(self, request, *args, **kwargs):
        dataset = find_dataset(self.kwargs.get("dataset_uuid"), request.user)

        if not dataset.user_has_access(self.request.user):
            return HttpResponseForbidden()

        query = get_object_or_404(self.model, id=self.kwargs.get("query_id"), dataset=dataset)

        if not query.reviewed and not request.user.is_superuser:
            return HttpResponseForbidden()

        log_event(
            request.user,
            EventLog.TYPE_DATASET_CUSTOM_QUERY_DOWNLOAD,
            query.dataset,
            extra={
                "path": request.get_full_path(),
                **serializers.serialize("python", [query])[0],
            },
        )
        dataset.number_of_downloads = F("number_of_downloads") + 1
        dataset.save(update_fields=["number_of_downloads"])

        filtered_query = sql.SQL(query.query)
        columns = request.GET.getlist("columns")

        if columns:
            trimmed_query = query.query.rstrip().rstrip(";")

            filtered_query = sql.SQL("SELECT {fields} from ({query}) as data;").format(
                fields=sql.SQL(",").join([sql.Identifier(column) for column in columns]),
                query=sql.SQL(trimmed_query),
            )

        return streaming_query_response(
            request.user.email,
            query.database.memorable_name,
            filtered_query,
            query.get_filename(),
            cursor_name=f"custom_query--{query.id}",
        )


class SourceTableColumnDetails(View):
    def get(self, request, dataset_uuid, table_uuid):
        dataset = find_dataset(dataset_uuid, request.user, MasterDataset)
        source_table = get_object_or_404(SourceTable, id=table_uuid, dataset=dataset)
        columns = datasets_db.get_columns(
            source_table.database.memorable_name,
            schema=source_table.schema,
            table=source_table.table,
            include_types=True,
        )
        return render(
            request,
            "datasets/source_table_column_details.html",
            context={
                "dataset": dataset,
                "source_table": source_table,
                "columns": columns,
            },
        )


class ReferenceDatasetGridView(View):
    def get(self, request, dataset_uuid):
        dataset = find_dataset(dataset_uuid, request.user, ReferenceDataset)
        code_snippets = get_code_snippets_for_reference_table(dataset)
        columns = None
        if dataset.external_database:
            columns = datasets_db.get_columns(
                dataset.external_database.memorable_name,
                schema="public",
                table=dataset.table_name,
                include_types=True,
            )
        log_event(
            self.request.user,
            EventLog.TYPE_DATA_TABLE_VIEW,
            dataset,
            extra={
                "path": self.request.get_full_path(),
                "data_table_name": dataset.name,
                "data_table_id": dataset.id,
            },
        )
        return render(
            request,
            "datasets/data-preview/reference_dataset_preview.html",
            context={
                "model": dataset,
                "code_snippets": code_snippets,
                "columns": columns,
                "tools_links": get_tools_links_for_user(self.request.user, self.request.scheme),
            },
        )


class RelatedDataView(View):
    def get(self, request, dataset_uuid):
        dataset = find_dataset(dataset_uuid, request.user)

        if dataset.type == DataSetType.DATACUT:
            form = RelatedMastersSortForm(request.GET)

        elif dataset.type == DataSetType.MASTER:
            form = RelatedDataCutsSortForm(request.GET)

        else:
            return HttpResponse(status=404)

        if form.is_valid():
            related_datasets = dataset.related_datasets(
                order=form.cleaned_data.get("sort") or form.fields["sort"].initial
            )

            return render(
                request,
                "datasets/related_content/related_data.html",
                context={
                    "dataset": dataset,
                    "related_data": related_datasets,
                    "form": form,
                },
            )

        return HttpResponse(status=500)


class RelatedVisualisationsView(View):
    def get(self, request, dataset_uuid):
        dataset = find_dataset(dataset_uuid, request.user)
        form = RelatedVisualisationsSortForm(request.GET)

        if form.is_valid():
            related_visualisations = dataset.related_visualisations.order_by(
                form.cleaned_data.get("sort") or form.fields["sort"].initial
            )

            return render(
                request,
                "datasets/related_content/related_visualisations.html",
                context={
                    "dataset": dataset,
                    "related_visualisations": related_visualisations,
                    "form": form,
                },
            )

        return HttpResponse(status=500)


class DataCutPreviewView(DetailView):
    template_name = "datasets/data_cut_preview.html"

    def dispatch(self, request, *args, **kwargs):
        if not self.get_object().dataset.user_has_access(self.request.user):
            return HttpResponseForbidden()
        return super().dispatch(request, *args, **kwargs)

    def get_object(self, queryset=None):
        return get_object_or_404(self.kwargs["model_class"], pk=self.kwargs["object_id"])

    def get_context_data(self, **kwargs):
        ctx = super().get_context_data(**kwargs)
        model = self.get_object()
        ctx.update(
            {
                "can_download": model.can_show_link_for_user(self.request.user),
                "form_action": model.get_absolute_url(),
                "can_filter_columns": model.show_column_filter(),
                "truncate_limit": 100,
                "fixed_table_height_limit": 10,
            }
        )
        if model.user_can_preview(self.request.user):
            columns, records = model.get_preview_data()
            ctx.update(
                {
                    "columns": columns,
                    "records": records,
                    "preview_limit": min(
                        [len(records), settings.REFERENCE_DATASET_PREVIEW_NUM_OF_ROWS]
                    ),
                }
            )
        return ctx


class DatasetUsageHistoryView(View):
    def get(self, request, dataset_uuid, **kwargs):
        dataset = find_dataset(dataset_uuid, request.user, kwargs["model_class"])
        if dataset.type in [DataSetType.DATACUT, DataSetType.MASTER]:
            # collect table views from attached source tables
            if dataset.type == DataSetType.DATACUT:
                tables = dataset.customdatasetquery_set
            else:
                tables = dataset.sourcetable_set
            table_ids = tables.annotate(str_id=Cast("id", output_field=TextField())).values_list(
                "str_id", flat=True
            )
            table_view_events = EventLog.objects.filter(
                object_id__in=table_ids, event_type=EventLog.TYPE_DATA_TABLE_VIEW
            )
            table_views = (
                table_view_events.annotate(event=Value("Viewed"))
                .annotate(day=TruncDay("timestamp"))
                .annotate(email=F("user__email"))
                .annotate(
                    object=Func(
                        F("extra"),
                        Value(
                            "data_table_name"
                            if dataset.type == DataSetType.DATACUT
                            else "data_table_tablename"
                        ),
                        function="jsonb_extract_path_text",
                        output_field=CharField(),
                    ),
                )
                .values("day", "email", "object", "event")
                .annotate(count=Count("id"))
            )
        else:
            table_views = []
        if dataset.type == DataSetType.MASTER:
            # collect SQL query information from PostGres logs
            tables = list(dataset.sourcetable_set.values_list("table", flat=True))
            all_other_events = (
                ToolQueryAuditLogTable.objects.filter(table__in=tables)
                .annotate(event=Value("Queried"))
                .annotate(day=TruncDay("audit_log__timestamp"))
                .annotate(email=F("audit_log__user__email"))
                .annotate(object=F("table"))
                .values("day", "email", "object", "event")
                .annotate(count=Count("id"))
            )
        else:
            # DataCuts, Visualisation dataset events
            download_view_types = [
                EventLog.TYPE_DATASET_SOURCE_LINK_DOWNLOAD,
                EventLog.TYPE_DATASET_CUSTOM_QUERY_DOWNLOAD,
            ]
            all_other_events = (
                dataset.events.filter(
                    event_type__in=download_view_types
                    + [
                        EventLog.TYPE_VIEW_VISUALISATION_TEMPLATE,
                        EventLog.TYPE_VIEW_SUPERSET_VISUALISATION,
                        EventLog.TYPE_VIEW_QUICKSIGHT_VISUALISATION,
                    ]
                )
                .annotate(
                    event=Value(
                        "Downloaded"
                        if dataset.events.filter(event_type__in=download_view_types).count() > 0
                        else "Viewed"
                    )
                )
                .annotate(day=TruncDay("timestamp"))
                .annotate(email=F("user__email"))
                .annotate(
                    object=Func(
                        F("extra"),
                        Value("fields"),
                        Value("name"),
                        function="jsonb_extract_path_text",
                        output_field=CharField(),
                    ),
                )
                .order_by("-day")
                .values("day", "email", "object", "event")
                .annotate(count=Count("id"))
            )
        # convert Django QuerySet to standard python objects to combine two different model types
        all_events = sorted(
            list(all_other_events) + list(table_views), key=lambda x: x["day"], reverse=True
        )
        return render(
            request,
            "datasets/dataset_usage_history.html",
            context={
                "dataset": dataset,
                "rows": all_events[:100],
            },
        )


class DataSourcesetDetailView(DetailView):
    template_name = "datasets/data-preview/data_sourceset_preview.html"

    def get_context_data(self, **kwargs):
        ctx = super().get_context_data(**kwargs)
        ctx["model"] = self.object
        columns = datasets_db.get_columns(
            self.object.database.memorable_name,
            schema=self.object.schema,
            table=self.object.table,
            include_types=True,
        )

        ctx.update(
            {
                "has_access": self.object.dataset.user_has_access(self.request.user),
                "tools_links": get_tools_links_for_user(self.request.user, self.request.scheme),
                "code_snippets": get_code_snippets_for_table(self.object),
                "columns": columns,
            }
        )
        return ctx

    def dispatch(self, request, *args, **kwargs):
        source = self.get_object()
        if not source.data_grid_enabled:
            raise DatasetPreviewDisabledError(source.dataset)

        if not source.dataset.user_has_access(self.request.user):
            raise DatasetPermissionDenied(source.dataset)

        log_event(
            self.request.user,
            EventLog.TYPE_DATA_TABLE_VIEW,
            source,
            extra={
                "path": self.request.get_full_path(),
                "data_table_name": source.name,
                "data_table_id": source.id,
                "dataset": source.dataset.name,
                **(
                    {"data_table_tablename": f"{source.schema}.{source.table}"}
                    if hasattr(source, "schema")
                    else {
                        "data_table_sourcetables": [
                            f"{s.schema}.{s.table}" for s in source.tables.all()
                        ]
                    }
                ),
            },
        )

        return super().dispatch(request, *args, **kwargs)

    def get_object(self, queryset=None):
        dataset = find_dataset(self.kwargs["dataset_uuid"], self.request.user)
        table_object = get_object_or_404(
            self.kwargs["model_class"],
            dataset=dataset,
            pk=self.kwargs["object_id"],
        )

        return table_object


class DataCutSourceDetailView(DetailView):
    template_name = "datasets/data-preview/data_cut_preview.html"

    def get_context_data(self, **kwargs):
        ctx = super().get_context_data(**kwargs)
        ctx["model"] = self.object

        code_snippet = get_code_snippets_for_query(self.object.query)

        columns = datasets_db.get_columns(
            database_name=self.object.database.memorable_name,
            query=self.object.query,
            include_types=True,
        )

        ctx.update(
            {
                "has_access": self.object.dataset.user_has_access(self.request.user),
                "tools_links": get_tools_links_for_user(self.request.user, self.request.scheme),
                "code_snippets": code_snippet,
                "columns": columns,
            }
        )
        return ctx

    def dispatch(self, request, *args, **kwargs):
        source = self.get_object()
        if not source.data_grid_enabled:
            raise DatasetPreviewDisabledError(source.dataset)

        if not source.dataset.user_has_access(self.request.user):
            raise DatasetPermissionDenied(source.dataset)

        log_event(
            self.request.user,
            EventLog.TYPE_DATA_TABLE_VIEW,
            source,
            extra={
                "path": self.request.get_full_path(),
                "data_table_name": source.name,
                "data_table_id": source.id,
                "dataset": source.dataset.name,
                **(
                    {"data_table_tablename": f"{source.schema}.{source.table}"}
                    if hasattr(source, "schema")
                    else {
                        "data_table_sourcetables": [
                            f"{s.schema}.{s.table}" for s in source.tables.all()
                        ]
                    }
                ),
            },
        )

        return super().dispatch(request, *args, **kwargs)

    def get_object(self, queryset=None):
        dataset = find_dataset(self.kwargs["dataset_uuid"], self.request.user)
        table_object = get_object_or_404(
            self.kwargs["model_class"],
            dataset=dataset,
            pk=self.kwargs["object_id"],
        )

        return table_object


class DataGridDataView(DetailView):
    def get_object(self, queryset=None):
        dataset = find_dataset(self.kwargs.get("dataset_uuid"), self.request.user)
        return get_object_or_404(
            self.kwargs["model_class"],
            dataset=dataset,
            pk=self.kwargs["object_id"],
        )

    def dispatch(self, request, *args, **kwargs):
        source = self.get_object()
        if not source.data_grid_enabled:
            raise DatasetPreviewDisabledError(source.dataset)

        if not source.dataset.user_has_access(self.request.user):
            raise DatasetPermissionDenied(source.dataset)

        return super().dispatch(request, *args, **kwargs)

    @staticmethod
    def _get_rows(source, query, query_params):
        with psycopg2.connect(
            database_dsn(settings.DATABASES_DATA[source.database.memorable_name]),
            application_name="data-grid-data",
        ) as connection:
            with connection.cursor(
                cursor_factory=psycopg2.extras.RealDictCursor,
            ) as cursor:
                # This is in the request/response cycle, so by 60 seconds of execution,
                # the user would have received a 504 anyway
                statement_timeout = 60 * 1000
                cursor.execute("SET statement_timeout = %s", (statement_timeout,))
                cursor.execute(query, query_params)
                return cursor.fetchall()

    def post(self, request, *args, **kwargs):
        source = self.get_object()

        if request.GET.get("download"):
            if not source.data_grid_download_enabled:
                return JsonResponse({}, status=403)

            filters = {}
            for filter_data in [json.loads(x) for x in request.POST.getlist("filters")]:
                filters.update(filter_data)
            column_config = [
                x
                for x in source.get_column_config()
                if x["field"] in request.POST.getlist("columns", [])
            ]
            if not column_config:
                return JsonResponse({}, status=400)

            post_data = {
                "filters": filters,
                "limit": source.data_grid_download_limit,
                "sortDir": request.POST.get("sortDir", "ASC"),
                "sortField": request.POST.get("sortField", column_config[0]["field"]),
            }
        else:
            post_data = json.loads(request.body.decode("utf-8"))
            post_data["limit"] = min(post_data.get("limit", 100), 100)
            column_config = source.get_column_config()

        if len(column_config) == 0:
            log_event(
                request.user,
                EventLog.TYPE_USER_DATACUT_GRID_VIEW_FAILED,
                source,
                extra={"details": "Query to determine datacut columns failed to return any data"},
            )

        original_query = source.get_data_grid_query()
        download_limit = source.data_grid_download_limit
        if download_limit is None:
            download_limit = 5000
        rowcount_query, query, params = build_filtered_dataset_query(
            original_query,
            download_limit,
            column_config,
            post_data,
        )

        if request.GET.get("download"):
            extra = {
                "correlation_id": str(uuid.uuid4()),
                **serializers.serialize("python", [source])[0],
            }

            log_event(
                request.user,
                EventLog.TYPE_DATASET_CUSTOM_QUERY_DOWNLOAD,
                source.dataset,
                extra=extra,
            )

            def write_metrics_to_eventlog(log_data):
                logger.debug("write_metrics_to_eventlog %s", log_data)

                log_data.update(extra)
                log_event(
                    request.user,
                    EventLog.TYPE_DATASET_CUSTOM_QUERY_DOWNLOAD_COMPLETE,
                    source.dataset,
                    extra=log_data,
                )

            return streaming_query_response(
                request.user.email,
                source.database.memorable_name,
                query,
                request.POST.get("export_file_name", f"custom-{source.dataset.slug}-export.csv"),
                params,
                original_query,
                write_metrics_to_eventlog,
                cursor_name=f'data-grid--{self.kwargs["model_class"].__name__}--{source.id}',
            )

        records = self._get_rows(source, query, params)
        return JsonResponse(
            {
                "rowcount": (
                    self._get_rows(source, rowcount_query, params)[0]
                    if request.GET.get("count")
                    else {"count": None}
                ),
                "download_limit": source.data_grid_download_limit,
                "records": records,
            }
        )


class DatasetVisualisationPreview(View):
    def _get_vega_definition(self, visualisation):
        vega_definition = json.loads(visualisation.vega_definition_json)

        if visualisation.query:
            with psycopg2.connect(
                database_dsn(settings.DATABASES_DATA[visualisation.database.memorable_name])
            ) as connection:
                with connection.cursor(cursor_factory=psycopg2.extras.RealDictCursor) as cursor:
                    cursor.execute(visualisation.query)
                    data = cursor.fetchall()
            try:
                # vega-lite, 'data' is a dictionary
                vega_definition["data"]["values"] = data
            except TypeError:
                # vega, 'data' is a list, and we support setting the query
                # results as the first item
                vega_definition["data"][0]["values"] = data

        return vega_definition

    def get(self, request, dataset_uuid, object_id, **kwargs):
        model_class = kwargs["model_class"]
        dataset = find_dataset(dataset_uuid, request.user, model_class)

        if not dataset.user_has_access(request.user):
            return HttpResponseForbidden()

        visualisation = dataset.visualisations.get(id=object_id)
        vega_definition = self._get_vega_definition(visualisation)

        return JsonResponse(vega_definition)


class DatasetVisualisationView(View):
    def get(self, request, dataset_uuid, object_id, **kwargs):
        model_class = kwargs["model_class"]
        dataset = find_dataset(dataset_uuid, self.request.user, model_class)

        if not dataset.user_has_access(request.user):
            return HttpResponseForbidden()

        visualisation = dataset.visualisations.live().get(id=object_id)

        return render(
            request,
            "datasets/visualisation.html",
            context={"dataset_uuid": dataset_uuid, "visualisation": visualisation},
        )


class CustomQueryColumnDetails(View):
    def get(self, request, dataset_uuid, query_id):
        dataset = find_dataset(dataset_uuid, self.request.user, DataCutDataset)
        try:
            query = CustomDatasetQuery.objects.get(id=query_id, dataset__id=dataset_uuid)
        except CustomDatasetQuery.DoesNotExist:
            return HttpResponse(status=404)

        return render(
            request,
            "datasets/data_cut_column_details.html",
            context={
                "dataset": dataset,
                "query": query,
                "columns": datasets_db.get_columns(
                    query.database.memorable_name, query=query.query, include_types=True
                ),
            },
        )


class EditBaseView(View):
    obj = None
    summary: str = None

    def dispatch(self, request, *args, **kwargs):
        try:
            dataset = DataSet.objects.live().get(pk=self.kwargs.get("pk"))
        except DataSet.DoesNotExist:
            dataset = None
            try:
                visualisation_catalogue_item = VisualisationCatalogueItem.objects.live().get(
                    pk=self.kwargs.get("pk")
                )
            except VisualisationCatalogueItem.DoesNotExist:
                raise Http404  # pylint: disable=W0707
        if "summary_id" in self.kwargs:
            self.summary = get_object_or_404(
                PendingAuthorizedUsers.objects.all(), pk=self.kwargs.get("summary_id")
            )
        self.obj = dataset or visualisation_catalogue_item
        if (
            request.user
            not in [
                self.obj.information_asset_owner,
                self.obj.information_asset_manager,
            ]
            and not request.user.is_superuser
            and request.user not in self.obj.data_catalogue_editors.all()
        ):
            return HttpResponseForbidden()
        return super().dispatch(request, *args, **kwargs)


class DatasetEditView(EditBaseView, UpdateView):
    model = DataSet
    form_class = DatasetEditForm
    template_name = "datasets/manage_datasets/edit_dataset.html"

    @csp_update(SCRIPT_SRC=settings.WEBPACK_SCRIPT_SRC, STYLE_SRC=settings.WEBPACK_SCRIPT_SRC)
    def dispatch(self, *args, **kwargs):
        return super().dispatch(*args, **kwargs)

    def get_form_kwargs(self):
        kwargs = super().get_form_kwargs()
        kwargs["request"] = self.request
        return kwargs

    def get_success_url(self):
        return self.object.get_absolute_url()

    def get_initial(self):
        return {
            "enquiries_contact": (
                self.object.enquiries_contact.email if self.object.enquiries_contact else ""
            ),
            "authorized_email_domains": ",".join(self.object.authorized_email_domains),
        }

    def form_valid(self, form):
        if "authorized_email_domains" in form.changed_data:
            log_permission_change(
                self.request.user,
                self.object,
                EventLog.TYPE_CHANGED_AUTHORIZED_EMAIL_DOMAIN,
                {"authorized_email_domains": self.object.authorized_email_domains},
                f"authorized_email_domains set to {self.object.authorized_email_domains}",
            )

            # As the dataset's access type has changed, clear cached credentials for all
            # users to ensure they either:
            #   - lose access if it went from REQUIRES_AUTHENTICATION/OPEN to REQUIRES_AUTHORIZATION
            #   - get access if it went from REQUIRES_AUTHORIZATION to REQUIRES_AUTHENTICATION/OPEN
            invalidate_data_explorer_user_cached_credentials()
            invalidate_superset_user_cached_credentials()
        messages.success(self.request, "Dataset updated")
        return super().form_valid(form)


class VisualisationCatalogueItemEditView(EditBaseView, UpdateView):
    model = VisualisationCatalogueItem
    form_class = VisualisationCatalogueItemEditForm
    template_name = "datasets/manage_datasets/edit_visualisation_catalogue_item.html"

    @csp_update(SCRIPT_SRC=settings.WEBPACK_SCRIPT_SRC, STYLE_SRC=settings.WEBPACK_SCRIPT_SRC)
    def dispatch(self, *args, **kwargs):
        return super().dispatch(*args, **kwargs)

    def get_form_kwargs(self):
        kwargs = super().get_form_kwargs()
        kwargs["request"] = self.request
        return kwargs

    def get_success_url(self):
        return self.object.get_absolute_url()

    def get_initial(self):
        return {
            "enquiries_contact": (
                self.object.enquiries_contact.email if self.object.enquiries_contact else ""
            ),
            "secondary_enquiries_contact": (
                self.object.secondary_enquiries_contact.email
                if self.object.secondary_enquiries_contact
                else ""
            ),
            "authorized_email_domains": ",".join(self.object.authorized_email_domains),
        }

    def form_valid(self, form):
        if "authorized_email_domains" in form.changed_data:
            log_permission_change(
                self.request.user,
                self.object,
                EventLog.TYPE_CHANGED_AUTHORIZED_EMAIL_DOMAIN,
                {"authorized_email_domains": self.object.authorized_email_domains},
                f"authorized_email_domains set to {self.object.authorized_email_domains}",
            )

            # As the dataset's access type has changed, clear cached credentials for all
            # users to ensure they either:
            #   - lose access if it went from REQUIRES_AUTHENTICATION/OPEN to REQUIRES_AUTHORIZATION
            #   - get access if it went from REQUIRES_AUTHORIZATION to REQUIRES_AUTHENTICATION/OPEN
            invalidate_data_explorer_user_cached_credentials()
            invalidate_superset_user_cached_credentials()
        messages.success(self.request, "Dataset updated")
        return super().form_valid(form)


@method_decorator(login_required, name="dispatch")
class DataCatalogueEditorsView(View):
    template_name = "datasets/manage_editors/edit_editors.html"

    def get(self, request, pk):
        dataset = find_dataset(pk, request.user)
        data_catalogue_editors = dataset.data_catalogue_editors.all()

        context = {"data_catalogue_editors": data_catalogue_editors, "obj": dataset}

        return render(request, self.template_name, context)


def remove_authorised_editor(request, pk, user_id):
    dataset = find_dataset(pk, request.user)

    user = get_user_model().objects.get(id=user_id)

    dataset.data_catalogue_editors.remove(user)
    log_event(
        request.user,
        EventLog.TYPE_DATA_CATALOGUE_EDITOR_REMOVED,
        dataset,
        extra={
            "removed_user": {
                "id": user.id,  # pylint: disable=no-member
                "email": user.email,  # pylint: disable=no-member
                "name": user.get_full_name(),  # pylint: disable=no-member
            }
        },
    )
    return HttpResponseRedirect(
        reverse(
            "datasets:edit_data_editors",
            args=[
                pk,
            ],
        )
    )


class UserSearchFormView(EditBaseView, FormView):
    form_class = UserSearchForm
    form: None

    def form_valid(self, form):
        self.form = form
        search_query = self.request.POST["search"]
        self.request.session[
            (
                f"search-query--edit-dataset-permissions--{self.obj.pk}--{self.summary.id}"
                if self.summary
                else f"search-query--edit-dataset-permissions--{self.obj.pk}"
            )
        ] = search_query

        return super().form_valid(form)

    def get_initial(self):
        initial = super().get_initial()
        try:
            initial["search"] = self.request.session[
                (
                    f"search-query--edit-dataset-permissions--{self.obj.pk}--{self.summary.id}"
                    if self.summary
                    else f"search-query--edit-dataset-permissions--{self.obj.pk}"
                )
            ]
        except KeyError:
            pass
        return initial

    def get_context_data(self, **kwargs):
        context = super().get_context_data(**kwargs)
        search_query = self.request.session.get(
            f"search-query--edit-dataset-permissions--{self.obj.pk}--{self.summary.id}"
            if self.summary
            else f"search-query--edit-dataset-permissions--{self.obj.pk}"
        )
        if search_query:
            if "\n" in search_query:
                email_matches = []
                non_email_matches = []
                for query in search_query.splitlines():
                    if not query.strip():
                        continue
                    matches_for_query = get_user_model().objects.filter(
                        Q(email__iexact=query.strip())
                    )
                    for match in matches_for_query:
                        email_matches.append(match)
                    if not matches_for_query:
                        non_email_matches.append(query)
                context["search_results"] = email_matches
                context["non_matches"] = non_email_matches

            else:
                search_query = search_query.strip()
                email_filter = Q(email__icontains=search_query)
                name_filter = Q(first_name__icontains=search_query) | Q(
                    last_name__icontains=search_query
                )
                users = get_user_model().objects.filter(Q(email_filter | name_filter))
                if not users.exists() and len(search_query.split("@")) != 1:
                    users = get_user_model().objects.filter(
                        email__istartswith=search_query.split("@")[0]
                    )
                context["search_results"] = users
            context["search_query"] = search_query
        context["obj"] = self.obj
        context["obj_edit_url"] = (
            reverse("datasets:edit_dataset", args=[self.obj.pk])
            if isinstance(self.obj, DataSet)
            else reverse("datasets:edit_visualisation_catalogue_item", args=[self.obj.pk])
        )
        return context


class DatasetAuthorisedEditorsSearchView(UserSearchFormView):
    template_name = "datasets/search_authorised_editors.html"

    def get_context_data(self, **kwargs):
        context = super().get_context_data(**kwargs)
        context["waffle_flag"] = waffle.flag_is_active(
            self.request, "ALLOW_USER_ACCESS_TO_DASHBOARD_IN_BULK"
        )
        return context

    def get_success_url(self):
        return reverse(
            "datasets:search_authorised_editors",
            args=[self.obj.pk],
        )


class DatasetAddAuthorisedEditorView(EditBaseView, View):
    def get(self, request, *args, **kwargs):
        user = get_user_model().objects.get(id=self.kwargs.get("user_id"))

        dataset = find_dataset(self.kwargs.get("pk"), self.request.user)

        if user not in dataset.data_catalogue_editors.all():
            dataset.data_catalogue_editors.add(user.id)

        return HttpResponseRedirect(
            reverse(
                "datasets:edit_data_editors",
                args=[
                    dataset.id,
                ],
            )
        )


class DatasetAddAuthorisedEditorsView(EditBaseView, View):
    def post(self, request, *args, **kwargs):
        dataset = find_dataset(self.kwargs.get("pk"), self.request.user)
        selected_users = self.request.POST.getlist("selected-user")

        for selected_user in selected_users:
            user = get_object_or_404(get_user_model(), id=selected_user)
            dataset.data_catalogue_editors.add(user)
            log_event(
                request.user,
                EventLog.TYPE_DATA_CATALOGUE_EDITOR_ADDED,
                dataset,
                extra={
                    "added_user": {
                        "id": user.id,  # pylint: disable=no-member
                        "email": user.email,  # pylint: disable=no-member
                        "name": user.get_full_name(),  # pylint: disable=no-member
                    }
                },
            )

        return HttpResponseRedirect(
            reverse(
                "datasets:edit_data_editors",
                args=[
                    dataset.id,
                ],
            )
        )


class DatasetEnquiriesContactSearchView(UserSearchFormView):
    template_name = "datasets/search_enquiries_contact.html"

    def get_success_url(self):
        url = (
            reverse(
                "datasets:search_enquiries_contact",
                args=[
                    self.obj.pk,
                ],
            )
            + "?search_query="
            + self.form.cleaned_data["search"]
        )
        if self.request.GET.get("secondary_enquiries_contact"):
            url = (
                url
                + "&secondary_enquiries_contact="
                + self.request.GET.get("secondary_enquiries_contact")
            )
        return url


class DatasetSecondaryEnquiriesContactSearchView(UserSearchFormView):
    template_name = "datasets/search_secondary_enquiries_contact.html"

    def get_success_url(self):
        url = (
            reverse(
                "datasets:search_secondary_enquiries_contact",
                args=[
                    self.obj.pk,
                ],
            )
            + "?search_query="
            + self.form.cleaned_data["search"]
        )
        if self.request.GET.get("enquiries_contact"):
            url = url + "&enquiries_contact=" + self.request.GET.get("enquiries_contact")
        return url


class DatasetEditPermissionsView(EditBaseView, View):
    def dispatch(self, request, *args, **kwargs):
        super().dispatch(request, *args, **kwargs)
        if isinstance(self.obj, DataSet):
            permissions = DataSetUserPermission.objects.filter(dataset=self.obj)
        else:
            permissions = VisualisationUserPermission.objects.filter(visualisation=self.obj)

        users = json.dumps([p.user.id for p in permissions])
        summary = PendingAuthorizedUsers.objects.create(created_by=request.user, users=users)
        return HttpResponseRedirect(
            reverse("datasets:edit_permissions_summary", args=[self.obj.id, summary.id])
        )


class DatasetEditPermissionsSummaryView(EditBaseView, TemplateView):
    template_name = "datasets/manage_permissions/edit_summary.html"

    def get_context_data(self, **kwargs):
        if waffle.flag_is_active(self.request, settings.ALLOW_REQUEST_ACCESS_TO_DATA_FLOW):
            self.template_name = "datasets/manage_permissions/edit_access.html"
        context = super().get_context_data(**kwargs)
        context["user_removed"] = self.request.GET.get("user_removed", None)
        context["obj"] = self.obj
        context["obj_edit_url"] = (
            reverse("datasets:edit_dataset", args=[self.obj.pk])
            if isinstance(self.obj, DataSet)
            else reverse("datasets:edit_visualisation_catalogue_item", args=[self.obj.pk])
        )
        context["summary"] = self.summary
        context["authorised_users"] = get_user_model().objects.filter(
            id__in=json.loads(self.summary.users) if self.summary.users else []
        )
        context["iao"] = get_user_model().objects.get(id=self.obj.information_asset_owner_id).email
        context["iam"] = (
            get_user_model().objects.get(id=self.obj.information_asset_manager_id).email
        )
<<<<<<< HEAD
        context["data_catalogue_editors"] = self.obj.data_catalogue_editors.all().values_list()[0][
            7
        ]
=======
        data_catalogue_editors = []
        for user in self.obj.data_catalogue_editors.all():
            data_catalogue_editors.append(user.email)
        context["data_catalogue_editors"] = data_catalogue_editors
        context["authorised_users"]
>>>>>>> d95e7b68
        requests = AccessRequest.objects.filter(
            catalogue_item_id=self.obj.pk, data_access_status="waiting"
        )
        requested_users = []
        for request in requests:
            requested_users.append(
                {
                    "id": get_user_model().objects.get(email=request.contact_email).id,
                    "first_name": get_user_model()
                    .objects.get(email=request.contact_email)
                    .first_name,
                    "last_name": get_user_model()
                    .objects.get(email=request.contact_email)
                    .last_name,
                    "email": get_user_model().objects.get(email=request.contact_email).email,
                    "days_ago": (datetime.today() - request.created_date.replace(tzinfo=None)).days
                    + 1,
                }
            )
        context["requested_users"] = requested_users
        context["waffle_flag"] = waffle.flag_is_active(
            self.request, "ALLOW_USER_ACCESS_TO_DASHBOARD_IN_BULK"
        )
        return context

    def post(self, request, *args, **kwargs):
        authorized_users = set(
            get_user_model().objects.filter(
                id__in=json.loads(self.summary.users) if self.summary.users else []
            )
        )
        if isinstance(self.obj, DataSet):
            process_dataset_authorized_users_change(
                authorized_users, request.user, self.obj, False, False, True
            )
            messages.success(request, "Dataset permissions updated")
            return HttpResponseRedirect(reverse("datasets:edit_dataset", args=[self.obj.id]))
        else:
            process_visualisation_catalogue_item_authorized_users_change(
                authorized_users, request.user, self.obj, False, False
            )
            messages.success(request, "Visualisation permissions updated")
            return HttpResponseRedirect(
                reverse("datasets:edit_visualisation_catalogue_item", args=[self.obj.id])
            )


<<<<<<< HEAD
class DatasetAuthorisedUsersSearchView(UserSearchFormView):
    template_name = "datasets/search_authorised_users.html"

    def get_context_data(self, **kwargs):
        context = super().get_context_data(**kwargs)
        context["summary_id"] = self.kwargs.get("summary_id")
        context["waffle_flag"] = waffle.flag_is_active(
            self.request, "ALLOW_USER_ACCESS_TO_DASHBOARD_IN_BULK"
        )
        return context

    def get_success_url(self):
        return reverse(
            "datasets:search_authorized_users",
            args=[self.obj.pk, self.kwargs.get("summary_id")],
        )


class DatasetAddAuthorisedUserView(EditBaseView, View):
    def get(self, request, *args, **kwargs):
        summary = PendingAuthorizedUsers.objects.get(id=self.kwargs.get("summary_id"))
        user = get_user_model().objects.get(id=self.kwargs.get("user_id"))

        users = json.loads(summary.users) if summary.users else []
        if user.id not in users:
            users.append(user.id)
            summary.users = json.dumps(users)
            summary.save()

        return HttpResponseRedirect(
            reverse(
                "datasets:edit_permissions_summary",
                args=[
                    self.obj.id,
                    self.kwargs.get("summary_id"),
                ],
            )
        )


class DatasetAddAuthorisedUsersView(EditBaseView, View):
    def post(self, request, *args, **kwargs):
        summary = PendingAuthorizedUsers.objects.get(id=self.kwargs.get("summary_id"))
        users = json.loads(summary.users) if summary.users else []
        for selected_user in self.request.POST.getlist("selected-user"):
            user = get_user_model().objects.get(id=selected_user)
            if user.id not in users:
                users.append(user.id)
        summary.users = json.dumps(users)
        summary.save()
        return HttpResponseRedirect(
            reverse(
                "datasets:edit_permissions_summary",
                args=[
                    self.obj.id,
                    self.kwargs.get("summary_id"),
                ],
            )
        )


=======
>>>>>>> d95e7b68
class DatasetRemoveAuthorisedUserView(EditBaseView, View):
    def get(self, request, *args, **kwargs):
        summary = PendingAuthorizedUsers.objects.get(id=self.kwargs.get("summary_id"))
        user = get_user_model().objects.get(id=self.kwargs.get("user_id"))
        users = json.loads(summary.users) if summary.users else []
        if user.id in users:
            summary.users = json.dumps([user_id for user_id in users if user_id != user.id])
            summary.save()
        name_dataset = find_dataset(self.obj.pk, request.user).name
        url_dataset = request.build_absolute_uri(
            reverse("datasets:dataset_detail", args=[self.obj.pk])
        )
        send_email(
            settings.NOTIFY_DATASET_ACCESS_REMOVE_TEMPLATE_ID,
            user.email,
            personalisation={
                "dataset_name": name_dataset,
                "dataset_url": url_dataset,
            },
        )
        return HttpResponseRedirect(
            reverse(
                "datasets:edit_permissions_summary",
                args=[
                    self.obj.id,
                    self.kwargs.get("summary_id"),
                ],
            )
            + "?user_removed="
            + user.get_full_name()
        )


@require_POST
def log_data_preview_load_time(request, dataset_uuid, source_id):
    try:
        received_json_data = json.loads(request.body)
    except json.JSONDecodeError:
        return HttpResponseBadRequest("Invalid JSON data")

    dataset = find_dataset(dataset_uuid, request.user)
    source = dataset.get_related_source(source_id)
    if source is None:
        raise Http404

    extra = {
        "path": request.path,
        "data_table_name": source.name,
        "data_table_id": source.id,
        "dataset": dataset.name,
        **(
            {"data_table_tablename": f"{source.schema}.{source.table}"}
            if hasattr(source, "schema")
            else {
                "data_table_sourcetables": [f"{s.schema}.{s.table}" for s in source.tables.all()]
            }
        ),
        **received_json_data,
    }

    if received_json_data.get("status_code") == 200:
        log_event(request.user, EventLog.TYPE_DATA_PREVIEW_COMPLETE, source, extra=extra)
        return HttpResponse(status=200)
    else:
        log_event(request.user, EventLog.TYPE_DATA_PREVIEW_TIMEOUT, source, extra=extra)
        return HttpResponse(status=200)


class ReferenceDatasetGridDataView(View):
    def get(self, request, **kwargs):
        ref_dataset = get_object_or_404(
            ReferenceDataset, pk=self.kwargs["object_id"], deleted=False
        )
        return JsonResponse(
            {
                "records": ref_dataset.get_grid_data(),
            }
        )


class SaveUserDataGridView(View):
    def post(self, request, model_class, source_id):
        source = get_object_or_404(model_class, pk=source_id)
        json_data = json.loads(request.body)
        UserDataTableView.objects.update_or_create(
            user=request.user,
            source_object_id=str(source.id),
            source_content_type=ContentType.objects.get_for_model(source),
            defaults={
                "filters": json_data.get("filters"),
                "column_defs": {x["field"]: x for x in json_data.get("columnDefs", [])},
            },
        )
        return HttpResponse(status=200)

    def delete(self, request, model_class, source_id):
        source = get_object_or_404(model_class, pk=source_id)
        try:
            UserDataTableView.objects.get(
                user=request.user,
                source_object_id=str(source.id),
                source_content_type=ContentType.objects.get_for_model(source),
            ).delete()
        except UserDataTableView.DoesNotExist:
            pass
        return HttpResponse(status=200)<|MERGE_RESOLUTION|>--- conflicted
+++ resolved
@@ -1853,17 +1853,11 @@
         context["iam"] = (
             get_user_model().objects.get(id=self.obj.information_asset_manager_id).email
         )
-<<<<<<< HEAD
-        context["data_catalogue_editors"] = self.obj.data_catalogue_editors.all().values_list()[0][
-            7
-        ]
-=======
         data_catalogue_editors = []
         for user in self.obj.data_catalogue_editors.all():
             data_catalogue_editors.append(user.email)
         context["data_catalogue_editors"] = data_catalogue_editors
         context["authorised_users"]
->>>>>>> d95e7b68
         requests = AccessRequest.objects.filter(
             catalogue_item_id=self.obj.pk, data_access_status="waiting"
         )
@@ -1911,70 +1905,6 @@
             )
 
 
-<<<<<<< HEAD
-class DatasetAuthorisedUsersSearchView(UserSearchFormView):
-    template_name = "datasets/search_authorised_users.html"
-
-    def get_context_data(self, **kwargs):
-        context = super().get_context_data(**kwargs)
-        context["summary_id"] = self.kwargs.get("summary_id")
-        context["waffle_flag"] = waffle.flag_is_active(
-            self.request, "ALLOW_USER_ACCESS_TO_DASHBOARD_IN_BULK"
-        )
-        return context
-
-    def get_success_url(self):
-        return reverse(
-            "datasets:search_authorized_users",
-            args=[self.obj.pk, self.kwargs.get("summary_id")],
-        )
-
-
-class DatasetAddAuthorisedUserView(EditBaseView, View):
-    def get(self, request, *args, **kwargs):
-        summary = PendingAuthorizedUsers.objects.get(id=self.kwargs.get("summary_id"))
-        user = get_user_model().objects.get(id=self.kwargs.get("user_id"))
-
-        users = json.loads(summary.users) if summary.users else []
-        if user.id not in users:
-            users.append(user.id)
-            summary.users = json.dumps(users)
-            summary.save()
-
-        return HttpResponseRedirect(
-            reverse(
-                "datasets:edit_permissions_summary",
-                args=[
-                    self.obj.id,
-                    self.kwargs.get("summary_id"),
-                ],
-            )
-        )
-
-
-class DatasetAddAuthorisedUsersView(EditBaseView, View):
-    def post(self, request, *args, **kwargs):
-        summary = PendingAuthorizedUsers.objects.get(id=self.kwargs.get("summary_id"))
-        users = json.loads(summary.users) if summary.users else []
-        for selected_user in self.request.POST.getlist("selected-user"):
-            user = get_user_model().objects.get(id=selected_user)
-            if user.id not in users:
-                users.append(user.id)
-        summary.users = json.dumps(users)
-        summary.save()
-        return HttpResponseRedirect(
-            reverse(
-                "datasets:edit_permissions_summary",
-                args=[
-                    self.obj.id,
-                    self.kwargs.get("summary_id"),
-                ],
-            )
-        )
-
-
-=======
->>>>>>> d95e7b68
 class DatasetRemoveAuthorisedUserView(EditBaseView, View):
     def get(self, request, *args, **kwargs):
         summary = PendingAuthorizedUsers.objects.get(id=self.kwargs.get("summary_id"))
