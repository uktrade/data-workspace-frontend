from datetime import datetime
import json
import logging
import uuid
from collections import defaultdict, namedtuple
from itertools import chain
from typing import Set

import psycopg2
import waffle
from botocore.exceptions import ClientError
from csp.decorators import csp_update
from django.conf import settings
from django.contrib import messages
from django.contrib.auth import get_user_model
from django.contrib.auth.decorators import login_required
from django.contrib.contenttypes.models import ContentType
from django.core import serializers
from django.core.paginator import Paginator
from django.db import ProgrammingError
from django.db.models import CharField, Count, F, Func, Prefetch, Q, TextField, Value
from django.db.models.functions import Cast, TruncDay
from django.forms.models import model_to_dict
from django.http import (
    Http404,
    HttpResponse,
    HttpResponseBadRequest,
    HttpResponseForbidden,
    HttpResponseNotFound,
    HttpResponseRedirect,
    HttpResponseServerError,
    JsonResponse,
)
from django.shortcuts import get_object_or_404, render
from django.urls import reverse
from django.utils.decorators import method_decorator
from django.views.decorators.http import require_GET, require_http_methods, require_POST
from django.views.generic import DetailView, FormView, TemplateView, UpdateView, View
from psycopg2 import sql

from dataworkspace import datasets_db
from dataworkspace.apps.accounts.models import UserDataTableView
from dataworkspace.apps.api_v1.core.views import invalidate_superset_user_cached_credentials
from dataworkspace.apps.applications.models import ApplicationInstance
from dataworkspace.apps.core.boto3_client import get_s3_client
from dataworkspace.apps.core.errors import DatasetPermissionDenied, DatasetPreviewDisabledError
from dataworkspace.apps.core.models import Database
from dataworkspace.apps.core.utils import (
    StreamingHttpResponseWithoutDjangoDbConnection,
    database_dsn,
    streaming_query_response,
    table_data,
    view_exists,
)
from dataworkspace.apps.datasets.constants import DataLinkType, DataSetType, TagType
from dataworkspace.apps.datasets.forms import (
    DatasetEditForm,
    DatasetSearchForm,
    EligibilityCriteriaForm,
    RelatedDataCutsSortForm,
    RelatedMastersSortForm,
    RelatedVisualisationsSortForm,
    UserSearchForm,
    VisualisationCatalogueItemEditForm,
)
from dataworkspace.apps.datasets.models import (
    CustomDatasetQuery,
    DataCutDataset,
    DataSet,
    DataSetUserPermission,
    MasterDataset,
    PendingAuthorizedUsers,
    ReferenceDataset,
    SourceLink,
    SourceTable,
    SourceView,
    Tag,
    ToolQueryAuditLogTable,
    VisualisationCatalogueItem,
    VisualisationUserPermission,
)
from dataworkspace.apps.datasets.permissions.utils import (
    process_dataset_authorized_users_change,
    process_visualisation_catalogue_item_authorized_users_change,
)
from dataworkspace.apps.datasets.search import search_for_datasets
from dataworkspace.apps.datasets.utils import (
    build_filtered_dataset_query,
    clean_dataset_restrictions_on_usage,
    dataset_type_to_manage_unpublished_permission_codename,
    find_dataset,
    get_code_snippets_for_query,
    get_code_snippets_for_reference_table,
    get_code_snippets_for_table,
    get_recently_viewed_catalogue_pages,
    get_tools_links_for_user,
)
from dataworkspace.apps.eventlog.models import EventLog
from dataworkspace.apps.eventlog.utils import log_event, log_permission_change
from dataworkspace.apps.explorer.utils import invalidate_data_explorer_user_cached_credentials
from dataworkspace.apps.request_access.models import AccessRequest
<<<<<<< HEAD
from dataworkspace.zendesk import get_username
=======
from dataworkspace.notify import send_email
>>>>>>> 28233bc4

logger = logging.getLogger("app")


def _matches_filters(
    data,
    unpublished: bool,
    opendata: bool,
    withvisuals: bool,
    use: Set,
    data_type: Set,
    source_ids: Set,
    topic_ids: Set,
    publisher_ids: Set,
    user_accessible: bool = False,
    user_inaccessible: bool = False,
    selected_user_datasets: Set = None,
):
    users_datasets = set()
    if data["is_bookmarked"]:
        users_datasets.add("bookmarked")
    if data["is_subscribed"]:
        users_datasets.add("subscribed")
    if data["is_owner"]:
        users_datasets.add("owned")
    if data["is_contact"]:
        users_datasets.add("enquiries_contact")
    if data["is_editor"]:
        users_datasets.add("editor")

    return (
        (
            not selected_user_datasets
            or selected_user_datasets == [None]
            or set(selected_user_datasets).intersection(users_datasets)
        )
        and (unpublished or data["published"])
        and (not opendata or data["is_open_data"])
        and (not withvisuals or data["has_visuals"])
        and (not data_type or data_type == [None] or data["data_type"] in data_type)
        and (not source_ids or source_ids.intersection(set(data["source_tag_ids"])))
        and (not topic_ids or topic_ids.intersection(set(data["topic_tag_ids"])))
        and (not publisher_ids or publisher_ids.intersection(set(data["publisher_tag_ids"])))
        and (not user_accessible or data["has_access"])
        and (not user_inaccessible or not data["has_access"])
    )


def has_unpublished_dataset_access(user):
    access = user.is_superuser
    for dataset_type in DataSetType:
        access = access or user.has_perm(
            dataset_type_to_manage_unpublished_permission_codename(dataset_type.value)
        )

    return access


def _get_tags_as_dict():
    """
    Gets all tags and returns them as a dictionary keyed by the tag.id as a string
    @return:
    """
    tags = Tag.objects.all()
    tags_dict = {}

    for tag in tags:
        tags_dict[str(tag.id)] = model_to_dict(tag)

    return tags_dict


@csp_update(SCRIPT_SRC=settings.WEBPACK_SCRIPT_SRC)
def home_view(request):
    return render(request, "datasets/index.html")


@csp_update(SCRIPT_SRC=settings.WEBPACK_SCRIPT_SRC)
@require_GET
def find_datasets(request):
    ###############
    # Validate form

    form = DatasetSearchForm(request, request.GET)

    if not form.is_valid():
        logger.warning(form.errors)
        return HttpResponseRedirect(reverse("datasets:find_datasets"))

    data_types = form.fields[
        "data_type"
    ].choices  # Cache these now, as we annotate them with result numbers later which we don't want here.

    ###############################################
    # Find all results, and matching filter numbers

    filters = form.get_filters()

    all_visible_datasets, matched_datasets = search_for_datasets(
        request.user, filters, _matches_filters
    )

    form.annotate_and_update_filters(
        all_visible_datasets,
        matcher=_matches_filters,
    )

    ####################################
    # Select the current page of results

    paginator = Paginator(
        matched_datasets,
        settings.SEARCH_RESULTS_DATASETS_PER_PAGE,
    )

    datasets = paginator.get_page(request.GET.get("page"))

    ########################################################
    # Augment results with tags, avoiding queries-per-result

    tags_dict = _get_tags_as_dict()
    for dataset in datasets:
        dataset["sources"] = [
            tags_dict.get(str(source_id)) for source_id in dataset["source_tag_ids"]
        ]
        dataset["topics"] = [tags_dict.get(str(topic_id)) for topic_id in dataset["topic_tag_ids"]]
        dataset["publishers"] = [
            tags_dict.get(str(publisher_id)) for publisher_id in dataset["publisher_tag_ids"]
        ]

    ######################################################################
    # Augment results with last updated dates, avoiding queries-per-result

    # Data structures to quickly look up datasets as needed further down

    datasets_by_type = defaultdict(list)
    datasets_by_type_id = {}
    for dataset in datasets:
        datasets_by_type[dataset["data_type"]].append(dataset)
        datasets_by_type_id[(dataset["data_type"], dataset["id"])] = dataset

    # Reference datasets

    reference_datasets = ReferenceDataset.objects.filter(
        uuid__in=tuple(dataset["id"] for dataset in datasets_by_type[DataSetType.REFERENCE.value])
    )
    for reference_dataset in reference_datasets:
        dataset = datasets_by_type_id[(DataSetType.REFERENCE.value, reference_dataset.uuid)]
        try:
            # If the reference dataset csv table doesn't exist we
            # get an unhandled relation does not exist error
            # this is currently only a problem with integration tests
            dataset["last_updated"] = reference_dataset.data_last_updated
        except ProgrammingError as e:
            logger.error(e)
            dataset["last_updated"] = None

    # Master datasets and datacuts together to minimise metadata table queries

    master_datasets = MasterDataset.objects.filter(
        id__in=tuple(dataset["id"] for dataset in datasets_by_type[DataSetType.MASTER.value])
    ).prefetch_related("sourcetable_set")
    datacut_datasets = DataCutDataset.objects.filter(
        id__in=tuple(dataset["id"] for dataset in datasets_by_type[DataSetType.DATACUT.value])
    ).prefetch_related(
        Prefetch(
            "customdatasetquery_set",
            queryset=CustomDatasetQuery.objects.prefetch_related("tables"),
        )
    )
    databases = {database.id: database for database in Database.objects.all()}

    tables_and_last_updated_dates = datasets_db.get_all_tables_last_updated_date(
        [
            (databases[table.database_id].memorable_name, table.schema, table.table)
            for master_dataset in master_datasets
            for table in master_dataset.sourcetable_set.all()
        ]
        + [
            (databases[query.database_id].memorable_name, table.schema, table.table)
            for datacut_dataset in datacut_datasets
            for query in datacut_dataset.customdatasetquery_set.all()
            for table in query.tables.all()
        ]
    )

    if form.cleaned_data["q"]:
        log_event(
            request.user,
            EventLog.TYPE_DATASET_FIND_FORM_QUERY,
            extra={
                "query": form.cleaned_data["q"],
                "number_of_results": len(matched_datasets),
            },
        )

    def _without_none(it):
        return (val for val in it if val is not None)

    for master_dataset in master_datasets:
        dataset = datasets_by_type_id[(DataSetType.MASTER.value, master_dataset.id)]
        dataset["last_updated"] = max(
            _without_none(
                (
                    tables_and_last_updated_dates[databases[table.database_id].memorable_name].get(
                        (table.schema, table.table)
                    )
                    for table in master_dataset.sourcetable_set.all()
                )
            ),
            default=None,
        )

    for datacut_dataset in datacut_datasets:
        dataset = datasets_by_type_id[(DataSetType.DATACUT.value, datacut_dataset.id)]
        last_updated_dates_for_queries = (
            (
                tables_and_last_updated_dates[databases[query.database_id].memorable_name].get(
                    (table.schema, table.table)
                )
                for table in query.tables.all()
            )
            for query in datacut_dataset.customdatasetquery_set.all()
        )
        dataset["last_updated"] = max(
            _without_none(
                (
                    min(_without_none(last_updated_dates_for_query), default=None)
                    for last_updated_dates_for_query in last_updated_dates_for_queries
                )
            ),
            default=None,
        )

    # Visualisations

    visualisation_datasets = VisualisationCatalogueItem.objects.filter(
        id__in=tuple(
            dataset["id"] for dataset in datasets_by_type[DataSetType.VISUALISATION.value]
        )
    ).prefetch_related("visualisationlink_set")
    for visualisation_dataset in visualisation_datasets:
        dataset = datasets_by_type_id[(DataSetType.VISUALISATION.value, visualisation_dataset.id)]
        dataset["last_updated"] = max(
            _without_none(
                (
                    link.data_source_last_updated
                    for link in visualisation_dataset.visualisationlink_set.all()
                )
            ),
            default=None,
        )

    return render(
        request,
        "datasets/data_catalogue.html",
        {
            "form": form,
            "recently_viewed_catalogue_pages": get_recently_viewed_catalogue_pages(request),
            "query": filters.query,
            "datasets": datasets,
            "data_type": dict(data_types),
            "show_admin_filters": has_unpublished_dataset_access(request.user)
            and request.user.is_superuser,
            "ACCESSIBLE_AUTOCOMPLETE_FLAG": settings.ACCESSIBLE_AUTOCOMPLETE_FLAG,
            "search_type": "searchBar" if filters.query else "noSearch",
            "has_filters": filters.has_filters(),
        },
    )


class DatasetDetailView(DetailView):
    def _is_reference_dataset(self):
        return isinstance(self.object, ReferenceDataset)

    def _is_visualisation(self):
        return isinstance(self.object, VisualisationCatalogueItem)

    def get_object(self, queryset=None):
        return find_dataset(self.kwargs["dataset_uuid"], self.request.user)

    @csp_update(
        frame_src=settings.QUICKSIGHT_DASHBOARD_HOST,
        SCRIPT_SRC=settings.WEBPACK_SCRIPT_SRC,
    )
    def get(self, request, *args, **kwargs):
        log_event(
            request.user,
            EventLog.TYPE_DATASET_VIEW,
            self.get_object(),
            extra={
                "path": request.get_full_path(),
                "reference_dataset_version": self.get_object().published_at,
            },
        )
        return super().get(request, *args, **kwargs)

    def _get_source_text(self, model):
        source_text = ",".join(
            sorted({t.name for t in self.object.tags.filter(type=TagType.SOURCE)})
        )
        return source_text

    def _get_publisher_text(self, model):
        publisher_text = ", ".join(
            sorted({t.name for t in self.object.tags.filter(type=TagType.PUBLISHER)})
        )
        return publisher_text

    def _get_user_tools_access(self) -> bool:
        user_has_tools_access = self.request.user.user_permissions.filter(
            codename="start_all_applications",
            content_type=ContentType.objects.get_for_model(ApplicationInstance),
        ).exists()

        return user_has_tools_access

    def _get_context_data_for_master_dataset(self, ctx, **kwargs):
        source_tables = sorted(
            self.object.sourcetable_set.filter(published=True).all(), key=lambda x: x.name
        )

        MasterDatasetInfo = namedtuple(
            "MasterDatasetInfo",
            (
                "source_table",
                "code_snippets",
                "columns",
                "tools_links",
                "pipeline_last_run_succeeded",
            ),
        )
        master_datasets_info = [
            MasterDatasetInfo(
                source_table=source_table,
                code_snippets=get_code_snippets_for_table(source_table),
                columns=datasets_db.get_columns(
                    source_table.database.memorable_name,
                    schema=source_table.schema,
                    table=source_table.table,
                    include_types=True,
                ),
                tools_links=get_tools_links_for_user(self.request.user, self.request.scheme),
                pipeline_last_run_succeeded=source_table.pipeline_last_run_success(),
            )
            for source_table in sorted(source_tables, key=lambda x: x.name)
        ]

        summarised_update_frequency = ",".join(
            sorted({t.get_frequency_display() for t in source_tables})
        )

        subscription = self.object.subscriptions.filter(user=self.request.user)

        ctx.update(
            {
                "summarised_update_frequency": summarised_update_frequency,
                "source_text": self._get_source_text(self.object),
                "publisher_text": self._get_publisher_text(self.object),
                "has_access": self.object.user_has_access(self.request.user),
                "has_tools_access": self._get_user_tools_access(),
                "is_bookmarked": self.object.user_has_bookmarked(self.request.user),
                "master_datasets_info": master_datasets_info,
                "source_table_type": DataLinkType.SOURCE_TABLE,
                "related_data": self.object.related_datasets(),
                "related_visualisations": self.object.related_visualisations.filter(
                    published=True
                ),
                "subscription": {
                    "current_user_is_subscribed": subscription.exists()
                    and subscription.first().is_active(),
                    "details": subscription.first(),
                },
                "show_pipeline_failed_message": not all(
                    (x.pipeline_last_run_succeeded for x in master_datasets_info)
                ),
            }
        )
        return ctx

    def _get_context_data_for_datacut_dataset(self, ctx, **kwargs):
        custom_queries = self.object.customdatasetquery_set.all().prefetch_related("tables")
        datacut_links = sorted(
            chain(
                self.object.sourcetable_set.all(),
                self.object.sourcelink_set.all(),
                custom_queries,
            ),
            key=lambda x: x.name,
        )

        summarised_update_frequency = ",".join(
            sorted({t.get_frequency_display() for t in datacut_links})
        )

        DatacutLinkInfo = namedtuple(
            "DatacutLinkInfo",
            ("datacut_link", "can_show_link", "code_snippets", "columns", "tools_links"),
        )
        datacut_links_info = [
            DatacutLinkInfo(
                datacut_link=datacut_link,
                can_show_link=datacut_link.can_show_link_for_user(self.request.user),
                code_snippets=(
                    get_code_snippets_for_query(datacut_link.query)
                    if hasattr(datacut_link, "query")
                    else None
                ),
                tools_links=get_tools_links_for_user(self.request.user, self.request.scheme),
                columns=(
                    datasets_db.get_columns(
                        database_name=datacut_link.database.memorable_name,
                        query=datacut_link.query,
                        include_types=True,
                    )
                    if hasattr(datacut_link, "query")
                    else None
                ),
            )
            for datacut_link in datacut_links
        ]

        # If one or more queries to generate source columns failed raise an event
        for link_info in datacut_links_info:
            if link_info.columns is not None and len(link_info.columns) == 0:
                log_event(
                    self.request.user,
                    EventLog.TYPE_USER_DATACUT_GRID_VIEW_FAILED,
                    self.object,
                    extra={
                        "details": "Query to determine datacut columns failed to return any data"
                    },
                )
                break

        subscription = self.object.subscriptions.filter(user=self.request.user)

        datacut_tables = [
            table
            for table in datacut_links_info
            if table.datacut_link.type == DataLinkType.CUSTOM_QUERY
        ]
        datacut_links = [
            link
            for link in datacut_links_info
            if link.datacut_link.type == DataLinkType.SOURCE_LINK
        ]

        ctx.update(
            {
                "has_access": self.object.user_has_access(self.request.user),
                "is_bookmarked": self.object.user_has_bookmarked(self.request.user),
                "datacut_links_info": datacut_links_info,
                "data_hosted_externally": any(
                    not source_link.url.startswith("s3://")
                    for source_link in self.object.sourcelink_set.all()
                ),
                "custom_dataset_query_type": DataLinkType.CUSTOM_QUERY,
                "related_data": self.object.related_datasets(),
                "related_visualisations": self.object.related_visualisations.filter(
                    published=True
                ),
                "summarised_update_frequency": summarised_update_frequency,
                "source_text": self._get_source_text(self.object),
                "publisher_text": self._get_publisher_text(self.object),
                "subscription": {
                    "current_user_is_subscribed": subscription.exists()
                    and subscription.first().is_active(),
                    "details": subscription.first(),
                },
                "has_datacut_tables": bool(datacut_tables),
                "has_datacut_links": bool(datacut_links),
            }
        )
        return ctx

    def _get_context_data_for_reference_dataset(self, ctx, **kwargs):
        records = self.object.get_records()
        total_record_count = records.count()
        preview_limit = self.get_preview_limit(total_record_count)
        records = records[:preview_limit]
        code_snippets = get_code_snippets_for_reference_table(self.object)
        columns = None
        if self.object.external_database:
            columns = datasets_db.get_columns(
                self.object.external_database.memorable_name,
                schema="public",
                table=self.object.table_name,
                include_types=True,
            )

        subscription = self.object.subscriptions.filter(user=self.request.user)

        ctx.update(
            {
                "preview_limit": preview_limit,
                "record_count": total_record_count,
                "records": records,
                "is_bookmarked": self.object.user_has_bookmarked(self.request.user),
                "DATA_GRID_REFERENCE_DATASET_FLAG": settings.DATA_GRID_REFERENCE_DATASET_FLAG,
                "code_snippets": code_snippets,
                "columns": columns,
                "tools_links": get_tools_links_for_user(self.request.user, self.request.scheme),
                "subscription": {
                    "current_user_is_subscribed": subscription.exists()
                    and subscription.first().is_active(),
                    "details": subscription.first(),
                },
            }
        )
        return ctx

    def _get_context_data_for_visualisation(self, ctx, **kwargs):
        ctx.update(
            {
                "has_access": self.object.user_has_access(self.request.user),
                "is_bookmarked": self.object.user_has_bookmarked(self.request.user),
                "visualisation_links": self.object.get_visualisation_links(self.request),
                "summarised_update_frequency": "N/A",
                "source_text": self._get_source_text(self.object),
                "publisher_text": self._get_publisher_text(self.object),
            }
        )
        return ctx

    def get_context_data(self, **kwargs):
        ctx = super().get_context_data()
        clean_dataset_restrictions_on_usage(self.object)

        ctx["model"] = self.object
        ctx["DATASET_CHANGELOG_PAGE_FLAG"] = settings.DATASET_CHANGELOG_PAGE_FLAG
        ctx["DATA_UPLOADER_UI_FLAG"] = settings.DATA_UPLOADER_UI_FLAG

        if self._is_reference_dataset():
            return self._get_context_data_for_reference_dataset(ctx, **kwargs)

        elif self._is_visualisation():
            return self._get_context_data_for_visualisation(ctx, **kwargs)

        elif self.object.type == DataSetType.MASTER:
            return self._get_context_data_for_master_dataset(ctx, **kwargs)

        elif self.object.type == DataSetType.DATACUT:
            return self._get_context_data_for_datacut_dataset(ctx, **kwargs)

        raise ValueError(f"Unknown dataset/type for {self.__class__.__name__}: {self.object}")

    def get_template_names(self):
        if self._is_reference_dataset():
            return ["datasets/details/reference_dataset.html"]
        elif self.object.type == DataSetType.MASTER:
            return ["datasets/details/sourceset_dataset.html"]
        elif self.object.type == DataSetType.DATACUT:
            return ["datasets/details/data_cut_dataset.html"]
        elif self._is_visualisation():
            return ["datasets/details/visualisation_dataset.html"]

        raise RuntimeError(f"Unknown template for {self}")

    def get_preview_limit(self, record_count):
        return min([record_count, settings.REFERENCE_DATASET_PREVIEW_NUM_OF_ROWS])


@require_http_methods(["GET", "POST"])
def eligibility_criteria_view(request, dataset_uuid):
    dataset = find_dataset(dataset_uuid, request.user)

    if request.method == "POST":
        form = EligibilityCriteriaForm(request.POST)
        if form.is_valid():
            access_request_id = form.cleaned_data.get("access_request")
            if form.cleaned_data["meet_criteria"]:
                url = reverse("request_access:dataset", args=[dataset_uuid])
                if access_request_id:
                    url = reverse(
                        "request_access:dataset-request-update",
                        args=[access_request_id],
                    )
            else:
                url = reverse("datasets:eligibility_criteria_not_met", args=[dataset_uuid])

            return HttpResponseRedirect(url)

    clean_dataset_restrictions_on_usage(dataset)

    return render(
        request,
        "eligibility_criteria.html",
        {"dataset": dataset, "access_request": request.GET.get("access_request")},
    )


@require_GET
def toggle_bookmark(request, dataset_uuid):
    dataset = find_dataset(dataset_uuid, request.user)
    dataset.toggle_bookmark(request.user)

    return HttpResponseRedirect(dataset.get_absolute_url())


@require_POST
def set_bookmark(request, dataset_uuid):
    dataset = find_dataset(dataset_uuid, request.user)
    dataset.set_bookmark(request.user)
    return HttpResponse(status=200)


@require_POST
def unset_bookmark(request, dataset_uuid):
    dataset = find_dataset(dataset_uuid, request.user)
    dataset.unset_bookmark(request.user)
    return HttpResponse(status=200)


@require_POST
def log_reference_dataset_download(request, dataset_uuid):
    dataset = find_dataset(dataset_uuid, request.user, ReferenceDataset)
    received_json_data = json.loads(request.body)
    log_event(
        request.user,
        EventLog.TYPE_REFERENCE_DATASET_DOWNLOAD,
        dataset,
        extra={
            **{
                "path": request.get_full_path(),
                "reference_dataset_version": dataset.published_version,
            },
            **received_json_data,
        },
    )
    return HttpResponse(status=200)


class SourceLinkDownloadView(DetailView):
    model = SourceLink

    def get(self, request, *args, **kwargs):
        dataset = find_dataset(self.kwargs.get("dataset_uuid"), request.user)

        if not dataset.user_has_access(self.request.user):
            return HttpResponseForbidden()

        source_link = get_object_or_404(
            SourceLink, id=self.kwargs.get("source_link_id"), dataset=dataset
        )
        log_event(
            request.user,
            EventLog.TYPE_DATASET_SOURCE_LINK_DOWNLOAD,
            source_link.dataset,
            extra={
                "path": request.get_full_path(),
                **serializers.serialize("python", [source_link])[0],
            },
        )
        dataset.number_of_downloads = F("number_of_downloads") + 1
        dataset.save(update_fields=["number_of_downloads"])

        if source_link.link_type == source_link.TYPE_EXTERNAL:
            return HttpResponseRedirect(source_link.url)

        client = get_s3_client()
        try:
            file_object = client.get_object(
                Bucket=settings.AWS_UPLOADS_BUCKET, Key=source_link.url
            )
        except ClientError as ex:
            try:
                return HttpResponse(status=ex.response["ResponseMetadata"]["HTTPStatusCode"])
            except KeyError:
                return HttpResponseServerError()

        response = StreamingHttpResponseWithoutDjangoDbConnection(
            file_object["Body"].iter_chunks(chunk_size=65536),
            content_type=file_object["ContentType"],
        )
        response["Content-Disposition"] = f'attachment; filename="{source_link.get_filename()}"'
        response["Content-Length"] = file_object["ContentLength"]

        return response


class SourceDownloadMixin:
    pk_url_kwarg = "source_id"
    event_log_type = None

    @staticmethod
    def db_object_exists(db_object):
        raise NotImplementedError()

    def get_table_data(self, db_object):
        raise NotImplementedError()

    def get(self, request, *_, **__):
        dataset = find_dataset(self.kwargs.get("dataset_uuid"), request.user)
        db_object = get_object_or_404(self.model, id=self.kwargs.get("source_id"), dataset=dataset)

        if not db_object.dataset.user_has_access(self.request.user):
            return HttpResponseForbidden()

        if not self.db_object_exists(db_object):
            return HttpResponseNotFound()

        log_event(
            request.user,
            self.event_log_type,
            db_object.dataset,
            extra={
                "path": request.get_full_path(),
                **serializers.serialize("python", [db_object])[0],
            },
        )
        dataset.number_of_downloads = F("number_of_downloads") + 1
        dataset.save(update_fields=["number_of_downloads"])
        return self.get_table_data(db_object)


class SourceViewDownloadView(SourceDownloadMixin, DetailView):
    model = SourceView
    event_log_type = EventLog.TYPE_DATASET_SOURCE_VIEW_DOWNLOAD

    @staticmethod
    def db_object_exists(db_object):
        return view_exists(db_object.database.memorable_name, db_object.schema, db_object.view)

    def get_table_data(self, db_object):
        return table_data(
            self.request.user.email,
            db_object.database.memorable_name,
            db_object.schema,
            db_object.view,
            db_object.get_filename(),
        )


class CustomDatasetQueryDownloadView(DetailView):
    model = CustomDatasetQuery

    def get(self, request, *args, **kwargs):
        dataset = find_dataset(self.kwargs.get("dataset_uuid"), request.user)

        if not dataset.user_has_access(self.request.user):
            return HttpResponseForbidden()

        query = get_object_or_404(self.model, id=self.kwargs.get("query_id"), dataset=dataset)

        if not query.reviewed and not request.user.is_superuser:
            return HttpResponseForbidden()

        log_event(
            request.user,
            EventLog.TYPE_DATASET_CUSTOM_QUERY_DOWNLOAD,
            query.dataset,
            extra={
                "path": request.get_full_path(),
                **serializers.serialize("python", [query])[0],
            },
        )
        dataset.number_of_downloads = F("number_of_downloads") + 1
        dataset.save(update_fields=["number_of_downloads"])

        filtered_query = sql.SQL(query.query)
        columns = request.GET.getlist("columns")

        if columns:
            trimmed_query = query.query.rstrip().rstrip(";")

            filtered_query = sql.SQL("SELECT {fields} from ({query}) as data;").format(
                fields=sql.SQL(",").join([sql.Identifier(column) for column in columns]),
                query=sql.SQL(trimmed_query),
            )

        return streaming_query_response(
            request.user.email,
            query.database.memorable_name,
            filtered_query,
            query.get_filename(),
            cursor_name=f"custom_query--{query.id}",
        )


class SourceTableColumnDetails(View):
    def get(self, request, dataset_uuid, table_uuid):
        dataset = find_dataset(dataset_uuid, request.user, MasterDataset)
        source_table = get_object_or_404(SourceTable, id=table_uuid, dataset=dataset)
        columns = datasets_db.get_columns(
            source_table.database.memorable_name,
            schema=source_table.schema,
            table=source_table.table,
            include_types=True,
        )
        return render(
            request,
            "datasets/source_table_column_details.html",
            context={
                "dataset": dataset,
                "source_table": source_table,
                "columns": columns,
            },
        )


class ReferenceDatasetGridView(View):
    def get(self, request, dataset_uuid):
        dataset = find_dataset(dataset_uuid, request.user, ReferenceDataset)
        code_snippets = get_code_snippets_for_reference_table(dataset)
        columns = None
        if dataset.external_database:
            columns = datasets_db.get_columns(
                dataset.external_database.memorable_name,
                schema="public",
                table=dataset.table_name,
                include_types=True,
            )
        log_event(
            self.request.user,
            EventLog.TYPE_DATA_TABLE_VIEW,
            dataset,
            extra={
                "path": self.request.get_full_path(),
                "data_table_name": dataset.name,
                "data_table_id": dataset.id,
            },
        )
        return render(
            request,
            "datasets/data-preview/reference_dataset_preview.html",
            context={
                "model": dataset,
                "code_snippets": code_snippets,
                "columns": columns,
                "tools_links": get_tools_links_for_user(self.request.user, self.request.scheme),
            },
        )


class RelatedDataView(View):
    def get(self, request, dataset_uuid):
        dataset = find_dataset(dataset_uuid, request.user)

        if dataset.type == DataSetType.DATACUT:
            form = RelatedMastersSortForm(request.GET)

        elif dataset.type == DataSetType.MASTER:
            form = RelatedDataCutsSortForm(request.GET)

        else:
            return HttpResponse(status=404)

        if form.is_valid():
            related_datasets = dataset.related_datasets(
                order=form.cleaned_data.get("sort") or form.fields["sort"].initial
            )

            return render(
                request,
                "datasets/related_content/related_data.html",
                context={
                    "dataset": dataset,
                    "related_data": related_datasets,
                    "form": form,
                },
            )

        return HttpResponse(status=500)


class RelatedVisualisationsView(View):
    def get(self, request, dataset_uuid):
        dataset = find_dataset(dataset_uuid, request.user)
        form = RelatedVisualisationsSortForm(request.GET)

        if form.is_valid():
            related_visualisations = dataset.related_visualisations.order_by(
                form.cleaned_data.get("sort") or form.fields["sort"].initial
            )

            return render(
                request,
                "datasets/related_content/related_visualisations.html",
                context={
                    "dataset": dataset,
                    "related_visualisations": related_visualisations,
                    "form": form,
                },
            )

        return HttpResponse(status=500)


class DataCutPreviewView(DetailView):
    template_name = "datasets/data_cut_preview.html"

    def dispatch(self, request, *args, **kwargs):
        if not self.get_object().dataset.user_has_access(self.request.user):
            return HttpResponseForbidden()
        return super().dispatch(request, *args, **kwargs)

    def get_object(self, queryset=None):
        return get_object_or_404(self.kwargs["model_class"], pk=self.kwargs["object_id"])

    def get_context_data(self, **kwargs):
        ctx = super().get_context_data(**kwargs)
        model = self.get_object()
        ctx.update(
            {
                "can_download": model.can_show_link_for_user(self.request.user),
                "form_action": model.get_absolute_url(),
                "can_filter_columns": model.show_column_filter(),
                "truncate_limit": 100,
                "fixed_table_height_limit": 10,
            }
        )
        if model.user_can_preview(self.request.user):
            columns, records = model.get_preview_data()
            ctx.update(
                {
                    "columns": columns,
                    "records": records,
                    "preview_limit": min(
                        [len(records), settings.REFERENCE_DATASET_PREVIEW_NUM_OF_ROWS]
                    ),
                }
            )
        return ctx


class DatasetUsageHistoryView(View):
    def get(self, request, dataset_uuid, **kwargs):
        dataset = find_dataset(dataset_uuid, request.user, kwargs["model_class"])
        if dataset.type in [DataSetType.DATACUT, DataSetType.MASTER]:
            # collect table views from attached source tables
            if dataset.type == DataSetType.DATACUT:
                tables = dataset.customdatasetquery_set
            else:
                tables = dataset.sourcetable_set
            table_ids = tables.annotate(str_id=Cast("id", output_field=TextField())).values_list(
                "str_id", flat=True
            )
            table_view_events = EventLog.objects.filter(
                object_id__in=table_ids, event_type=EventLog.TYPE_DATA_TABLE_VIEW
            )
            table_views = (
                table_view_events.annotate(event=Value("Viewed"))
                .annotate(day=TruncDay("timestamp"))
                .annotate(email=F("user__email"))
                .annotate(
                    object=Func(
                        F("extra"),
                        Value(
                            "data_table_name"
                            if dataset.type == DataSetType.DATACUT
                            else "data_table_tablename"
                        ),
                        function="jsonb_extract_path_text",
                        output_field=CharField(),
                    ),
                )
                .values("day", "email", "object", "event")
                .annotate(count=Count("id"))
            )
        else:
            table_views = []
        if dataset.type == DataSetType.MASTER:
            # collect SQL query information from PostGres logs
            tables = list(dataset.sourcetable_set.values_list("table", flat=True))
            all_other_events = (
                ToolQueryAuditLogTable.objects.filter(table__in=tables)
                .annotate(event=Value("Queried"))
                .annotate(day=TruncDay("audit_log__timestamp"))
                .annotate(email=F("audit_log__user__email"))
                .annotate(object=F("table"))
                .values("day", "email", "object", "event")
                .annotate(count=Count("id"))
            )
        else:
            # DataCuts, Visualisation dataset events
            download_view_types = [
                EventLog.TYPE_DATASET_SOURCE_LINK_DOWNLOAD,
                EventLog.TYPE_DATASET_CUSTOM_QUERY_DOWNLOAD,
            ]
            all_other_events = (
                dataset.events.filter(
                    event_type__in=download_view_types
                    + [
                        EventLog.TYPE_VIEW_VISUALISATION_TEMPLATE,
                        EventLog.TYPE_VIEW_SUPERSET_VISUALISATION,
                        EventLog.TYPE_VIEW_QUICKSIGHT_VISUALISATION,
                    ]
                )
                .annotate(
                    event=Value(
                        "Downloaded"
                        if dataset.events.filter(event_type__in=download_view_types).count() > 0
                        else "Viewed"
                    )
                )
                .annotate(day=TruncDay("timestamp"))
                .annotate(email=F("user__email"))
                .annotate(
                    object=Func(
                        F("extra"),
                        Value("fields"),
                        Value("name"),
                        function="jsonb_extract_path_text",
                        output_field=CharField(),
                    ),
                )
                .order_by("-day")
                .values("day", "email", "object", "event")
                .annotate(count=Count("id"))
            )
        # convert Django QuerySet to standard python objects to combine two different model types
        all_events = sorted(
            list(all_other_events) + list(table_views), key=lambda x: x["day"], reverse=True
        )
        return render(
            request,
            "datasets/dataset_usage_history.html",
            context={
                "dataset": dataset,
                "rows": all_events[:100],
            },
        )


class DataSourcesetDetailView(DetailView):
    template_name = "datasets/data-preview/data_sourceset_preview.html"

    def get_context_data(self, **kwargs):
        ctx = super().get_context_data(**kwargs)
        ctx["model"] = self.object
        columns = datasets_db.get_columns(
            self.object.database.memorable_name,
            schema=self.object.schema,
            table=self.object.table,
            include_types=True,
        )

        ctx.update(
            {
                "has_access": self.object.dataset.user_has_access(self.request.user),
                "tools_links": get_tools_links_for_user(self.request.user, self.request.scheme),
                "code_snippets": get_code_snippets_for_table(self.object),
                "columns": columns,
            }
        )
        return ctx

    def dispatch(self, request, *args, **kwargs):
        source = self.get_object()
        if not source.data_grid_enabled:
            raise DatasetPreviewDisabledError(source.dataset)

        if not source.dataset.user_has_access(self.request.user):
            raise DatasetPermissionDenied(source.dataset)

        log_event(
            self.request.user,
            EventLog.TYPE_DATA_TABLE_VIEW,
            source,
            extra={
                "path": self.request.get_full_path(),
                "data_table_name": source.name,
                "data_table_id": source.id,
                "dataset": source.dataset.name,
                **(
                    {"data_table_tablename": f"{source.schema}.{source.table}"}
                    if hasattr(source, "schema")
                    else {
                        "data_table_sourcetables": [
                            f"{s.schema}.{s.table}" for s in source.tables.all()
                        ]
                    }
                ),
            },
        )

        return super().dispatch(request, *args, **kwargs)

    def get_object(self, queryset=None):
        dataset = find_dataset(self.kwargs["dataset_uuid"], self.request.user)
        table_object = get_object_or_404(
            self.kwargs["model_class"],
            dataset=dataset,
            pk=self.kwargs["object_id"],
        )

        return table_object


class DataCutSourceDetailView(DetailView):
    template_name = "datasets/data-preview/data_cut_preview.html"

    def get_context_data(self, **kwargs):
        ctx = super().get_context_data(**kwargs)
        ctx["model"] = self.object

        code_snippet = get_code_snippets_for_query(self.object.query)

        columns = datasets_db.get_columns(
            database_name=self.object.database.memorable_name,
            query=self.object.query,
            include_types=True,
        )

        ctx.update(
            {
                "has_access": self.object.dataset.user_has_access(self.request.user),
                "tools_links": get_tools_links_for_user(self.request.user, self.request.scheme),
                "code_snippets": code_snippet,
                "columns": columns,
            }
        )
        return ctx

    def dispatch(self, request, *args, **kwargs):
        source = self.get_object()
        if not source.data_grid_enabled:
            raise DatasetPreviewDisabledError(source.dataset)

        if not source.dataset.user_has_access(self.request.user):
            raise DatasetPermissionDenied(source.dataset)

        log_event(
            self.request.user,
            EventLog.TYPE_DATA_TABLE_VIEW,
            source,
            extra={
                "path": self.request.get_full_path(),
                "data_table_name": source.name,
                "data_table_id": source.id,
                "dataset": source.dataset.name,
                **(
                    {"data_table_tablename": f"{source.schema}.{source.table}"}
                    if hasattr(source, "schema")
                    else {
                        "data_table_sourcetables": [
                            f"{s.schema}.{s.table}" for s in source.tables.all()
                        ]
                    }
                ),
            },
        )

        return super().dispatch(request, *args, **kwargs)

    def get_object(self, queryset=None):
        dataset = find_dataset(self.kwargs["dataset_uuid"], self.request.user)
        table_object = get_object_or_404(
            self.kwargs["model_class"],
            dataset=dataset,
            pk=self.kwargs["object_id"],
        )

        return table_object


class DataGridDataView(DetailView):
    def get_object(self, queryset=None):
        dataset = find_dataset(self.kwargs.get("dataset_uuid"), self.request.user)
        return get_object_or_404(
            self.kwargs["model_class"],
            dataset=dataset,
            pk=self.kwargs["object_id"],
        )

    def dispatch(self, request, *args, **kwargs):
        source = self.get_object()
        if not source.data_grid_enabled:
            raise DatasetPreviewDisabledError(source.dataset)

        if not source.dataset.user_has_access(self.request.user):
            raise DatasetPermissionDenied(source.dataset)

        return super().dispatch(request, *args, **kwargs)

    @staticmethod
    def _get_rows(source, query, query_params):
        with psycopg2.connect(
            database_dsn(settings.DATABASES_DATA[source.database.memorable_name]),
            application_name="data-grid-data",
        ) as connection:
            with connection.cursor(
                cursor_factory=psycopg2.extras.RealDictCursor,
            ) as cursor:
                # This is in the request/response cycle, so by 60 seconds of execution,
                # the user would have received a 504 anyway
                statement_timeout = 60 * 1000
                cursor.execute("SET statement_timeout = %s", (statement_timeout,))
                cursor.execute(query, query_params)
                return cursor.fetchall()

    def post(self, request, *args, **kwargs):
        source = self.get_object()

        if request.GET.get("download"):
            if not source.data_grid_download_enabled:
                return JsonResponse({}, status=403)

            filters = {}
            for filter_data in [json.loads(x) for x in request.POST.getlist("filters")]:
                filters.update(filter_data)
            column_config = [
                x
                for x in source.get_column_config()
                if x["field"] in request.POST.getlist("columns", [])
            ]
            if not column_config:
                return JsonResponse({}, status=400)

            post_data = {
                "filters": filters,
                "limit": source.data_grid_download_limit,
                "sortDir": request.POST.get("sortDir", "ASC"),
                "sortField": request.POST.get("sortField", column_config[0]["field"]),
            }
        else:
            post_data = json.loads(request.body.decode("utf-8"))
            post_data["limit"] = min(post_data.get("limit", 100), 100)
            column_config = source.get_column_config()

        if len(column_config) == 0:
            log_event(
                request.user,
                EventLog.TYPE_USER_DATACUT_GRID_VIEW_FAILED,
                source,
                extra={"details": "Query to determine datacut columns failed to return any data"},
            )

        original_query = source.get_data_grid_query()
        download_limit = source.data_grid_download_limit
        if download_limit is None:
            download_limit = 5000
        rowcount_query, query, params = build_filtered_dataset_query(
            original_query,
            download_limit,
            column_config,
            post_data,
        )

        if request.GET.get("download"):
            extra = {
                "correlation_id": str(uuid.uuid4()),
                **serializers.serialize("python", [source])[0],
            }

            log_event(
                request.user,
                EventLog.TYPE_DATASET_CUSTOM_QUERY_DOWNLOAD,
                source.dataset,
                extra=extra,
            )

            def write_metrics_to_eventlog(log_data):
                logger.debug("write_metrics_to_eventlog %s", log_data)

                log_data.update(extra)
                log_event(
                    request.user,
                    EventLog.TYPE_DATASET_CUSTOM_QUERY_DOWNLOAD_COMPLETE,
                    source.dataset,
                    extra=log_data,
                )

            return streaming_query_response(
                request.user.email,
                source.database.memorable_name,
                query,
                request.POST.get("export_file_name", f"custom-{source.dataset.slug}-export.csv"),
                params,
                original_query,
                write_metrics_to_eventlog,
                cursor_name=f'data-grid--{self.kwargs["model_class"].__name__}--{source.id}',
            )

        records = self._get_rows(source, query, params)
        return JsonResponse(
            {
                "rowcount": (
                    self._get_rows(source, rowcount_query, params)[0]
                    if request.GET.get("count")
                    else {"count": None}
                ),
                "download_limit": source.data_grid_download_limit,
                "records": records,
            }
        )


class DatasetVisualisationPreview(View):
    def _get_vega_definition(self, visualisation):
        vega_definition = json.loads(visualisation.vega_definition_json)

        if visualisation.query:
            with psycopg2.connect(
                database_dsn(settings.DATABASES_DATA[visualisation.database.memorable_name])
            ) as connection:
                with connection.cursor(cursor_factory=psycopg2.extras.RealDictCursor) as cursor:
                    cursor.execute(visualisation.query)
                    data = cursor.fetchall()
            try:
                # vega-lite, 'data' is a dictionary
                vega_definition["data"]["values"] = data
            except TypeError:
                # vega, 'data' is a list, and we support setting the query
                # results as the first item
                vega_definition["data"][0]["values"] = data

        return vega_definition

    def get(self, request, dataset_uuid, object_id, **kwargs):
        model_class = kwargs["model_class"]
        dataset = find_dataset(dataset_uuid, request.user, model_class)

        if not dataset.user_has_access(request.user):
            return HttpResponseForbidden()

        visualisation = dataset.visualisations.get(id=object_id)
        vega_definition = self._get_vega_definition(visualisation)

        return JsonResponse(vega_definition)


class DatasetVisualisationView(View):
    def get(self, request, dataset_uuid, object_id, **kwargs):
        model_class = kwargs["model_class"]
        dataset = find_dataset(dataset_uuid, self.request.user, model_class)

        if not dataset.user_has_access(request.user):
            return HttpResponseForbidden()

        visualisation = dataset.visualisations.live().get(id=object_id)

        return render(
            request,
            "datasets/visualisation.html",
            context={"dataset_uuid": dataset_uuid, "visualisation": visualisation},
        )


class CustomQueryColumnDetails(View):
    def get(self, request, dataset_uuid, query_id):
        dataset = find_dataset(dataset_uuid, self.request.user, DataCutDataset)
        try:
            query = CustomDatasetQuery.objects.get(id=query_id, dataset__id=dataset_uuid)
        except CustomDatasetQuery.DoesNotExist:
            return HttpResponse(status=404)

        return render(
            request,
            "datasets/data_cut_column_details.html",
            context={
                "dataset": dataset,
                "query": query,
                "columns": datasets_db.get_columns(
                    query.database.memorable_name, query=query.query, include_types=True
                ),
            },
        )


class EditBaseView(View):
    obj = None
    summary: str = None

    def dispatch(self, request, *args, **kwargs):
        try:
            dataset = DataSet.objects.live().get(pk=self.kwargs.get("pk"))
        except DataSet.DoesNotExist:
            dataset = None
            try:
                visualisation_catalogue_item = VisualisationCatalogueItem.objects.live().get(
                    pk=self.kwargs.get("pk")
                )
            except VisualisationCatalogueItem.DoesNotExist:
                raise Http404  # pylint: disable=W0707
        if "summary_id" in self.kwargs:
            self.summary = get_object_or_404(
                PendingAuthorizedUsers.objects.all(), pk=self.kwargs.get("summary_id")
            )
        self.obj = dataset or visualisation_catalogue_item
        if (
            request.user
            not in [
                self.obj.information_asset_owner,
                self.obj.information_asset_manager,
            ]
            and not request.user.is_superuser
            and request.user not in self.obj.data_catalogue_editors.all()
        ):
            return HttpResponseForbidden()
        return super().dispatch(request, *args, **kwargs)


class DatasetEditView(EditBaseView, UpdateView):
    model = DataSet
    form_class = DatasetEditForm
    template_name = "datasets/manage_datasets/edit_dataset.html"

    @csp_update(SCRIPT_SRC=settings.WEBPACK_SCRIPT_SRC, STYLE_SRC=settings.WEBPACK_SCRIPT_SRC)
    def dispatch(self, *args, **kwargs):
        return super().dispatch(*args, **kwargs)

    def get_form_kwargs(self):
        kwargs = super().get_form_kwargs()
        kwargs["request"] = self.request
        return kwargs

    def get_success_url(self):
        return self.object.get_absolute_url()

    def get_initial(self):
        return {
            "enquiries_contact": (
                self.object.enquiries_contact.email if self.object.enquiries_contact else ""
            ),
            "authorized_email_domains": ",".join(self.object.authorized_email_domains),
        }

    def form_valid(self, form):
        if "authorized_email_domains" in form.changed_data:
            log_permission_change(
                self.request.user,
                self.object,
                EventLog.TYPE_CHANGED_AUTHORIZED_EMAIL_DOMAIN,
                {"authorized_email_domains": self.object.authorized_email_domains},
                f"authorized_email_domains set to {self.object.authorized_email_domains}",
            )

            # As the dataset's access type has changed, clear cached credentials for all
            # users to ensure they either:
            #   - lose access if it went from REQUIRES_AUTHENTICATION/OPEN to REQUIRES_AUTHORIZATION
            #   - get access if it went from REQUIRES_AUTHORIZATION to REQUIRES_AUTHENTICATION/OPEN
            invalidate_data_explorer_user_cached_credentials()
            invalidate_superset_user_cached_credentials()
        messages.success(self.request, "Dataset updated")
        return super().form_valid(form)


class VisualisationCatalogueItemEditView(EditBaseView, UpdateView):
    model = VisualisationCatalogueItem
    form_class = VisualisationCatalogueItemEditForm
    template_name = "datasets/manage_datasets/edit_visualisation_catalogue_item.html"

    @csp_update(SCRIPT_SRC=settings.WEBPACK_SCRIPT_SRC, STYLE_SRC=settings.WEBPACK_SCRIPT_SRC)
    def dispatch(self, *args, **kwargs):
        return super().dispatch(*args, **kwargs)

    def get_form_kwargs(self):
        kwargs = super().get_form_kwargs()
        kwargs["request"] = self.request
        return kwargs

    def get_success_url(self):
        return self.object.get_absolute_url()

    def get_initial(self):
        return {
            "enquiries_contact": (
                self.object.enquiries_contact.email if self.object.enquiries_contact else ""
            ),
            "secondary_enquiries_contact": (
                self.object.secondary_enquiries_contact.email
                if self.object.secondary_enquiries_contact
                else ""
            ),
            "authorized_email_domains": ",".join(self.object.authorized_email_domains),
        }

    def form_valid(self, form):
        if "authorized_email_domains" in form.changed_data:
            log_permission_change(
                self.request.user,
                self.object,
                EventLog.TYPE_CHANGED_AUTHORIZED_EMAIL_DOMAIN,
                {"authorized_email_domains": self.object.authorized_email_domains},
                f"authorized_email_domains set to {self.object.authorized_email_domains}",
            )

            # As the dataset's access type has changed, clear cached credentials for all
            # users to ensure they either:
            #   - lose access if it went from REQUIRES_AUTHENTICATION/OPEN to REQUIRES_AUTHORIZATION
            #   - get access if it went from REQUIRES_AUTHORIZATION to REQUIRES_AUTHENTICATION/OPEN
            invalidate_data_explorer_user_cached_credentials()
            invalidate_superset_user_cached_credentials()
        messages.success(self.request, "Dataset updated")
        return super().form_valid(form)


@method_decorator(login_required, name="dispatch")
class DataCatalogueEditorsView(View):
    template_name = "datasets/manage_editors/edit_editors.html"

    def get(self, request, pk):
        dataset = find_dataset(pk, request.user)
        data_catalogue_editors = dataset.data_catalogue_editors.all()

        context = {"data_catalogue_editors": data_catalogue_editors, "obj": dataset}

        return render(request, self.template_name, context)


def remove_authorised_editor(request, pk, user_id):
    dataset = find_dataset(pk, request.user)

    user = get_user_model().objects.get(id=user_id)

    dataset.data_catalogue_editors.remove(user)
    log_event(
        request.user,
        EventLog.TYPE_DATA_CATALOGUE_EDITOR_REMOVED,
        dataset,
        extra={
            "removed_user": {
                "id": user.id,  # pylint: disable=no-member
                "email": user.email,  # pylint: disable=no-member
                "name": user.get_full_name(),  # pylint: disable=no-member
            }
        },
    )
    return HttpResponseRedirect(
        reverse(
            "datasets:edit_data_editors",
            args=[
                pk,
            ],
        )
    )


class UserSearchFormView(EditBaseView, FormView):
    form_class = UserSearchForm
    form: None

    def form_valid(self, form):
        self.form = form
        search_query = self.request.POST["search"]
        self.request.session[
            (
                f"search-query--edit-dataset-permissions--{self.obj.pk}--{self.summary.id}"
                if self.summary
                else f"search-query--edit-dataset-permissions--{self.obj.pk}"
            )
        ] = search_query

        return super().form_valid(form)

    def get_initial(self):
        initial = super().get_initial()
        try:
            initial["search"] = self.request.session[
                (
                    f"search-query--edit-dataset-permissions--{self.obj.pk}--{self.summary.id}"
                    if self.summary
                    else f"search-query--edit-dataset-permissions--{self.obj.pk}"
                )
            ]
        except KeyError:
            pass
        return initial

    def get_context_data(self, **kwargs):
        context = super().get_context_data(**kwargs)
        search_query = self.request.session.get(
            f"search-query--edit-dataset-permissions--{self.obj.pk}--{self.summary.id}"
            if self.summary
            else f"search-query--edit-dataset-permissions--{self.obj.pk}"
        )
        if search_query:
            if "\n" in search_query:
                email_matches = []
                non_email_matches = []
                for query in search_query.splitlines():
                    if not query.strip():
                        continue
                    matches_for_query = get_user_model().objects.filter(
                        Q(email__iexact=query.strip())
                    )
                    for match in matches_for_query:
                        email_matches.append(match)
                    if not matches_for_query:
                        non_email_matches.append(query)
                context["search_results"] = email_matches
                context["non_matches"] = non_email_matches

            else:
                search_query = search_query.strip()
                email_filter = Q(email__icontains=search_query)
                name_filter = Q(first_name__icontains=search_query) | Q(
                    last_name__icontains=search_query
                )
                users = get_user_model().objects.filter(Q(email_filter | name_filter))
                if not users.exists() and len(search_query.split("@")) != 1:
                    users = get_user_model().objects.filter(
                        email__istartswith=search_query.split("@")[0]
                    )
                context["search_results"] = users
            context["search_query"] = search_query
        context["obj"] = self.obj
        context["obj_edit_url"] = (
            reverse("datasets:edit_dataset", args=[self.obj.pk])
            if isinstance(self.obj, DataSet)
            else reverse("datasets:edit_visualisation_catalogue_item", args=[self.obj.pk])
        )
        return context


class DatasetAuthorisedEditorsSearchView(UserSearchFormView):
    template_name = "datasets/search_authorised_editors.html"

    def get_context_data(self, **kwargs):
        context = super().get_context_data(**kwargs)
        context["waffle_flag"] = waffle.flag_is_active(
            self.request, "ALLOW_USER_ACCESS_TO_DASHBOARD_IN_BULK"
        )
        return context

    def get_success_url(self):
        return reverse(
            "datasets:search_authorised_editors",
            args=[self.obj.pk],
        )


class DatasetAddAuthorisedEditorView(EditBaseView, View):
    def get(self, request, *args, **kwargs):
        user = get_user_model().objects.get(id=self.kwargs.get("user_id"))

        dataset = find_dataset(self.kwargs.get("pk"), self.request.user)

        if user not in dataset.data_catalogue_editors.all():
            dataset.data_catalogue_editors.add(user.id)

        return HttpResponseRedirect(
            reverse(
                "datasets:edit_data_editors",
                args=[
                    dataset.id,
                ],
            )
        )


class DatasetAddAuthorisedEditorsView(EditBaseView, View):
    def post(self, request, *args, **kwargs):
        dataset = find_dataset(self.kwargs.get("pk"), self.request.user)
        selected_users = self.request.POST.getlist("selected-user")

        for selected_user in selected_users:
            user = get_object_or_404(get_user_model(), id=selected_user)
            dataset.data_catalogue_editors.add(user)
            log_event(
                request.user,
                EventLog.TYPE_DATA_CATALOGUE_EDITOR_ADDED,
                dataset,
                extra={
                    "added_user": {
                        "id": user.id,  # pylint: disable=no-member
                        "email": user.email,  # pylint: disable=no-member
                        "name": user.get_full_name(),  # pylint: disable=no-member
                    }
                },
            )

        return HttpResponseRedirect(
            reverse(
                "datasets:edit_data_editors",
                args=[
                    dataset.id,
                ],
            )
        )


class DatasetEnquiriesContactSearchView(UserSearchFormView):
    template_name = "datasets/search_enquiries_contact.html"

    def get_success_url(self):
        url = (
            reverse(
                "datasets:search_enquiries_contact",
                args=[
                    self.obj.pk,
                ],
            )
            + "?search_query="
            + self.form.cleaned_data["search"]
        )
        if self.request.GET.get("secondary_enquiries_contact"):
            url = (
                url
                + "&secondary_enquiries_contact="
                + self.request.GET.get("secondary_enquiries_contact")
            )
        return url


class DatasetSecondaryEnquiriesContactSearchView(UserSearchFormView):
    template_name = "datasets/search_secondary_enquiries_contact.html"

    def get_success_url(self):
        url = (
            reverse(
                "datasets:search_secondary_enquiries_contact",
                args=[
                    self.obj.pk,
                ],
            )
            + "?search_query="
            + self.form.cleaned_data["search"]
        )
        if self.request.GET.get("enquiries_contact"):
            url = url + "&enquiries_contact=" + self.request.GET.get("enquiries_contact")
        return url


class DatasetEditPermissionsView(EditBaseView, View):
    def dispatch(self, request, *args, **kwargs):
        super().dispatch(request, *args, **kwargs)
        if isinstance(self.obj, DataSet):
            permissions = DataSetUserPermission.objects.filter(dataset=self.obj)
        else:
            permissions = VisualisationUserPermission.objects.filter(visualisation=self.obj)

        users = json.dumps([p.user.id for p in permissions])
        summary = PendingAuthorizedUsers.objects.create(created_by=request.user, users=users)
        return HttpResponseRedirect(
            reverse("datasets:edit_permissions_summary", args=[self.obj.id, summary.id])
        )


class DatasetEditPermissionsSummaryView(EditBaseView, TemplateView):
    template_name = "datasets/manage_permissions/edit_summary.html"

    def get_context_data(self, **kwargs):
        if waffle.flag_is_active(self.request, settings.ALLOW_REQUEST_ACCESS_TO_DATA_FLOW):
            self.template_name = "datasets/manage_permissions/edit_access.html"
        context = super().get_context_data(**kwargs)
        context["user_removed"] = self.request.GET.get("user_removed", None)
        context["obj"] = self.obj
        context["obj_edit_url"] = (
            reverse("datasets:edit_dataset", args=[self.obj.pk])
            if isinstance(self.obj, DataSet)
            else reverse("datasets:edit_visualisation_catalogue_item", args=[self.obj.pk])
        )
        context["summary"] = self.summary
        context["authorised_users"] = get_user_model().objects.filter(
<<<<<<< HEAD
            id__in=json.loads(self.summary.users if self.summary.users else "[]")
        )
        context["iao"] = get_user_model().objects.get(id=self.obj.information_asset_owner_id).email
        context["iam"] = get_user_model().objects.get(id=self.obj.information_asset_manager_id).email
        context["data_catalogue_editors"] = self.obj.data_catalogue_editors.all().values_list()[0][7]
        context["authorised_users"]
        requests = AccessRequest.objects.filter(catalogue_item_id=self.obj.pk, data_access_status="waiting")
        requested_users = []
        for request in requests:
            requested_users.append({
                "id": get_user_model().objects.get(email=request.contact_email).id,
                "first_name": get_user_model().objects.get(email=request.contact_email).first_name,
                "last_name": get_user_model().objects.get(email=request.contact_email).last_name,
                "email": get_user_model().objects.get(email=request.contact_email).email,
                "days_ago": (datetime.today() - request.created_date.replace(tzinfo=None)).days + 1,
            })
=======
            id__in=json.loads(self.summary.users) if self.summary.users else []
        )
        context["iao"] = get_user_model().objects.get(id=self.obj.information_asset_owner_id).email
        context["iam"] = (
            get_user_model().objects.get(id=self.obj.information_asset_manager_id).email
        )
        data_catalogue_editors = []
        for user in self.obj.data_catalogue_editors.all():
            data_catalogue_editors.append(user.email)
        context["data_catalogue_editors"] = data_catalogue_editors
        requests = AccessRequest.objects.filter(
            catalogue_item_id=self.obj.pk, data_access_status="waiting"
        )
        requested_users = []
        for request in requests:
            requested_users.append(
                {
                    "id": get_user_model().objects.get(email=request.contact_email).id,
                    "first_name": get_user_model()
                    .objects.get(email=request.contact_email)
                    .first_name,
                    "last_name": get_user_model()
                    .objects.get(email=request.contact_email)
                    .last_name,
                    "email": get_user_model().objects.get(email=request.contact_email).email,
                    "days_ago": (datetime.today() - request.created_date.replace(tzinfo=None)).days
                    + 1,
                }
            )
>>>>>>> 28233bc4
        context["requested_users"] = requested_users
        context["waffle_flag"] = waffle.flag_is_active(
            self.request, "ALLOW_USER_ACCESS_TO_DASHBOARD_IN_BULK"
        )
        return context

    def post(self, request, *args, **kwargs):
        authorized_users = set(
            get_user_model().objects.filter(
                id__in=json.loads(self.summary.users) if self.summary.users else []
            )
        )
        if isinstance(self.obj, DataSet):
            process_dataset_authorized_users_change(
                authorized_users, request.user, self.obj, False, False, True
            )
            messages.success(request, "Dataset permissions updated")
            return HttpResponseRedirect(reverse("datasets:edit_dataset", args=[self.obj.id]))
        else:
            process_visualisation_catalogue_item_authorized_users_change(
                authorized_users, request.user, self.obj, False, False
            )
            messages.success(request, "Visualisation permissions updated")
            return HttpResponseRedirect(
                reverse("datasets:edit_visualisation_catalogue_item", args=[self.obj.id])
            )


class DatasetAuthorisedUsersSearchView(UserSearchFormView):
    template_name = "datasets/search_authorised_users.html"

    def get_context_data(self, **kwargs):
        context = super().get_context_data(**kwargs)
        context["summary_id"] = self.kwargs.get("summary_id")
        context["waffle_flag"] = waffle.flag_is_active(
            self.request, "ALLOW_USER_ACCESS_TO_DASHBOARD_IN_BULK"
        )
        return context

    def get_success_url(self):
        return reverse(
            "datasets:search_authorized_users",
            args=[self.obj.pk, self.kwargs.get("summary_id")],
        )


class DatasetAddAuthorisedUserView(EditBaseView, View):
    def get(self, request, *args, **kwargs):
        summary = PendingAuthorizedUsers.objects.get(id=self.kwargs.get("summary_id"))
        user = get_user_model().objects.get(id=self.kwargs.get("user_id"))

        users = json.loads(summary.users if summary.users else "[]")
        if user.id not in users:
            users.append(user.id)
            summary.users = json.dumps(users)
            summary.save()

        return HttpResponseRedirect(
            reverse(
                "datasets:edit_permissions_summary",
                args=[
                    self.obj.id,
                    self.kwargs.get("summary_id"),
                ],
            )
        )


class DatasetAddAuthorisedUsersView(EditBaseView, View):
    def post(self, request, *args, **kwargs):
        summary = PendingAuthorizedUsers.objects.get(id=self.kwargs.get("summary_id"))
        users = json.loads(summary.users if summary.users else "[]")
        for selected_user in self.request.POST.getlist("selected-user"):
            user = get_user_model().objects.get(id=selected_user)

            if user.id not in users:
                users.append(user.id)

        summary.users = json.dumps(users)
        summary.save()

        return HttpResponseRedirect(
            reverse(
                "datasets:edit_permissions_summary",
                args=[
                    self.obj.id,
                    self.kwargs.get("summary_id"),
                ],
            )
        )


class DatasetRemoveAuthorisedUserView(EditBaseView, View):
    def get(self, request, *args, **kwargs):
        summary = PendingAuthorizedUsers.objects.get(id=self.kwargs.get("summary_id"))
        user = get_user_model().objects.get(id=self.kwargs.get("user_id"))
        users = json.loads(summary.users) if summary.users else []
        if user.id in users:
            summary.users = json.dumps([user_id for user_id in users if user_id != user.id])
            summary.save()
        name_dataset = find_dataset(self.obj.pk, request.user).name
        url_dataset = request.build_absolute_uri(
            reverse("datasets:dataset_detail", args=[self.obj.pk])
        )
        send_email(
            settings.NOTIFY_DATASET_ACCESS_REMOVE_TEMPLATE_ID,
            user.email,
            personalisation={
                "dataset_name": name_dataset,
                "dataset_url": url_dataset,
            },
        )
        return HttpResponseRedirect(
            reverse(
                "datasets:edit_permissions_summary",
                args=[
                    self.obj.id,
                    self.kwargs.get("summary_id"),
                ],
            )
            + "?user_removed="
            + user.get_full_name()
        )


@ require_POST
def log_data_preview_load_time(request, dataset_uuid, source_id):
    try:
        received_json_data = json.loads(request.body)
    except json.JSONDecodeError:
        return HttpResponseBadRequest("Invalid JSON data")

    dataset = find_dataset(dataset_uuid, request.user)
    source = dataset.get_related_source(source_id)
    if source is None:
        raise Http404

    extra = {
        "path": request.path,
        "data_table_name": source.name,
        "data_table_id": source.id,
        "dataset": dataset.name,
        **(
            {"data_table_tablename": f"{source.schema}.{source.table}"}
            if hasattr(source, "schema")
            else {
                "data_table_sourcetables": [f"{s.schema}.{s.table}" for s in source.tables.all()]
            }
        ),
        **received_json_data,
    }

    if received_json_data.get("status_code") == 200:
        log_event(request.user, EventLog.TYPE_DATA_PREVIEW_COMPLETE, source, extra=extra)
        return HttpResponse(status=200)
    else:
        log_event(request.user, EventLog.TYPE_DATA_PREVIEW_TIMEOUT, source, extra=extra)
        return HttpResponse(status=200)


class ReferenceDatasetGridDataView(View):
    def get(self, request, **kwargs):
        ref_dataset = get_object_or_404(
            ReferenceDataset, pk=self.kwargs["object_id"], deleted=False
        )
        return JsonResponse(
            {
                "records": ref_dataset.get_grid_data(),
            }
        )


class SaveUserDataGridView(View):
    def post(self, request, model_class, source_id):
        source = get_object_or_404(model_class, pk=source_id)
        json_data = json.loads(request.body)
        UserDataTableView.objects.update_or_create(
            user=request.user,
            source_object_id=str(source.id),
            source_content_type=ContentType.objects.get_for_model(source),
            defaults={
                "filters": json_data.get("filters"),
                "column_defs": {x["field"]: x for x in json_data.get("columnDefs", [])},
            },
        )
        return HttpResponse(status=200)

    def delete(self, request, model_class, source_id):
        source = get_object_or_404(model_class, pk=source_id)
        try:
            UserDataTableView.objects.get(
                user=request.user,
                source_object_id=str(source.id),
                source_content_type=ContentType.objects.get_for_model(source),
            ).delete()
        except UserDataTableView.DoesNotExist:
            pass
        return HttpResponse(status=200)<|MERGE_RESOLUTION|>--- conflicted
+++ resolved
@@ -99,11 +99,7 @@
 from dataworkspace.apps.eventlog.utils import log_event, log_permission_change
 from dataworkspace.apps.explorer.utils import invalidate_data_explorer_user_cached_credentials
 from dataworkspace.apps.request_access.models import AccessRequest
-<<<<<<< HEAD
-from dataworkspace.zendesk import get_username
-=======
 from dataworkspace.notify import send_email
->>>>>>> 28233bc4
 
 logger = logging.getLogger("app")
 
@@ -1851,24 +1847,6 @@
         )
         context["summary"] = self.summary
         context["authorised_users"] = get_user_model().objects.filter(
-<<<<<<< HEAD
-            id__in=json.loads(self.summary.users if self.summary.users else "[]")
-        )
-        context["iao"] = get_user_model().objects.get(id=self.obj.information_asset_owner_id).email
-        context["iam"] = get_user_model().objects.get(id=self.obj.information_asset_manager_id).email
-        context["data_catalogue_editors"] = self.obj.data_catalogue_editors.all().values_list()[0][7]
-        context["authorised_users"]
-        requests = AccessRequest.objects.filter(catalogue_item_id=self.obj.pk, data_access_status="waiting")
-        requested_users = []
-        for request in requests:
-            requested_users.append({
-                "id": get_user_model().objects.get(email=request.contact_email).id,
-                "first_name": get_user_model().objects.get(email=request.contact_email).first_name,
-                "last_name": get_user_model().objects.get(email=request.contact_email).last_name,
-                "email": get_user_model().objects.get(email=request.contact_email).email,
-                "days_ago": (datetime.today() - request.created_date.replace(tzinfo=None)).days + 1,
-            })
-=======
             id__in=json.loads(self.summary.users) if self.summary.users else []
         )
         context["iao"] = get_user_model().objects.get(id=self.obj.information_asset_owner_id).email
@@ -1898,7 +1876,6 @@
                     + 1,
                 }
             )
->>>>>>> 28233bc4
         context["requested_users"] = requested_users
         context["waffle_flag"] = waffle.flag_is_active(
             self.request, "ALLOW_USER_ACCESS_TO_DASHBOARD_IN_BULK"
