from datetime import datetime
<<<<<<< HEAD
import ast
=======
>>>>>>> cb09acb5
import json
import logging
import uuid
from collections import defaultdict, namedtuple
from itertools import chain
from typing import Set

import psycopg2
import waffle
from botocore.exceptions import ClientError
from csp.decorators import csp_update
from django import forms
from django.conf import settings
from django.contrib import messages
from django.contrib.auth import get_user_model
from django.contrib.auth.decorators import login_required
from django.contrib.contenttypes.models import ContentType
from django.core import serializers
from django.core.paginator import Paginator
from django.db import ProgrammingError
from django.db.models import CharField, Count, F, Func, Prefetch, Q, TextField, Value
from django.db.models.functions import Cast, TruncDay
from django.forms.models import model_to_dict
from django.http import (
    Http404,
    HttpResponse,
    HttpResponseBadRequest,
    HttpResponseForbidden,
    HttpResponseNotFound,
    HttpResponseRedirect,
    HttpResponseServerError,
    JsonResponse,
)
from django.shortcuts import get_object_or_404, render
from django.urls import reverse
from django.utils.decorators import method_decorator
from django.views.decorators.http import require_GET, require_http_methods, require_POST
from django.views.generic import DetailView, FormView, TemplateView, UpdateView, View
from psycopg2 import sql

from dataworkspace import datasets_db
from dataworkspace.apps.accounts.models import UserDataTableView
from dataworkspace.apps.api_v1.core.views import invalidate_superset_user_cached_credentials
from dataworkspace.apps.applications.models import ApplicationInstance
from dataworkspace.apps.core.boto3_client import get_s3_client
from dataworkspace.apps.core.errors import DatasetPermissionDenied, DatasetPreviewDisabledError
from dataworkspace.apps.core.models import Database
from dataworkspace.apps.core.utils import (
    StreamingHttpResponseWithoutDjangoDbConnection,
    database_dsn,
    streaming_query_response,
    table_data,
    view_exists,
)
from dataworkspace.apps.datasets.constants import DataLinkType, DataSetType, TagType
from dataworkspace.apps.datasets.forms import (
    DatasetEditForm,
    DatasetSearchForm,
    EligibilityCriteriaForm,
    RelatedDataCutsSortForm,
    RelatedMastersSortForm,
    RelatedVisualisationsSortForm,
    UserSearchForm,
    VisualisationCatalogueItemEditForm,
    ReviewAccessForm,
)
from dataworkspace.apps.datasets.models import (
    CustomDatasetQuery,
    DataCutDataset,
    DataSet,
    DataSetUserPermission,
    MasterDataset,
    PendingAuthorizedUsers,
    ReferenceDataset,
    SourceLink,
    SourceTable,
    SourceView,
    Tag,
    ToolQueryAuditLogTable,
    VisualisationCatalogueItem,
    VisualisationUserPermission,
)
from dataworkspace.apps.datasets.permissions.utils import (
    process_dataset_authorized_users_change,
    process_visualisation_catalogue_item_authorized_users_change,
)
from dataworkspace.apps.datasets.search import search_for_datasets
from dataworkspace.apps.datasets.utils import (
    build_filtered_dataset_query,
    clean_dataset_restrictions_on_usage,
    dataset_type_to_manage_unpublished_permission_codename,
    find_dataset,
    get_code_snippets_for_query,
    get_code_snippets_for_reference_table,
    get_code_snippets_for_table,
    get_recently_viewed_catalogue_pages,
    get_tools_links_for_user,
)
from dataworkspace.apps.eventlog.models import EventLog
from dataworkspace.apps.eventlog.utils import log_event, log_permission_change
from dataworkspace.apps.explorer.utils import invalidate_data_explorer_user_cached_credentials
from dataworkspace.apps.request_access.models import AccessRequest
from dataworkspace.notify import send_email

logger = logging.getLogger("app")


def _matches_filters(
    data,
    unpublished: bool,
    opendata: bool,
    withvisuals: bool,
    use: Set,
    data_type: Set,
    source_ids: Set,
    topic_ids: Set,
    publisher_ids: Set,
    user_accessible: bool = False,
    user_inaccessible: bool = False,
    selected_user_datasets: Set = None,
):
    users_datasets = set()
    if data["is_bookmarked"]:
        users_datasets.add("bookmarked")
    if data["is_subscribed"]:
        users_datasets.add("subscribed")
    if data["is_owner"]:
        users_datasets.add("owned")
    if data["is_contact"]:
        users_datasets.add("enquiries_contact")
    if data["is_editor"]:
        users_datasets.add("editor")

    return (
        (
            not selected_user_datasets
            or selected_user_datasets == [None]
            or set(selected_user_datasets).intersection(users_datasets)
        )
        and (unpublished or data["published"])
        and (not opendata or data["is_open_data"])
        and (not data_type or data_type == [None] or data["data_type"] in data_type)
        and (not source_ids or source_ids.intersection(set(data["source_tag_ids"])))
        and (not topic_ids or topic_ids.intersection(set(data["topic_tag_ids"])))
        and (not publisher_ids or publisher_ids.intersection(set(data["publisher_tag_ids"])))
        and (not user_accessible or data["has_access"])
        and (not user_inaccessible or not data["has_access"])
    )


def has_unpublished_dataset_access(user):
    access = user.is_superuser
    for dataset_type in DataSetType:
        access = access or user.has_perm(
            dataset_type_to_manage_unpublished_permission_codename(dataset_type.value)
        )

    return access


def _get_tags_as_dict():
    """
    Gets all tags and returns them as a dictionary keyed by the tag.id as a string
    @return:
    """
    tags = Tag.objects.all()
    tags_dict = {}

    for tag in tags:
        tags_dict[str(tag.id)] = model_to_dict(tag)

    return tags_dict


@csp_update(SCRIPT_SRC=settings.WEBPACK_SCRIPT_SRC)
def home_view(request):
    return render(request, "datasets/index.html")


@csp_update(SCRIPT_SRC=settings.WEBPACK_SCRIPT_SRC)
@require_GET
def find_datasets(request):
    ###############
    # Validate form

    form = DatasetSearchForm(request, request.GET)

    if not form.is_valid():
        logger.warning(form.errors)
        return HttpResponseRedirect(reverse("datasets:find_datasets"))

    data_types = form.fields[
        "data_type"
    ].choices  # Cache these now, as we annotate them with result numbers later which we don't want here.

    ###############################################
    # Find all results, and matching filter numbers

    filters = form.get_filters()

    all_visible_datasets, matched_datasets = search_for_datasets(
        request.user, filters, _matches_filters
    )

    form.annotate_and_update_filters(
        all_visible_datasets,
        matcher=_matches_filters,
    )

    ####################################
    # Select the current page of results

    paginator = Paginator(
        matched_datasets,
        settings.SEARCH_RESULTS_DATASETS_PER_PAGE,
    )

    datasets = paginator.get_page(request.GET.get("page"))

    ########################################################
    # Augment results with tags, avoiding queries-per-result

    tags_dict = _get_tags_as_dict()
    for dataset in datasets:
        dataset["sources"] = [
            tags_dict.get(str(source_id)) for source_id in dataset["source_tag_ids"]
        ]
        dataset["topics"] = [tags_dict.get(str(topic_id)) for topic_id in dataset["topic_tag_ids"]]
        dataset["publishers"] = [
            tags_dict.get(str(publisher_id)) for publisher_id in dataset["publisher_tag_ids"]
        ]

    ######################################################################
    # Augment results with last updated dates, avoiding queries-per-result

    # Data structures to quickly look up datasets as needed further down

    datasets_by_type = defaultdict(list)
    datasets_by_type_id = {}
    for dataset in datasets:
        datasets_by_type[dataset["data_type"]].append(dataset)
        datasets_by_type_id[(dataset["data_type"], dataset["id"])] = dataset

    # Reference datasets

    reference_datasets = ReferenceDataset.objects.filter(
        uuid__in=tuple(dataset["id"] for dataset in datasets_by_type[DataSetType.REFERENCE.value])
    )
    for reference_dataset in reference_datasets:
        dataset = datasets_by_type_id[(DataSetType.REFERENCE.value, reference_dataset.uuid)]
        try:
            # If the reference dataset csv table doesn't exist we
            # get an unhandled relation does not exist error
            # this is currently only a problem with integration tests
            dataset["last_updated"] = reference_dataset.data_last_updated
        except ProgrammingError as e:
            logger.error(e)
            dataset["last_updated"] = None

    # Master datasets and datacuts together to minimise metadata table queries

    master_datasets = MasterDataset.objects.filter(
        id__in=tuple(dataset["id"] for dataset in datasets_by_type[DataSetType.MASTER.value])
    ).prefetch_related("sourcetable_set")
    datacut_datasets = DataCutDataset.objects.filter(
        id__in=tuple(dataset["id"] for dataset in datasets_by_type[DataSetType.DATACUT.value])
    ).prefetch_related(
        Prefetch(
            "customdatasetquery_set",
            queryset=CustomDatasetQuery.objects.prefetch_related("tables"),
        )
    )
    databases = {database.id: database for database in Database.objects.all()}

    tables_and_last_updated_dates = datasets_db.get_all_tables_last_updated_date(
        [
            (databases[table.database_id].memorable_name, table.schema, table.table)
            for master_dataset in master_datasets
            for table in master_dataset.sourcetable_set.all()
        ]
        + [
            (databases[query.database_id].memorable_name, table.schema, table.table)
            for datacut_dataset in datacut_datasets
            for query in datacut_dataset.customdatasetquery_set.all()
            for table in query.tables.all()
        ]
    )

    if form.cleaned_data["q"]:
        log_event(
            request.user,
            EventLog.TYPE_DATASET_FIND_FORM_QUERY,
            extra={
                "query": form.cleaned_data["q"],
                "number_of_results": len(matched_datasets),
            },
        )

    def _without_none(it):
        return (val for val in it if val is not None)

    for master_dataset in master_datasets:
        dataset = datasets_by_type_id[(DataSetType.MASTER.value, master_dataset.id)]
        dataset["last_updated"] = max(
            _without_none(
                (
                    tables_and_last_updated_dates[databases[table.database_id].memorable_name].get(
                        (table.schema, table.table)
                    )
                    for table in master_dataset.sourcetable_set.all()
                )
            ),
            default=None,
        )

    for datacut_dataset in datacut_datasets:
        dataset = datasets_by_type_id[(DataSetType.DATACUT.value, datacut_dataset.id)]
        last_updated_dates_for_queries = (
            (
                tables_and_last_updated_dates[databases[query.database_id].memorable_name].get(
                    (table.schema, table.table)
                )
                for table in query.tables.all()
            )
            for query in datacut_dataset.customdatasetquery_set.all()
        )
        dataset["last_updated"] = max(
            _without_none(
                (
                    min(_without_none(last_updated_dates_for_query), default=None)
                    for last_updated_dates_for_query in last_updated_dates_for_queries
                )
            ),
            default=None,
        )

    # Visualisations

    visualisation_datasets = VisualisationCatalogueItem.objects.filter(
        id__in=tuple(
            dataset["id"] for dataset in datasets_by_type[DataSetType.VISUALISATION.value]
        )
    ).prefetch_related("visualisationlink_set")
    for visualisation_dataset in visualisation_datasets:
        dataset = datasets_by_type_id[(DataSetType.VISUALISATION.value, visualisation_dataset.id)]
        dataset["last_updated"] = max(
            _without_none(
                (
                    link.data_source_last_updated
                    for link in visualisation_dataset.visualisationlink_set.all()
                )
            ),
            default=None,
        )

    return render(
        request,
        "datasets/data_catalogue.html",
        {
            "form": form,
            "recently_viewed_catalogue_pages": get_recently_viewed_catalogue_pages(request),
            "query": filters.query,
            "datasets": datasets,
            "data_type": dict(data_types),
            "show_admin_filters": has_unpublished_dataset_access(request.user)
            and request.user.is_superuser,
            "ACCESSIBLE_AUTOCOMPLETE_FLAG": settings.ACCESSIBLE_AUTOCOMPLETE_FLAG,
            "search_type": "searchBar" if filters.query else "noSearch",
            "has_filters": filters.has_filters(),
        },
    )


class DatasetDetailView(DetailView):
    def _is_reference_dataset(self):
        return isinstance(self.object, ReferenceDataset)

    def _is_visualisation(self):
        return isinstance(self.object, VisualisationCatalogueItem)

    def get_object(self, queryset=None):
        return find_dataset(self.kwargs["dataset_uuid"], self.request.user)

    @csp_update(
        frame_src=settings.QUICKSIGHT_DASHBOARD_HOST,
        SCRIPT_SRC=settings.WEBPACK_SCRIPT_SRC,
    )
    def get(self, request, *args, **kwargs):
        log_event(
            request.user,
            EventLog.TYPE_DATASET_VIEW,
            self.get_object(),
            extra={
                "path": request.get_full_path(),
                "reference_dataset_version": self.get_object().published_at,
            },
        )
        return super().get(request, *args, **kwargs)

    def _get_source_text(self, model):
        source_text = ",".join(
            sorted({t.name for t in self.object.tags.filter(type=TagType.SOURCE)})
        )
        return source_text

    def _get_publisher_text(self, model):
        publisher_text = ", ".join(
            sorted({t.name for t in self.object.tags.filter(type=TagType.PUBLISHER)})
        )
        return publisher_text

    def _get_user_tools_access(self) -> bool:
        user_has_tools_access = self.request.user.user_permissions.filter(
            codename="start_all_applications",
            content_type=ContentType.objects.get_for_model(ApplicationInstance),
        ).exists()

        return user_has_tools_access

    def _get_context_data_for_master_dataset(self, ctx, **kwargs):
        source_tables = sorted(
            self.object.sourcetable_set.filter(published=True).all(), key=lambda x: x.name
        )

        MasterDatasetInfo = namedtuple(
            "MasterDatasetInfo",
            (
                "source_table",
                "code_snippets",
                "columns",
                "tools_links",
                "pipeline_last_run_succeeded",
            ),
        )
        master_datasets_info = [
            MasterDatasetInfo(
                source_table=source_table,
                code_snippets=get_code_snippets_for_table(source_table),
                columns=datasets_db.get_columns(
                    source_table.database.memorable_name,
                    schema=source_table.schema,
                    table=source_table.table,
                    include_types=True,
                ),
                tools_links=get_tools_links_for_user(self.request.user, self.request.scheme),
                pipeline_last_run_succeeded=source_table.pipeline_last_run_success(),
            )
            for source_table in sorted(source_tables, key=lambda x: x.name)
        ]

        summarised_update_frequency = ",".join(
            sorted({t.get_frequency_display() for t in source_tables})
        )

        subscription = self.object.subscriptions.filter(user=self.request.user)

        ctx.update(
            {
                "summarised_update_frequency": summarised_update_frequency,
                "source_text": self._get_source_text(self.object),
                "publisher_text": self._get_publisher_text(self.object),
                "has_access": self.object.user_has_access(self.request.user),
                "has_tools_access": self._get_user_tools_access(),
                "is_bookmarked": self.object.user_has_bookmarked(self.request.user),
                "master_datasets_info": master_datasets_info,
                "source_table_type": DataLinkType.SOURCE_TABLE,
                "related_data": self.object.related_datasets(),
                "related_visualisations": self.object.related_visualisations.filter(
                    published=True
                ),
                "subscription": {
                    "current_user_is_subscribed": subscription.exists()
                    and subscription.first().is_active(),
                    "details": subscription.first(),
                },
                "show_pipeline_failed_message": not all(
                    (x.pipeline_last_run_succeeded for x in master_datasets_info)
                ),
            }
        )
        return ctx

    def _get_context_data_for_datacut_dataset(self, ctx, **kwargs):
        custom_queries = self.object.customdatasetquery_set.all().prefetch_related("tables")
        datacut_links = sorted(
            chain(
                self.object.sourcetable_set.all(),
                self.object.sourcelink_set.all(),
                custom_queries,
            ),
            key=lambda x: x.name,
        )

        summarised_update_frequency = ",".join(
            sorted({t.get_frequency_display() for t in datacut_links})
        )

        DatacutLinkInfo = namedtuple(
            "DatacutLinkInfo",
            ("datacut_link", "can_show_link", "code_snippets", "columns", "tools_links"),
        )
        datacut_links_info = [
            DatacutLinkInfo(
                datacut_link=datacut_link,
                can_show_link=datacut_link.can_show_link_for_user(self.request.user),
                code_snippets=(
                    get_code_snippets_for_query(datacut_link.query)
                    if hasattr(datacut_link, "query")
                    else None
                ),
                tools_links=get_tools_links_for_user(self.request.user, self.request.scheme),
                columns=(
                    datasets_db.get_columns(
                        database_name=datacut_link.database.memorable_name,
                        query=datacut_link.query,
                        include_types=True,
                    )
                    if hasattr(datacut_link, "query")
                    else None
                ),
            )
            for datacut_link in datacut_links
        ]

        # If one or more queries to generate source columns failed raise an event
        for link_info in datacut_links_info:
            if link_info.columns is not None and len(link_info.columns) == 0:
                log_event(
                    self.request.user,
                    EventLog.TYPE_USER_DATACUT_GRID_VIEW_FAILED,
                    self.object,
                    extra={
                        "details": "Query to determine datacut columns failed to return any data"
                    },
                )
                break

        subscription = self.object.subscriptions.filter(user=self.request.user)

        datacut_tables = [
            table
            for table in datacut_links_info
            if table.datacut_link.type == DataLinkType.CUSTOM_QUERY
        ]
        datacut_links = [
            link
            for link in datacut_links_info
            if link.datacut_link.type == DataLinkType.SOURCE_LINK
        ]

        ctx.update(
            {
                "has_access": self.object.user_has_access(self.request.user),
                "is_bookmarked": self.object.user_has_bookmarked(self.request.user),
                "datacut_links_info": datacut_links_info,
                "data_hosted_externally": any(
                    not source_link.url.startswith("s3://")
                    for source_link in self.object.sourcelink_set.all()
                ),
                "custom_dataset_query_type": DataLinkType.CUSTOM_QUERY,
                "related_data": self.object.related_datasets(),
                "related_visualisations": self.object.related_visualisations.filter(
                    published=True
                ),
                "summarised_update_frequency": summarised_update_frequency,
                "source_text": self._get_source_text(self.object),
                "publisher_text": self._get_publisher_text(self.object),
                "subscription": {
                    "current_user_is_subscribed": subscription.exists()
                    and subscription.first().is_active(),
                    "details": subscription.first(),
                },
                "has_datacut_tables": bool(datacut_tables),
                "has_datacut_links": bool(datacut_links),
            }
        )
        return ctx

    def _get_context_data_for_reference_dataset(self, ctx, **kwargs):
        records = self.object.get_records()
        total_record_count = records.count()
        preview_limit = self.get_preview_limit(total_record_count)
        records = records[:preview_limit]
        code_snippets = get_code_snippets_for_reference_table(self.object)
        columns = None
        if self.object.external_database:
            columns = datasets_db.get_columns(
                self.object.external_database.memorable_name,
                schema="public",
                table=self.object.table_name,
                include_types=True,
            )

        subscription = self.object.subscriptions.filter(user=self.request.user)

        ctx.update(
            {
                "preview_limit": preview_limit,
                "record_count": total_record_count,
                "records": records,
                "is_bookmarked": self.object.user_has_bookmarked(self.request.user),
                "DATA_GRID_REFERENCE_DATASET_FLAG": settings.DATA_GRID_REFERENCE_DATASET_FLAG,
                "code_snippets": code_snippets,
                "columns": columns,
                "tools_links": get_tools_links_for_user(self.request.user, self.request.scheme),
                "subscription": {
                    "current_user_is_subscribed": subscription.exists()
                    and subscription.first().is_active(),
                    "details": subscription.first(),
                },
            }
        )
        return ctx

    def _get_context_data_for_visualisation(self, ctx, **kwargs):
        ctx.update(
            {
                "has_access": self.object.user_has_access(self.request.user),
                "is_bookmarked": self.object.user_has_bookmarked(self.request.user),
                "visualisation_links": self.object.get_visualisation_links(self.request),
                "summarised_update_frequency": "N/A",
                "source_text": self._get_source_text(self.object),
                "publisher_text": self._get_publisher_text(self.object),
            }
        )
        return ctx

    def get_context_data(self, **kwargs):
        ctx = super().get_context_data()
        clean_dataset_restrictions_on_usage(self.object)

        ctx["model"] = self.object
        ctx["DATASET_CHANGELOG_PAGE_FLAG"] = settings.DATASET_CHANGELOG_PAGE_FLAG
        ctx["DATA_UPLOADER_UI_FLAG"] = settings.DATA_UPLOADER_UI_FLAG

        if self._is_reference_dataset():
            return self._get_context_data_for_reference_dataset(ctx, **kwargs)

        elif self._is_visualisation():
            return self._get_context_data_for_visualisation(ctx, **kwargs)

        elif self.object.type == DataSetType.MASTER:
            return self._get_context_data_for_master_dataset(ctx, **kwargs)

        elif self.object.type == DataSetType.DATACUT:
            return self._get_context_data_for_datacut_dataset(ctx, **kwargs)

        raise ValueError(f"Unknown dataset/type for {self.__class__.__name__}: {self.object}")

    def get_template_names(self):
        if self._is_reference_dataset():
            return ["datasets/details/reference_dataset.html"]
        elif self.object.type == DataSetType.MASTER:
            return ["datasets/details/sourceset_dataset.html"]
        elif self.object.type == DataSetType.DATACUT:
            return ["datasets/details/data_cut_dataset.html"]
        elif self._is_visualisation():
            return ["datasets/details/visualisation_dataset.html"]

        raise RuntimeError(f"Unknown template for {self}")

    def get_preview_limit(self, record_count):
        return min([record_count, settings.REFERENCE_DATASET_PREVIEW_NUM_OF_ROWS])


@require_http_methods(["GET", "POST"])
def eligibility_criteria_view(request, dataset_uuid):
    dataset = find_dataset(dataset_uuid, request.user)

    if request.method == "POST":
        form = EligibilityCriteriaForm(request.POST)
        if form.is_valid():
            access_request_id = form.cleaned_data.get("access_request")
            if form.cleaned_data["meet_criteria"]:
                url = reverse("request_access:dataset", args=[dataset_uuid])
                if access_request_id:
                    url = reverse(
                        "request_access:dataset-request-update",
                        args=[access_request_id],
                    )
            else:
                url = reverse("datasets:eligibility_criteria_not_met", args=[dataset_uuid])

            return HttpResponseRedirect(url)

    clean_dataset_restrictions_on_usage(dataset)

    return render(
        request,
        "eligibility_criteria.html",
        {"dataset": dataset, "access_request": request.GET.get("access_request")},
    )


@require_GET
def toggle_bookmark(request, dataset_uuid):
    dataset = find_dataset(dataset_uuid, request.user)
    dataset.toggle_bookmark(request.user)

    return HttpResponseRedirect(dataset.get_absolute_url())


@require_POST
def set_bookmark(request, dataset_uuid):
    dataset = find_dataset(dataset_uuid, request.user)
    dataset.set_bookmark(request.user)
    return HttpResponse(status=200)


@require_POST
def unset_bookmark(request, dataset_uuid):
    dataset = find_dataset(dataset_uuid, request.user)
    dataset.unset_bookmark(request.user)
    return HttpResponse(status=200)


@require_POST
def log_reference_dataset_download(request, dataset_uuid):
    dataset = find_dataset(dataset_uuid, request.user, ReferenceDataset)
    received_json_data = json.loads(request.body)
    log_event(
        request.user,
        EventLog.TYPE_REFERENCE_DATASET_DOWNLOAD,
        dataset,
        extra={
            **{
                "path": request.get_full_path(),
                "reference_dataset_version": dataset.published_version,
            },
            **received_json_data,
        },
    )
    return HttpResponse(status=200)


class SourceLinkDownloadView(DetailView):
    model = SourceLink

    def get(self, request, *args, **kwargs):
        dataset = find_dataset(self.kwargs.get("dataset_uuid"), request.user)

        if not dataset.user_has_access(self.request.user):
            return HttpResponseForbidden()

        source_link = get_object_or_404(
            SourceLink, id=self.kwargs.get("source_link_id"), dataset=dataset
        )
        log_event(
            request.user,
            EventLog.TYPE_DATASET_SOURCE_LINK_DOWNLOAD,
            source_link.dataset,
            extra={
                "path": request.get_full_path(),
                **serializers.serialize("python", [source_link])[0],
            },
        )
        dataset.number_of_downloads = F("number_of_downloads") + 1
        dataset.save(update_fields=["number_of_downloads"])

        if source_link.link_type == source_link.TYPE_EXTERNAL:
            return HttpResponseRedirect(source_link.url)

        client = get_s3_client()
        try:
            file_object = client.get_object(
                Bucket=settings.AWS_UPLOADS_BUCKET, Key=source_link.url
            )
        except ClientError as ex:
            try:
                return HttpResponse(status=ex.response["ResponseMetadata"]["HTTPStatusCode"])
            except KeyError:
                return HttpResponseServerError()

        response = StreamingHttpResponseWithoutDjangoDbConnection(
            file_object["Body"].iter_chunks(chunk_size=65536),
            content_type=file_object["ContentType"],
        )
        response["Content-Disposition"] = f'attachment; filename="{source_link.get_filename()}"'
        response["Content-Length"] = file_object["ContentLength"]

        return response


class SourceDownloadMixin:
    pk_url_kwarg = "source_id"
    event_log_type = None

    @staticmethod
    def db_object_exists(db_object):
        raise NotImplementedError()

    def get_table_data(self, db_object):
        raise NotImplementedError()

    def get(self, request, *_, **__):
        dataset = find_dataset(self.kwargs.get("dataset_uuid"), request.user)
        db_object = get_object_or_404(self.model, id=self.kwargs.get("source_id"), dataset=dataset)

        if not db_object.dataset.user_has_access(self.request.user):
            return HttpResponseForbidden()

        if not self.db_object_exists(db_object):
            return HttpResponseNotFound()

        log_event(
            request.user,
            self.event_log_type,
            db_object.dataset,
            extra={
                "path": request.get_full_path(),
                **serializers.serialize("python", [db_object])[0],
            },
        )
        dataset.number_of_downloads = F("number_of_downloads") + 1
        dataset.save(update_fields=["number_of_downloads"])
        return self.get_table_data(db_object)


class SourceViewDownloadView(SourceDownloadMixin, DetailView):
    model = SourceView
    event_log_type = EventLog.TYPE_DATASET_SOURCE_VIEW_DOWNLOAD

    @staticmethod
    def db_object_exists(db_object):
        return view_exists(db_object.database.memorable_name, db_object.schema, db_object.view)

    def get_table_data(self, db_object):
        return table_data(
            self.request.user.email,
            db_object.database.memorable_name,
            db_object.schema,
            db_object.view,
            db_object.get_filename(),
        )


class CustomDatasetQueryDownloadView(DetailView):
    model = CustomDatasetQuery

    def get(self, request, *args, **kwargs):
        dataset = find_dataset(self.kwargs.get("dataset_uuid"), request.user)

        if not dataset.user_has_access(self.request.user):
            return HttpResponseForbidden()

        query = get_object_or_404(self.model, id=self.kwargs.get("query_id"), dataset=dataset)

        if not query.reviewed and not request.user.is_superuser:
            return HttpResponseForbidden()

        log_event(
            request.user,
            EventLog.TYPE_DATASET_CUSTOM_QUERY_DOWNLOAD,
            query.dataset,
            extra={
                "path": request.get_full_path(),
                **serializers.serialize("python", [query])[0],
            },
        )
        dataset.number_of_downloads = F("number_of_downloads") + 1
        dataset.save(update_fields=["number_of_downloads"])

        filtered_query = sql.SQL(query.query)
        columns = request.GET.getlist("columns")

        if columns:
            trimmed_query = query.query.rstrip().rstrip(";")

            filtered_query = sql.SQL("SELECT {fields} from ({query}) as data;").format(
                fields=sql.SQL(",").join([sql.Identifier(column) for column in columns]),
                query=sql.SQL(trimmed_query),
            )

        return streaming_query_response(
            request.user.email,
            query.database.memorable_name,
            filtered_query,
            query.get_filename(),
            cursor_name=f"custom_query--{query.id}",
        )


class SourceTableColumnDetails(View):
    def get(self, request, dataset_uuid, table_uuid):
        dataset = find_dataset(dataset_uuid, request.user, MasterDataset)
        source_table = get_object_or_404(SourceTable, id=table_uuid, dataset=dataset)
        columns = datasets_db.get_columns(
            source_table.database.memorable_name,
            schema=source_table.schema,
            table=source_table.table,
            include_types=True,
        )
        return render(
            request,
            "datasets/source_table_column_details.html",
            context={
                "dataset": dataset,
                "source_table": source_table,
                "columns": columns,
            },
        )


class ReferenceDatasetGridView(View):
    def get(self, request, dataset_uuid):
        dataset = find_dataset(dataset_uuid, request.user, ReferenceDataset)
        code_snippets = get_code_snippets_for_reference_table(dataset)
        columns = None
        if dataset.external_database:
            columns = datasets_db.get_columns(
                dataset.external_database.memorable_name,
                schema="public",
                table=dataset.table_name,
                include_types=True,
            )
        log_event(
            self.request.user,
            EventLog.TYPE_DATA_TABLE_VIEW,
            dataset,
            extra={
                "path": self.request.get_full_path(),
                "data_table_name": dataset.name,
                "data_table_id": dataset.id,
            },
        )
        return render(
            request,
            "datasets/data-preview/reference_dataset_preview.html",
            context={
                "model": dataset,
                "code_snippets": code_snippets,
                "columns": columns,
                "tools_links": get_tools_links_for_user(self.request.user, self.request.scheme),
            },
        )


class RelatedDataView(View):
    def get(self, request, dataset_uuid):
        dataset = find_dataset(dataset_uuid, request.user)

        if dataset.type == DataSetType.DATACUT:
            form = RelatedMastersSortForm(request.GET)

        elif dataset.type == DataSetType.MASTER:
            form = RelatedDataCutsSortForm(request.GET)

        else:
            return HttpResponse(status=404)

        if form.is_valid():
            related_datasets = dataset.related_datasets(
                order=form.cleaned_data.get("sort") or form.fields["sort"].initial
            )

            return render(
                request,
                "datasets/related_content/related_data.html",
                context={
                    "dataset": dataset,
                    "related_data": related_datasets,
                    "form": form,
                },
            )

        return HttpResponse(status=500)


class RelatedVisualisationsView(View):
    def get(self, request, dataset_uuid):
        dataset = find_dataset(dataset_uuid, request.user)
        form = RelatedVisualisationsSortForm(request.GET)

        if form.is_valid():
            related_visualisations = dataset.related_visualisations.order_by(
                form.cleaned_data.get("sort") or form.fields["sort"].initial
            )

            return render(
                request,
                "datasets/related_content/related_visualisations.html",
                context={
                    "dataset": dataset,
                    "related_visualisations": related_visualisations,
                    "form": form,
                },
            )

        return HttpResponse(status=500)


class DataCutPreviewView(DetailView):
    template_name = "datasets/data_cut_preview.html"

    def dispatch(self, request, *args, **kwargs):
        if not self.get_object().dataset.user_has_access(self.request.user):
            return HttpResponseForbidden()
        return super().dispatch(request, *args, **kwargs)

    def get_object(self, queryset=None):
        return get_object_or_404(self.kwargs["model_class"], pk=self.kwargs["object_id"])

    def get_context_data(self, **kwargs):
        ctx = super().get_context_data(**kwargs)
        model = self.get_object()
        ctx.update(
            {
                "can_download": model.can_show_link_for_user(self.request.user),
                "form_action": model.get_absolute_url(),
                "can_filter_columns": model.show_column_filter(),
                "truncate_limit": 100,
                "fixed_table_height_limit": 10,
            }
        )
        if model.user_can_preview(self.request.user):
            columns, records = model.get_preview_data()
            ctx.update(
                {
                    "columns": columns,
                    "records": records,
                    "preview_limit": min(
                        [len(records), settings.REFERENCE_DATASET_PREVIEW_NUM_OF_ROWS]
                    ),
                }
            )
        return ctx


class DatasetUsageHistoryView(View):
    def get(self, request, dataset_uuid, **kwargs):
        dataset = find_dataset(dataset_uuid, request.user, kwargs["model_class"])
        if dataset.type in [DataSetType.DATACUT, DataSetType.MASTER]:
            # collect table views from attached source tables
            if dataset.type == DataSetType.DATACUT:
                tables = dataset.customdatasetquery_set
            else:
                tables = dataset.sourcetable_set
            table_ids = tables.annotate(str_id=Cast("id", output_field=TextField())).values_list(
                "str_id", flat=True
            )
            table_view_events = EventLog.objects.filter(
                object_id__in=table_ids, event_type=EventLog.TYPE_DATA_TABLE_VIEW
            )
            table_views = (
                table_view_events.annotate(event=Value("Viewed"))
                .annotate(day=TruncDay("timestamp"))
                .annotate(email=F("user__email"))
                .annotate(
                    object=Func(
                        F("extra"),
                        Value(
                            "data_table_name"
                            if dataset.type == DataSetType.DATACUT
                            else "data_table_tablename"
                        ),
                        function="jsonb_extract_path_text",
                        output_field=CharField(),
                    ),
                )
                .values("day", "email", "object", "event")
                .annotate(count=Count("id"))
            )
        else:
            table_views = []
        if dataset.type == DataSetType.MASTER:
            # collect SQL query information from PostGres logs
            tables = list(dataset.sourcetable_set.values_list("table", flat=True))
            all_other_events = (
                ToolQueryAuditLogTable.objects.filter(table__in=tables)
                .annotate(event=Value("Queried"))
                .annotate(day=TruncDay("audit_log__timestamp"))
                .annotate(email=F("audit_log__user__email"))
                .annotate(object=F("table"))
                .values("day", "email", "object", "event")
                .annotate(count=Count("id"))
            )
        else:
            # DataCuts, Visualisation dataset events
            download_view_types = [
                EventLog.TYPE_DATASET_SOURCE_LINK_DOWNLOAD,
                EventLog.TYPE_DATASET_CUSTOM_QUERY_DOWNLOAD,
            ]
            all_other_events = (
                dataset.events.filter(
                    event_type__in=download_view_types
                    + [
                        EventLog.TYPE_VIEW_VISUALISATION_TEMPLATE,
                        EventLog.TYPE_VIEW_SUPERSET_VISUALISATION,
                        EventLog.TYPE_VIEW_QUICKSIGHT_VISUALISATION,
                    ]
                )
                .annotate(
                    event=Value(
                        "Downloaded"
                        if dataset.events.filter(event_type__in=download_view_types).count() > 0
                        else "Viewed"
                    )
                )
                .annotate(day=TruncDay("timestamp"))
                .annotate(email=F("user__email"))
                .annotate(
                    object=Func(
                        F("extra"),
                        Value("fields"),
                        Value("name"),
                        function="jsonb_extract_path_text",
                        output_field=CharField(),
                    ),
                )
                .order_by("-day")
                .values("day", "email", "object", "event")
                .annotate(count=Count("id"))
            )
        # convert Django QuerySet to standard python objects to combine two different model types
        all_events = sorted(
            list(all_other_events) + list(table_views), key=lambda x: x["day"], reverse=True
        )
        return render(
            request,
            "datasets/dataset_usage_history.html",
            context={
                "dataset": dataset,
                "rows": all_events[:100],
            },
        )


class DataSourcesetDetailView(DetailView):
    template_name = "datasets/data-preview/data_sourceset_preview.html"

    def get_context_data(self, **kwargs):
        ctx = super().get_context_data(**kwargs)
        ctx["model"] = self.object
        columns = datasets_db.get_columns(
            self.object.database.memorable_name,
            schema=self.object.schema,
            table=self.object.table,
            include_types=True,
        )

        ctx.update(
            {
                "has_access": self.object.dataset.user_has_access(self.request.user),
                "tools_links": get_tools_links_for_user(self.request.user, self.request.scheme),
                "code_snippets": get_code_snippets_for_table(self.object),
                "columns": columns,
            }
        )
        return ctx

    def dispatch(self, request, *args, **kwargs):
        source = self.get_object()
        if not source.data_grid_enabled:
            raise DatasetPreviewDisabledError(source.dataset)

        if not source.dataset.user_has_access(self.request.user):
            raise DatasetPermissionDenied(source.dataset)

        log_event(
            self.request.user,
            EventLog.TYPE_DATA_TABLE_VIEW,
            source,
            extra={
                "path": self.request.get_full_path(),
                "data_table_name": source.name,
                "data_table_id": source.id,
                "dataset": source.dataset.name,
                **(
                    {"data_table_tablename": f"{source.schema}.{source.table}"}
                    if hasattr(source, "schema")
                    else {
                        "data_table_sourcetables": [
                            f"{s.schema}.{s.table}" for s in source.tables.all()
                        ]
                    }
                ),
            },
        )

        return super().dispatch(request, *args, **kwargs)

    def get_object(self, queryset=None):
        dataset = find_dataset(self.kwargs["dataset_uuid"], self.request.user)
        table_object = get_object_or_404(
            self.kwargs["model_class"],
            dataset=dataset,
            pk=self.kwargs["object_id"],
        )

        return table_object


class DataCutSourceDetailView(DetailView):
    template_name = "datasets/data-preview/data_cut_preview.html"

    def get_context_data(self, **kwargs):
        ctx = super().get_context_data(**kwargs)
        ctx["model"] = self.object

        code_snippet = get_code_snippets_for_query(self.object.query)

        columns = datasets_db.get_columns(
            database_name=self.object.database.memorable_name,
            query=self.object.query,
            include_types=True,
        )

        ctx.update(
            {
                "has_access": self.object.dataset.user_has_access(self.request.user),
                "tools_links": get_tools_links_for_user(self.request.user, self.request.scheme),
                "code_snippets": code_snippet,
                "columns": columns,
            }
        )
        return ctx

    def dispatch(self, request, *args, **kwargs):
        source = self.get_object()
        if not source.data_grid_enabled:
            raise DatasetPreviewDisabledError(source.dataset)

        if not source.dataset.user_has_access(self.request.user):
            raise DatasetPermissionDenied(source.dataset)

        log_event(
            self.request.user,
            EventLog.TYPE_DATA_TABLE_VIEW,
            source,
            extra={
                "path": self.request.get_full_path(),
                "data_table_name": source.name,
                "data_table_id": source.id,
                "dataset": source.dataset.name,
                **(
                    {"data_table_tablename": f"{source.schema}.{source.table}"}
                    if hasattr(source, "schema")
                    else {
                        "data_table_sourcetables": [
                            f"{s.schema}.{s.table}" for s in source.tables.all()
                        ]
                    }
                ),
            },
        )

        return super().dispatch(request, *args, **kwargs)

    def get_object(self, queryset=None):
        dataset = find_dataset(self.kwargs["dataset_uuid"], self.request.user)
        table_object = get_object_or_404(
            self.kwargs["model_class"],
            dataset=dataset,
            pk=self.kwargs["object_id"],
        )

        return table_object


class DataGridDataView(DetailView):
    def get_object(self, queryset=None):
        dataset = find_dataset(self.kwargs.get("dataset_uuid"), self.request.user)
        return get_object_or_404(
            self.kwargs["model_class"],
            dataset=dataset,
            pk=self.kwargs["object_id"],
        )

    def dispatch(self, request, *args, **kwargs):
        source = self.get_object()
        if not source.data_grid_enabled:
            raise DatasetPreviewDisabledError(source.dataset)

        if not source.dataset.user_has_access(self.request.user):
            raise DatasetPermissionDenied(source.dataset)

        return super().dispatch(request, *args, **kwargs)

    @staticmethod
    def _get_rows(source, query, query_params):
        with psycopg2.connect(
            database_dsn(settings.DATABASES_DATA[source.database.memorable_name]),
            application_name="data-grid-data",
        ) as connection:
            with connection.cursor(
                cursor_factory=psycopg2.extras.RealDictCursor,
            ) as cursor:
                # This is in the request/response cycle, so by 60 seconds of execution,
                # the user would have received a 504 anyway
                statement_timeout = 60 * 1000
                cursor.execute("SET statement_timeout = %s", (statement_timeout,))
                cursor.execute(query, query_params)
                return cursor.fetchall()

    def post(self, request, *args, **kwargs):
        source = self.get_object()

        if request.GET.get("download"):
            if not source.data_grid_download_enabled:
                return JsonResponse({}, status=403)

            filters = {}
            for filter_data in [json.loads(x) for x in request.POST.getlist("filters")]:
                filters.update(filter_data)
            column_config = [
                x
                for x in source.get_column_config()
                if x["field"] in request.POST.getlist("columns", [])
            ]
            if not column_config:
                return JsonResponse({}, status=400)

            post_data = {
                "filters": filters,
                "limit": source.data_grid_download_limit,
                "sortDir": request.POST.get("sortDir", "ASC"),
                "sortField": request.POST.get("sortField", column_config[0]["field"]),
            }
        else:
            post_data = json.loads(request.body.decode("utf-8"))
            post_data["limit"] = min(post_data.get("limit", 100), 100)
            column_config = source.get_column_config()

        if len(column_config) == 0:
            log_event(
                request.user,
                EventLog.TYPE_USER_DATACUT_GRID_VIEW_FAILED,
                source,
                extra={"details": "Query to determine datacut columns failed to return any data"},
            )

        original_query = source.get_data_grid_query()
        download_limit = source.data_grid_download_limit
        if download_limit is None:
            download_limit = 5000
        rowcount_query, query, params = build_filtered_dataset_query(
            original_query,
            download_limit,
            column_config,
            post_data,
        )

        if request.GET.get("download"):
            extra = {
                "correlation_id": str(uuid.uuid4()),
                **serializers.serialize("python", [source])[0],
            }

            log_event(
                request.user,
                EventLog.TYPE_DATASET_CUSTOM_QUERY_DOWNLOAD,
                source.dataset,
                extra=extra,
            )

            def write_metrics_to_eventlog(log_data):
                logger.debug("write_metrics_to_eventlog %s", log_data)

                log_data.update(extra)
                log_event(
                    request.user,
                    EventLog.TYPE_DATASET_CUSTOM_QUERY_DOWNLOAD_COMPLETE,
                    source.dataset,
                    extra=log_data,
                )

            return streaming_query_response(
                request.user.email,
                source.database.memorable_name,
                query,
                request.POST.get("export_file_name", f"custom-{source.dataset.slug}-export.csv"),
                params,
                original_query,
                write_metrics_to_eventlog,
                cursor_name=f'data-grid--{self.kwargs["model_class"].__name__}--{source.id}',
            )

        records = self._get_rows(source, query, params)
        return JsonResponse(
            {
                "rowcount": (
                    self._get_rows(source, rowcount_query, params)[0]
                    if request.GET.get("count")
                    else {"count": None}
                ),
                "download_limit": source.data_grid_download_limit,
                "records": records,
            }
        )


class CustomQueryColumnDetails(View):
    def get(self, request, dataset_uuid, query_id):
        dataset = find_dataset(dataset_uuid, self.request.user, DataCutDataset)
        try:
            query = CustomDatasetQuery.objects.get(id=query_id, dataset__id=dataset_uuid)
        except CustomDatasetQuery.DoesNotExist:
            return HttpResponse(status=404)

        return render(
            request,
            "datasets/data_cut_column_details.html",
            context={
                "dataset": dataset,
                "query": query,
                "columns": datasets_db.get_columns(
                    query.database.memorable_name, query=query.query, include_types=True
                ),
            },
        )


class EditBaseView(View):
    obj = None
    summary: str = None

    def dispatch(self, request, *args, **kwargs):
        try:
            dataset = DataSet.objects.live().get(pk=self.kwargs.get("pk"))
        except DataSet.DoesNotExist:
            dataset = None
            try:
                visualisation_catalogue_item = VisualisationCatalogueItem.objects.live().get(
                    pk=self.kwargs.get("pk")
                )
            except VisualisationCatalogueItem.DoesNotExist:
                raise Http404  # pylint: disable=W0707
        if "summary_id" in self.kwargs:
            self.summary = get_object_or_404(
                PendingAuthorizedUsers.objects.all(), pk=self.kwargs.get("summary_id")
            )
        self.obj = dataset or visualisation_catalogue_item
        if (
            request.user
            not in [
                self.obj.information_asset_owner,
                self.obj.information_asset_manager,
            ]
            and not request.user.is_superuser
            and request.user not in self.obj.data_catalogue_editors.all()
        ):
            return HttpResponseForbidden()
        return super().dispatch(request, *args, **kwargs)


class DatasetEditView(EditBaseView, UpdateView):
    model = DataSet
    form_class = DatasetEditForm
    template_name = "datasets/manage_datasets/edit_dataset.html"

    @csp_update(SCRIPT_SRC=settings.WEBPACK_SCRIPT_SRC, STYLE_SRC=settings.WEBPACK_SCRIPT_SRC)
    def dispatch(self, *args, **kwargs):
        return super().dispatch(*args, **kwargs)

    def get_form_kwargs(self):
        kwargs = super().get_form_kwargs()
        kwargs["request"] = self.request
        return kwargs

    def get_success_url(self):
        return self.object.get_absolute_url()

    def get_initial(self):
        return {
            "enquiries_contact": (
                self.object.enquiries_contact.email if self.object.enquiries_contact else ""
            ),
            "authorized_email_domains": ",".join(self.object.authorized_email_domains),
        }

    def form_valid(self, form):
        if "authorized_email_domains" in form.changed_data:
            log_permission_change(
                self.request.user,
                self.object,
                EventLog.TYPE_CHANGED_AUTHORIZED_EMAIL_DOMAIN,
                {"authorized_email_domains": self.object.authorized_email_domains},
                f"authorized_email_domains set to {self.object.authorized_email_domains}",
            )

            # As the dataset's access type has changed, clear cached credentials for all
            # users to ensure they either:
            #   - lose access if it went from REQUIRES_AUTHENTICATION/OPEN to REQUIRES_AUTHORIZATION
            #   - get access if it went from REQUIRES_AUTHORIZATION to REQUIRES_AUTHENTICATION/OPEN
            invalidate_data_explorer_user_cached_credentials()
            invalidate_superset_user_cached_credentials()
        messages.success(self.request, "Dataset updated")
        return super().form_valid(form)


class VisualisationCatalogueItemEditView(EditBaseView, UpdateView):
    model = VisualisationCatalogueItem
    form_class = VisualisationCatalogueItemEditForm
    template_name = "datasets/manage_datasets/edit_visualisation_catalogue_item.html"

    @csp_update(SCRIPT_SRC=settings.WEBPACK_SCRIPT_SRC, STYLE_SRC=settings.WEBPACK_SCRIPT_SRC)
    def dispatch(self, *args, **kwargs):
        return super().dispatch(*args, **kwargs)

    def get_form_kwargs(self):
        kwargs = super().get_form_kwargs()
        kwargs["request"] = self.request
        return kwargs

    def get_success_url(self):
        return self.object.get_absolute_url()

    def get_initial(self):
        return {
            "enquiries_contact": (
                self.object.enquiries_contact.email if self.object.enquiries_contact else ""
            ),
            "secondary_enquiries_contact": (
                self.object.secondary_enquiries_contact.email
                if self.object.secondary_enquiries_contact
                else ""
            ),
            "authorized_email_domains": ",".join(self.object.authorized_email_domains),
        }

    def form_valid(self, form):
        if "authorized_email_domains" in form.changed_data:
            log_permission_change(
                self.request.user,
                self.object,
                EventLog.TYPE_CHANGED_AUTHORIZED_EMAIL_DOMAIN,
                {"authorized_email_domains": self.object.authorized_email_domains},
                f"authorized_email_domains set to {self.object.authorized_email_domains}",
            )

            # As the dataset's access type has changed, clear cached credentials for all
            # users to ensure they either:
            #   - lose access if it went from REQUIRES_AUTHENTICATION/OPEN to REQUIRES_AUTHORIZATION
            #   - get access if it went from REQUIRES_AUTHORIZATION to REQUIRES_AUTHENTICATION/OPEN
            invalidate_data_explorer_user_cached_credentials()
            invalidate_superset_user_cached_credentials()
        messages.success(self.request, "Dataset updated")
        return super().form_valid(form)


@method_decorator(login_required, name="dispatch")
class DataCatalogueEditorsView(View):
    template_name = "datasets/manage_editors/edit_editors.html"

    def get(self, request, pk):
        dataset = find_dataset(pk, request.user)
        data_catalogue_editors = dataset.data_catalogue_editors.all()

        context = {"data_catalogue_editors": data_catalogue_editors, "obj": dataset}

        return render(request, self.template_name, context)


def remove_authorised_editor(request, pk, user_id):
    dataset = find_dataset(pk, request.user)

    user = get_user_model().objects.get(id=user_id)

    dataset.data_catalogue_editors.remove(user)
    log_event(
        request.user,
        EventLog.TYPE_DATA_CATALOGUE_EDITOR_REMOVED,
        dataset,
        extra={
            "removed_user": {
                "id": user.id,  # pylint: disable=no-member
                "email": user.email,  # pylint: disable=no-member
                "name": user.get_full_name(),  # pylint: disable=no-member
            }
        },
    )
    return HttpResponseRedirect(
        reverse(
            "datasets:edit_data_editors",
            args=[
                pk,
            ],
        )
    )


class UserSearchFormView(EditBaseView, FormView):
    form_class = UserSearchForm
    form: None

    def form_valid(self, form):
        self.form = form
        search_query = self.request.POST["search"]
        self.request.session[
            (
                f"search-query--edit-dataset-permissions--{self.obj.pk}--{self.summary.id}"
                if self.summary
                else f"search-query--edit-dataset-permissions--{self.obj.pk}"
            )
        ] = search_query

        return super().form_valid(form)

    def get_initial(self):
        initial = super().get_initial()
        try:
            initial["search"] = self.request.session[
                (
                    f"search-query--edit-dataset-permissions--{self.obj.pk}--{self.summary.id}"
                    if self.summary
                    else f"search-query--edit-dataset-permissions--{self.obj.pk}"
                )
            ]
        except KeyError:
            pass
        return initial

    def get_context_data(self, **kwargs):
        context = super().get_context_data(**kwargs)
        search_query = self.request.session.get(
            f"search-query--edit-dataset-permissions--{self.obj.pk}--{self.summary.id}"
            if self.summary
            else f"search-query--edit-dataset-permissions--{self.obj.pk}"
        )
        if search_query:
            if "\n" in search_query:
                email_matches = []
                non_email_matches = []
                for query in search_query.splitlines():
                    if not query.strip():
                        continue
                    matches_for_query = get_user_model().objects.filter(
                        Q(email__iexact=query.strip())
                    )
                    for match in matches_for_query:
                        email_matches.append(match)
                    if not matches_for_query:
                        non_email_matches.append(query)
                context["search_results"] = email_matches
                context["non_matches"] = non_email_matches

            else:
                search_query = search_query.strip()
                email_filter = Q(email__icontains=search_query)
                name_filter = Q(first_name__icontains=search_query) | Q(
                    last_name__icontains=search_query
                )
                users = get_user_model().objects.filter(Q(email_filter | name_filter))
                if not users.exists() and len(search_query.split("@")) != 1:
                    users = get_user_model().objects.filter(
                        email__istartswith=search_query.split("@")[0]
                    )
                context["search_results"] = users
            context["search_query"] = search_query
        context["obj"] = self.obj
        context["obj_edit_url"] = (
            reverse("datasets:edit_dataset", args=[self.obj.pk])
            if isinstance(self.obj, DataSet)
            else reverse("datasets:edit_visualisation_catalogue_item", args=[self.obj.pk])
        )
        return context


class DatasetAuthorisedEditorsSearchView(UserSearchFormView):
    template_name = "datasets/search_authorised_editors.html"

    def get_context_data(self, **kwargs):
        context = super().get_context_data(**kwargs)
        context["waffle_flag"] = waffle.flag_is_active(
            self.request, "ALLOW_USER_ACCESS_TO_DASHBOARD_IN_BULK"
        )
        return context

    def get_success_url(self):
        return reverse(
            "datasets:search_authorised_editors",
            args=[self.obj.pk],
        )


class DatasetAddAuthorisedEditorView(EditBaseView, View):
    def get(self, request, *args, **kwargs):
        user = get_user_model().objects.get(id=self.kwargs.get("user_id"))

        dataset = find_dataset(self.kwargs.get("pk"), self.request.user)

        if user not in dataset.data_catalogue_editors.all():
            dataset.data_catalogue_editors.add(user.id)

        return HttpResponseRedirect(
            reverse(
                "datasets:edit_data_editors",
                args=[
                    dataset.id,
                ],
            )
        )


class DatasetAddAuthorisedEditorsView(EditBaseView, View):
    def post(self, request, *args, **kwargs):
        dataset = find_dataset(self.kwargs.get("pk"), self.request.user)
        selected_users = self.request.POST.getlist("selected-user")

        for selected_user in selected_users:
            user = get_object_or_404(get_user_model(), id=selected_user)
            dataset.data_catalogue_editors.add(user)
            log_event(
                request.user,
                EventLog.TYPE_DATA_CATALOGUE_EDITOR_ADDED,
                dataset,
                extra={
                    "added_user": {
                        "id": user.id,  # pylint: disable=no-member
                        "email": user.email,  # pylint: disable=no-member
                        "name": user.get_full_name(),  # pylint: disable=no-member
                    }
                },
            )

        return HttpResponseRedirect(
            reverse(
                "datasets:edit_data_editors",
                args=[
                    dataset.id,
                ],
            )
        )


class DatasetEnquiriesContactSearchView(UserSearchFormView):
    template_name = "datasets/search_enquiries_contact.html"

    def get_success_url(self):
        url = (
            reverse(
                "datasets:search_enquiries_contact",
                args=[
                    self.obj.pk,
                ],
            )
            + "?search_query="
            + self.form.cleaned_data["search"]
        )
        if self.request.GET.get("secondary_enquiries_contact"):
            url = (
                url
                + "&secondary_enquiries_contact="
                + self.request.GET.get("secondary_enquiries_contact")
            )
        return url


class DatasetSecondaryEnquiriesContactSearchView(UserSearchFormView):
    template_name = "datasets/search_secondary_enquiries_contact.html"

    def get_success_url(self):
        url = (
            reverse(
                "datasets:search_secondary_enquiries_contact",
                args=[
                    self.obj.pk,
                ],
            )
            + "?search_query="
            + self.form.cleaned_data["search"]
        )
        if self.request.GET.get("enquiries_contact"):
            url = url + "&enquiries_contact=" + self.request.GET.get("enquiries_contact")
        return url


class DatasetEditPermissionsView(EditBaseView, View):
    def dispatch(self, request, *args, **kwargs):
        super().dispatch(request, *args, **kwargs)
        if isinstance(self.obj, DataSet):
            permissions = DataSetUserPermission.objects.filter(dataset=self.obj)
        else:
            permissions = VisualisationUserPermission.objects.filter(visualisation=self.obj)

        users = json.dumps([p.user.id for p in permissions])
        summary = PendingAuthorizedUsers.objects.create(created_by=request.user, users=users)
        return HttpResponseRedirect(
            reverse("datasets:edit_permissions_summary", args=[self.obj.id, summary.id])
        )


class DatasetEditPermissionsSummaryView(EditBaseView, TemplateView):
    template_name = "datasets/manage_permissions/edit_summary.html"

    @csp_update(SCRIPT_SRC=settings.WEBPACK_SCRIPT_SRC, STYLE_SRC=settings.WEBPACK_SCRIPT_SRC)
    def dispatch(self, *args, **kwargs):
        return super().dispatch(*args, **kwargs)

    def get_context_data(self, **kwargs):
        if waffle.flag_is_active(self.request, settings.ALLOW_REQUEST_ACCESS_TO_DATA_FLOW):
            self.template_name = "datasets/manage_permissions/edit_access.html"
        context = super().get_context_data(**kwargs)
        context["user_removed"] = self.request.GET.get("user_removed", None)
        context["obj"] = self.obj
        context["obj_edit_url"] = (
            reverse("datasets:edit_dataset", args=[self.obj.pk])
            if isinstance(self.obj, DataSet)
            else reverse("datasets:edit_visualisation_catalogue_item", args=[self.obj.pk])
        )
        context["summary"] = self.summary
<<<<<<< HEAD
        iao = get_user_model().objects.get(id=self.obj.information_asset_owner_id).email
        iam = get_user_model().objects.get(id=self.obj.information_asset_manager_id).email
        # used to populate data property of ConfirmRemoveUser dialog
        data_catalogue_editors = [user.email for user in self.obj.data_catalogue_editors.all()]
        context["authorised_users"] = json.dumps(
            [
                {
                    "data_catalogue_editor": u.email in data_catalogue_editors,
                    "email": u.email,
                    "first_name": u.first_name,
                    "iam": u.email == iam,
                    "iao": u.email == iao,
                    "id": u.id,
                    "last_name": u.last_name,
                    "remove_user_url": reverse(
                        "datasets:remove_authorized_user",
                        args=[self.obj.id, self.summary.id, u.id],
                    ),
                }
                for u in get_user_model().objects.filter(
                    id__in=json.loads(self.summary.users) if self.summary.users else []
                )
            ]
        )

=======
        context["authorised_users"] = get_user_model().objects.filter(
            id__in=json.loads(self.summary.users) if self.summary.users else []
        )
        context["iao"] = get_user_model().objects.get(id=self.obj.information_asset_owner_id).email
        context["iam"] = (
            get_user_model().objects.get(id=self.obj.information_asset_manager_id).email
        )
        data_catalogue_editors = []
        for user in self.obj.data_catalogue_editors.all():
            data_catalogue_editors.append(user.email)
        context["data_catalogue_editors"] = data_catalogue_editors
>>>>>>> cb09acb5
        requests = AccessRequest.objects.filter(
            catalogue_item_id=self.obj.pk, data_access_status="waiting"
        )
        requested_users = []
        for request in requests:
<<<<<<< HEAD
            requested_users.append(
                {
                    "id": get_user_model().objects.get(email=request.contact_email).id,
                    "first_name": get_user_model()
                    .objects.get(email=request.contact_email)
                    .first_name,
                    "last_name": get_user_model()
                    .objects.get(email=request.contact_email)
                    .last_name,
                    "email": get_user_model().objects.get(email=request.contact_email).email,
=======
            request_user = get_user_model().objects.get(id=request.id)
            requested_users.append(
                {
                    "id": request_user.id,
                    "first_name": request_user.first_name,
                    "last_name": request_user.last_name,
                    "email": request_user.email,
>>>>>>> cb09acb5
                    "days_ago": (datetime.today() - request.created_date.replace(tzinfo=None)).days
                    + 1,
                }
            )
        context["requested_users"] = requested_users
        context["waffle_flag"] = waffle.flag_is_active(
            self.request, "ALLOW_USER_ACCESS_TO_DASHBOARD_IN_BULK"
        )
        return context

    def post(self, request, *args, **kwargs):
        authorized_users = set(
            get_user_model().objects.filter(
                id__in=json.loads(self.summary.users) if self.summary.users else []
            )
        )
        if isinstance(self.obj, DataSet):
            process_dataset_authorized_users_change(
                authorized_users, request.user, self.obj, False, False, True
            )
            messages.success(request, "Dataset permissions updated")
            return HttpResponseRedirect(reverse("datasets:edit_dataset", args=[self.obj.id]))
        else:
            process_visualisation_catalogue_item_authorized_users_change(
                authorized_users, request.user, self.obj, False, False
            )
            messages.success(request, "Visualisation permissions updated")
            return HttpResponseRedirect(
                reverse("datasets:edit_visualisation_catalogue_item", args=[self.obj.id])
            )


class DataSetReviewAccess(EditBaseView, FormView):
    form_class = ReviewAccessForm
    template_name = "datasets/manage_permissions/review_access.html"

    def form_valid(self, form):
        [user] = get_user_model().objects.filter(id=self.kwargs["user_id"])
        summary = (
            PendingAuthorizedUsers.objects.all()
            .filter(created_by_id=self.request.user)
            .order_by("-id")
            .first()
        )
        has_granted_access = self.request.POST["action_type"] == "grant"

        if has_granted_access:
            permissions = DataSetUserPermission.objects.filter(dataset=self.obj)
            users_with_permission = [p.user.id for p in permissions]
            users_with_permission.append(user.id)
            new_user_summary = PendingAuthorizedUsers.objects.create(
                created_by=self.request.user, users=json.dumps(users_with_permission)
            )
            new_user_summary.save()
            authorized_users = set(
                get_user_model().objects.filter(
                    id__in=json.loads(new_user_summary.users if new_user_summary.users else "[]")
                )
            )
            AccessRequest.objects.all().filter(id=user.id).update(data_access_status="confirmed")
            process_dataset_authorized_users_change(
                set(authorized_users), self.request.user, self.obj, False, False, True
            )
            messages.success(
                self.request,
                f"An email has been sent to {user.first_name} {user.last_name} to let them know they now have access.",
            )
            # TODO: Send email to user # pylint: disable=fixme
        else:
            messages.success(
                self.request,
                f"An email has been sent to {user.first_name} {user.last_name} to let them know their access request was not successful.",  # pylint: disable=line-too-long
            )
            # TODO: Send email to user # pylint: disable=fixme
        return HttpResponseRedirect(
            reverse(
                "datasets:edit_permissions_summary",
                args=[self.obj.id, new_user_summary.id if has_granted_access else summary.id],
            )
        )

    def get_form_kwargs(self):
        kwargs = super().get_form_kwargs()
        args = self.kwargs
        user_id = args["user_id"]
        [user] = get_user_model().objects.filter(id=user_id)
        kwargs["requester"] = user
        return kwargs

    def get_context_data(self, **kwargs):
        args = self.kwargs
        user_id = args["user_id"]
        context = super().get_context_data(**kwargs)
        context["obj"] = self.obj
        context["eligibility_criteria"] = self.obj.eligibility_criteria
        [user] = get_user_model().objects.filter(id=user_id)
        context["full_name"] = f"{user.first_name} {user.last_name}"
        context["email"] = user.email
        access_request = AccessRequest.objects.filter(requester=user_id).latest("created_date")
        context["is_eligible"] = access_request.eligibility_criteria_met
        context["reason_for_access"] = access_request.reason_for_access
        context["obj_edit_url"] = (
            reverse("datasets:edit_dataset", args=[self.obj.pk])
            if isinstance(self.obj, DataSet)
            else reverse("datasets:edit_visualisation_catalogue_item", args=[self.obj.pk])
        )
        context["obj_manage_url"] = reverse("datasets:edit_permissions", args=[self.obj.id])
        return context


class DatasetAuthorisedUsersSearchView(UserSearchFormView):
    template_name = "datasets/search_authorised_users.html"

    def get_context_data(self, **kwargs):
        context = super().get_context_data(**kwargs)
        context["summary_id"] = self.kwargs.get("summary_id")
        context["waffle_flag"] = waffle.flag_is_active(
            self.request, "ALLOW_USER_ACCESS_TO_DASHBOARD_IN_BULK"
        )
        return context

    def get_success_url(self):
        return reverse(
            "datasets:search_authorized_users",
            args=[self.obj.pk, self.kwargs.get("summary_id")],
        )


class DatasetAddAuthorisedUserView(EditBaseView, View):
    def get(self, request, *args, **kwargs):
        summary = PendingAuthorizedUsers.objects.get(id=self.kwargs.get("summary_id"))
        user = get_user_model().objects.get(id=self.kwargs.get("user_id"))

        users = json.loads(summary.users if summary.users else "[]")
        if user.id not in users:
            users.append(user.id)
            summary.users = json.dumps(users)
            summary.save()

        return HttpResponseRedirect(
            reverse(
                "datasets:edit_permissions_summary",
                args=[
                    self.obj.id,
                    self.kwargs.get("summary_id"),
                ],
            )
        )


class DatasetAddAuthorisedUsersView(EditBaseView, View):
    def post(self, request, *args, **kwargs):
        summary = PendingAuthorizedUsers.objects.get(id=self.kwargs.get("summary_id"))
        users = json.loads(summary.users if summary.users else "[]")
        for selected_user in self.request.POST.getlist("selected-user"):
            user = get_user_model().objects.get(id=selected_user)

            if user.id not in users:
                users.append(user.id)

        summary.users = json.dumps(users)
        summary.save()

        return HttpResponseRedirect(
            reverse(
                "datasets:edit_permissions_summary",
                args=[
                    self.obj.id,
                    self.kwargs.get("summary_id"),
                ],
            )
        )


class DatasetRemoveAuthorisedUserView(EditBaseView, View):
    def get(self, request, *args, **kwargs):
        summary = PendingAuthorizedUsers.objects.get(id=self.kwargs.get("summary_id"))
        user = get_user_model().objects.get(id=self.kwargs.get("user_id"))
        users = json.loads(summary.users) if summary.users else []
        if user.id in users:
            summary.users = json.dumps([user_id for user_id in users if user_id != user.id])
            summary.save()
<<<<<<< HEAD
        name_dataset = find_dataset(self.obj.pk, request.user).name
        url_dataset = request.build_absolute_uri(
            reverse("datasets:dataset_detail", args=[self.obj.pk])
        )
        send_email(
            settings.NOTIFY_DATASET_ACCESS_REMOVE_TEMPLATE_ID,
            user.email,
            personalisation={
                "dataset_name": name_dataset,
                "dataset_url": url_dataset,
            },
        )
=======
        if waffle.flag_is_active(self.request, settings.ALLOW_REQUEST_ACCESS_TO_DATA_FLOW):
            name_dataset = find_dataset(self.obj.pk, request.user).name
            url_dataset = request.build_absolute_uri(
                reverse("datasets:dataset_detail", args=[self.obj.pk])
            )
            send_email(
                settings.NOTIFY_DATASET_ACCESS_REMOVE_TEMPLATE_ID,
                user.email,
                personalisation={
                    "dataset_name": name_dataset,
                    "dataset_url": url_dataset,
                },
            )

>>>>>>> cb09acb5
        return HttpResponseRedirect(
            reverse(
                "datasets:edit_permissions_summary",
                args=[
                    self.obj.id,
                    self.kwargs.get("summary_id"),
                ],
            )
            + "?user_removed="
            + user.get_full_name()
        )


@require_POST
def log_data_preview_load_time(request, dataset_uuid, source_id):
    try:
        received_json_data = json.loads(request.body)
    except json.JSONDecodeError:
        return HttpResponseBadRequest("Invalid JSON data")

    dataset = find_dataset(dataset_uuid, request.user)
    source = dataset.get_related_source(source_id)
    if source is None:
        raise Http404

    extra = {
        "path": request.path,
        "data_table_name": source.name,
        "data_table_id": source.id,
        "dataset": dataset.name,
        **(
            {"data_table_tablename": f"{source.schema}.{source.table}"}
            if hasattr(source, "schema")
            else {
                "data_table_sourcetables": [f"{s.schema}.{s.table}" for s in source.tables.all()]
            }
        ),
        **received_json_data,
    }

    if received_json_data.get("status_code") == 200:
        log_event(request.user, EventLog.TYPE_DATA_PREVIEW_COMPLETE, source, extra=extra)
        return HttpResponse(status=200)
    else:
        log_event(request.user, EventLog.TYPE_DATA_PREVIEW_TIMEOUT, source, extra=extra)
        return HttpResponse(status=200)


class ReferenceDatasetGridDataView(View):
    def get(self, request, **kwargs):
        ref_dataset = get_object_or_404(
            ReferenceDataset, pk=self.kwargs["object_id"], deleted=False
        )
        return JsonResponse(
            {
                "records": ref_dataset.get_grid_data(),
            }
        )


class SaveUserDataGridView(View):
    def post(self, request, model_class, source_id):
        source = get_object_or_404(model_class, pk=source_id)
        json_data = json.loads(request.body)
        UserDataTableView.objects.update_or_create(
            user=request.user,
            source_object_id=str(source.id),
            source_content_type=ContentType.objects.get_for_model(source),
            defaults={
                "filters": json_data.get("filters"),
                "column_defs": {x["field"]: x for x in json_data.get("columnDefs", [])},
            },
        )
        return HttpResponse(status=200)

    def delete(self, request, model_class, source_id):
        source = get_object_or_404(model_class, pk=source_id)
        try:
            UserDataTableView.objects.get(
                user=request.user,
                source_object_id=str(source.id),
                source_content_type=ContentType.objects.get_for_model(source),
            ).delete()
        except UserDataTableView.DoesNotExist:
            pass
        return HttpResponse(status=200)<|MERGE_RESOLUTION|>--- conflicted
+++ resolved
@@ -1,8 +1,4 @@
 from datetime import datetime
-<<<<<<< HEAD
-import ast
-=======
->>>>>>> cb09acb5
 import json
 import logging
 import uuid
@@ -1804,7 +1800,6 @@
             else reverse("datasets:edit_visualisation_catalogue_item", args=[self.obj.pk])
         )
         context["summary"] = self.summary
-<<<<<<< HEAD
         iao = get_user_model().objects.get(id=self.obj.information_asset_owner_id).email
         iam = get_user_model().objects.get(id=self.obj.information_asset_manager_id).email
         # used to populate data property of ConfirmRemoveUser dialog
@@ -1830,25 +1825,11 @@
             ]
         )
 
-=======
-        context["authorised_users"] = get_user_model().objects.filter(
-            id__in=json.loads(self.summary.users) if self.summary.users else []
-        )
-        context["iao"] = get_user_model().objects.get(id=self.obj.information_asset_owner_id).email
-        context["iam"] = (
-            get_user_model().objects.get(id=self.obj.information_asset_manager_id).email
-        )
-        data_catalogue_editors = []
-        for user in self.obj.data_catalogue_editors.all():
-            data_catalogue_editors.append(user.email)
-        context["data_catalogue_editors"] = data_catalogue_editors
->>>>>>> cb09acb5
         requests = AccessRequest.objects.filter(
             catalogue_item_id=self.obj.pk, data_access_status="waiting"
         )
         requested_users = []
         for request in requests:
-<<<<<<< HEAD
             requested_users.append(
                 {
                     "id": get_user_model().objects.get(email=request.contact_email).id,
@@ -1859,15 +1840,6 @@
                     .objects.get(email=request.contact_email)
                     .last_name,
                     "email": get_user_model().objects.get(email=request.contact_email).email,
-=======
-            request_user = get_user_model().objects.get(id=request.id)
-            requested_users.append(
-                {
-                    "id": request_user.id,
-                    "first_name": request_user.first_name,
-                    "last_name": request_user.last_name,
-                    "email": request_user.email,
->>>>>>> cb09acb5
                     "days_ago": (datetime.today() - request.created_date.replace(tzinfo=None)).days
                     + 1,
                 }
@@ -2050,20 +2022,6 @@
         if user.id in users:
             summary.users = json.dumps([user_id for user_id in users if user_id != user.id])
             summary.save()
-<<<<<<< HEAD
-        name_dataset = find_dataset(self.obj.pk, request.user).name
-        url_dataset = request.build_absolute_uri(
-            reverse("datasets:dataset_detail", args=[self.obj.pk])
-        )
-        send_email(
-            settings.NOTIFY_DATASET_ACCESS_REMOVE_TEMPLATE_ID,
-            user.email,
-            personalisation={
-                "dataset_name": name_dataset,
-                "dataset_url": url_dataset,
-            },
-        )
-=======
         if waffle.flag_is_active(self.request, settings.ALLOW_REQUEST_ACCESS_TO_DATA_FLOW):
             name_dataset = find_dataset(self.obj.pk, request.user).name
             url_dataset = request.build_absolute_uri(
@@ -2078,7 +2036,6 @@
                 },
             )
 
->>>>>>> cb09acb5
         return HttpResponseRedirect(
             reverse(
                 "datasets:edit_permissions_summary",
