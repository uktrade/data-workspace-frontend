--- conflicted
+++ resolved
@@ -98,17 +98,7 @@
 )
 from dataworkspace.apps.eventlog.models import EventLog
 from dataworkspace.apps.eventlog.utils import log_event
-<<<<<<< HEAD
-=======
-from dataworkspace.notify import generate_token, send_email
-from dataworkspace.zendesk import (
-    create_zendesk_ticket,
-    create_support_request,
-    get_people_url,
-)
-from dataworkspace.apps.applications.models import ApplicationInstance
-
->>>>>>> 3b4b2e8d
+
 
 logger = logging.getLogger('app')
 
@@ -729,10 +719,6 @@
     def get_context_data(self, **kwargs):
         ctx = super().get_context_data()
         ctx['model'] = self.object
-        ctx['user_has_tools_access'] = self.request.user.user_permissions.filter(
-            codename='start_all_applications',
-            content_type=ContentType.objects.get_for_model(ApplicationInstance),
-        ).exists()
         ctx['DATA_CUT_ENHANCED_PREVIEW_FLAG'] = settings.DATA_CUT_ENHANCED_PREVIEW_FLAG
 
         if self._is_reference_dataset():
