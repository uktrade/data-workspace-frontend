--- conflicted
+++ resolved
@@ -45,12 +45,7 @@
     require_GET,
     require_http_methods,
 )
-<<<<<<< HEAD
-from django.views.generic import DetailView, View
-from psycopg2 import sql
-=======
 from django.views.generic import DetailView, FormView, TemplateView, UpdateView, View
->>>>>>> 31de144e
 from waffle.mixins import WaffleFlagMixin
 
 from dataworkspace import datasets_db
@@ -81,12 +76,9 @@
 from dataworkspace.apps.datasets.models import (
     CustomDatasetQuery,
     DataSet,
-<<<<<<< HEAD
-=======
     DataSetUserPermission,
     DataSetVisualisation,
     PendingAuthorizedUsers,
->>>>>>> 31de144e
     ReferenceDataset,
     ReferenceDatasetField,
     SourceLink,
