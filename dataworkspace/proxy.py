import asyncio

import base64
import hmac
import ipaddress
import json
import logging
import os
import random
import secrets
import sys
import string
import uuid
import urllib
from urllib.parse import urlencode

import aiohttp
import ecs_logging
from aiohttp import web

from elasticapm.contrib.aiohttp import ElasticAPM
from hawkserver import authenticate_hawk_header
from multidict import CIMultiDict
from sentry_sdk import set_user
from sentry_sdk.integrations.aiohttp import AioHttpIntegration
from yarl import URL
from sentry import init_sentry
import redis.asyncio as redis

from dataworkspace.utils import normalise_environment
from proxy_session import SESSION_KEY, redis_session_middleware


class UserException(Exception):
    pass


class ContextAdapter(logging.LoggerAdapter):
    def process(self, msg, kwargs):
        return f'[{self.extra["context"]}] {msg}', kwargs


PROFILE_CACHE_PREFIX = "data_workspace_profile"
CONTEXT_ALPHABET = string.ascii_letters + string.digits


async def async_main():
    env = normalise_environment(os.environ)

    stdout_handler = logging.StreamHandler(sys.stdout)
    local = "dataworkspace.test" in env["ALLOWED_HOSTS"]
    if not local:
        stdout_handler.setFormatter(
            ecs_logging.StdlibFormatter(exclude_fields=("log.original", "message"))
        )
    cookie_name = ("__Secure-" if not local else "") + "data_workspace_session"
    for logger_name in ["aiohttp.server", "aiohttp.web", "aiohttp.access", "proxy"]:
        logger = logging.getLogger(logger_name)
        logger.setLevel(logging.INFO)
        logger.addHandler(stdout_handler)

    port = int(env["PROXY_PORT"])
    admin_root = env["UPSTREAM_ROOT"]
    superset_root = env["SUPERSET_ROOT"]
    flower_root = env["FLOWER_ROOT"]
    hawk_senders = env["HAWK_SENDERS"]
    sso_base_url = env["AUTHBROKER_URL"]
    sso_host = URL(sso_base_url).host
    sso_client_id = env["AUTHBROKER_CLIENT_ID"]
    sso_client_secret = env["AUTHBROKER_CLIENT_SECRET"]
    redis_url = env["REDIS_URL"]
    root_domain = env["APPLICATION_ROOT_DOMAIN"]
    basic_auth_user = env["METRICS_SERVICE_DISCOVERY_BASIC_AUTH_USER"]
    basic_auth_password = env["METRICS_SERVICE_DISCOVERY_BASIC_AUTH_PASSWORD"]
    x_forwarded_for_trusted_hops = int(env["X_FORWARDED_FOR_TRUSTED_HOPS"])
    ip_allowlist_groups = env.get("APPLICATION_IP_ALLOWLIST_GROUPS", {})
    ip_allowlist = [
        ip_address for ip_addresses in ip_allowlist_groups.values() for ip_address in ip_addresses
    ] + env.get("APPLICATION_IP_WHITELIST", [])
    ga_tracking_id = env.get("GA_TRACKING_ID")
    mirror_remote_root = env["MIRROR_REMOTE_ROOT"]
    mirror_local_root = "/__mirror/"
    required_admin_headers = (
        "cookie",
        "host",
        "x-csrftoken",
        "x-data-workspace-no-modify-application-instance",
        "x-scheme",
        "x-forwarded-proto",
        "referer",
        "user-agent",
    )
    mlflow_port = int(env["MLFLOW_PORT"])

    # Cookies on the embed path must be allowed to be SameSite=None, so they
    # will be sent when the site is embedded in an iframe
    embed_path = "/visualisations/link"

    root_domain_no_port, _, root_port_str = root_domain.partition(":")
    try:
        root_port = int(root_port_str)
    except ValueError:
        root_port = None

    csp_common = "object-src 'none';"
    if root_domain not in ["dataworkspace.test:8000"]:
        csp_common += "upgrade-insecure-requests;"

    # A spawning application on <my-application>.<root_domain> shows the admin-styled site,
    # fetching assets from <root_domain>, but also makes requests to the current domain
    csp_application_spawning = csp_common + (
        f"default-src {root_domain};"
        f"base-uri {root_domain};"
        f"font-src {root_domain} data:  https://fonts.gstatic.com;"
        f"form-action {root_domain} *.{root_domain};"
        f"frame-ancestors {root_domain};"
        f"img-src {root_domain} data: https://www.googletagmanager.com https://www.google-analytics.com https://ssl.gstatic.com https://www.gstatic.com *.google-analytics.com *.googletagmanager.com;"  # pylint: disable=line-too-long
        f"script-src 'unsafe-inline' {root_domain} https://www.googletagmanager.com https://www.google-analytics.com https://tagmanager.google.com *.googletagmanager.com;"  # pylint: disable=line-too-long
        f"style-src 'unsafe-inline' {root_domain} https://tagmanager.google.com https://fonts.googleapis.com;"
        f"connect-src {root_domain} 'self' *.google-analytics.com *.analytics.google.com *.googletagmanager.com;"
    )

    # A running wrapped application on <my-application>.<root_domain>  has an
    # iframe that directly routes to the app on <my-application>--8888.<root_domain>
    def csp_application_running_wrapped(direct_host):
        return csp_common + (
            f"default-src 'none';"
            f"base-uri {root_domain};"
            f"form-action 'none';"
            f"frame-ancestors 'none';"
            f"frame-src {direct_host} {sso_host} https://www.googletagmanager.com;"
            f"img-src {root_domain} https://www.googletagmanager.com https://www.google-analytics.com https://ssl.gstatic.com https://www.gstatic.com *.google-analytics.com *.googletagmanager.com;"  # pylint: disable=line-too-long
            f"font-src {root_domain} data: https://fonts.gstatic.com;"
            f"script-src 'unsafe-inline' https://www.googletagmanager.com https://www.google-analytics.com https://tagmanager.google.com *.googletagmanager.com;"  # pylint: disable=line-too-long
            f"style-src 'unsafe-inline' {root_domain} https://tagmanager.google.com https://fonts.googleapis.com;"
            f"connect-src *.google-analytics.com *.analytics.google.com *.googletagmanager.com;"
        )

    # A running application should only connect to self: this is where we have the most
    # concern because we run the least-trusted code
    def csp_application_running_direct(host, public_host):
        return csp_common + (
            "default-src 'self';"
            "base-uri 'self';"
            # Safari does not have a 'self' for WebSockets
            f"connect-src 'self' wss://{host};"
            "font-src 'self' data:;"
            "form-action 'self';"
            f"frame-ancestors 'self' {root_domain} {public_host}.{root_domain};"
            "img-src 'self' data: blob:;"
            # Both JupyterLab and RStudio need `unsafe-eval`
            "script-src 'unsafe-inline' 'unsafe-eval' 'self' data:;"
            "style-src 'unsafe-inline' 'self' data:;"
            "worker-src 'self' blob:;"
        )

    redis_pool = await redis.from_url(redis_url)

    default_http_timeout = aiohttp.ClientTimeout()

    # When spawning and tring to detect if the app is running,
    # we fail quickly and often so a connection check is quick
    spawning_http_timeout = aiohttp.ClientTimeout(sock_read=5, sock_connect=2)

    def get_random_context_logger():
        return ContextAdapter(logger, {"context": "".join(random.choices(CONTEXT_ALPHABET, k=8))})

    def without_transfer_encoding(request_or_response):
        return tuple(
            (key, value)
            for key, value in request_or_response.headers.items()
            if key.lower() != "transfer-encoding"
        )

    def admin_headers_request(downstream_request):
        # When we make a deliberate request to the admin application from the
        # proxy we don't want to proxy content-length or content-type
        return (
            tuple(
                (key, value)
                for key, value in downstream_request.headers.items()
                if key.lower() in required_admin_headers
            )
            + downstream_request["sso_profile_headers"]
        )

    def admin_headers_proxy(downstream_request):
        return (
            tuple(
                (key, value)
                for key, value in downstream_request.headers.items()
                if key.lower() in required_admin_headers + ("content-length", "content-type")
            )
            + downstream_request["sso_profile_headers"]
        )

    def flower_headers_proxy(downstream_request):
        return (
            tuple(
                (key, value)
                for key, value in downstream_request.headers.items()
                if key.lower()
                in required_admin_headers + ("content-length", "content-type", "authorization")
            )
            + downstream_request["sso_profile_headers"]
        )

    def mlflow_headers_proxy(downstream_request, jwt):
        return tuple((key, value) for key, value in downstream_request.headers.items()) + (
            ("Authorization", f"Bearer {jwt}"),
        )

    def mirror_headers(downstream_request):
        return tuple(
            (key, value)
            for key, value in downstream_request.headers.items()
            if key.lower() not in ["host", "transfer-encoding"]
        )

    def application_headers(downstream_request):
        return (
            without_transfer_encoding(downstream_request)
            + (
                (("x-scheme", downstream_request.headers["x-forwarded-proto"]),)
                if "x-forwarded-proto" in downstream_request.headers
                else ()
            )
            + downstream_request["sso_profile_headers"]
        )

    async def superset_headers(downstream_request, path):
        credentials = {}
        dashboards = []

        if not path.startswith("/static/"):
            host_api_url = admin_root + "/api/v1/core/get-superset-role-credentials"

            async with client_session.request(
                "GET",
                host_api_url,
                headers=CIMultiDict(admin_headers_request(downstream_request)),
            ) as response:
                if response.status == 200:
                    response_json = await response.json()
                    credentials = response_json["credentials"]
                    dashboards = response_json["dashboards"]
                else:
                    raise UserException(
                        "Unable to fetch credentials for superset", response.status
                    )

        def standardise_header(header):
            # converts 'multi_word_header' to 'Multi-Word-Header'
            return "-".join([s.capitalize() for s in header.replace("_", "-").split("-")])

        return CIMultiDict(
            without_transfer_encoding(downstream_request)
            + (
                tuple(
                    [(f"Credentials-{standardise_header(k)}", v) for k, v in credentials.items()]
                )
            )
            + (tuple([("Dashboards", ",".join(dashboards))]))
            + downstream_request["sso_profile_headers"]
        )

    async def mlflow_jwt(downstream_request):
        host_api_url = admin_root + "/api/v1/core/generate-mlflow-jwt"
        async with client_session.request(
            "GET",
            host_api_url,
            headers=CIMultiDict(admin_headers_request(downstream_request)),
        ) as response:
            if response.status == 200:
                response_json = await response.json()
                jwt = response_json["jwt"]
            else:
                raise UserException("Unable to generate jwt for user", response.status)
        return jwt

    def is_service_discovery(request):
        return (
            request.url.path == "/api/v1/application"
            and request.url.host == root_domain_no_port
            and request.method == "GET"
        )

    def is_superset_requested(request):
        return (
            request.url.host == f"superset.{root_domain_no_port}"
            or request.url.host == f"superset-edit.{root_domain_no_port}"
            or request.url.host == f"superset-admin.{root_domain_no_port}"
        )

    def is_flower_requested(request):
        return request.url.host == f"flower.{root_domain_no_port}"

    def is_mlflow_requested(request):
        return request.url.host.split("--")[0] == "mlflow"

    def is_data_explorer_requested(request):
        return (
            request.url.path.startswith("/data-explorer/")
            and request.url.host == root_domain_no_port
        )

    def is_app_requested(request):
        return (
            request.url.host.endswith(f".{root_domain_no_port}")
            and not request.url.path.startswith(mirror_local_root)
            and not is_superset_requested(request)
            and not is_flower_requested(request)
            and not is_mlflow_requested(request)
        )

    def is_mirror_requested(request):
        return request.url.path.startswith(mirror_local_root)

    def is_requesting_credentials(request):
        return (
            request.url.host == root_domain_no_port
            and request.url.path == "/api/v1/aws_credentials"
        )

    def is_requesting_files(request):
        return request.url.host == root_domain_no_port and request.url.path == "/files"

    def is_dataset_requested(request):
        return (
            request.url.path.startswith("/api/v1/dataset/")
            or request.url.path.startswith("/api/v1/reference-dataset/")
            or request.url.path.startswith("/api/v1/eventlog/")
            or request.url.path.startswith("/api/v1/account/")
            or request.url.path.startswith("/api/v1/application-instance/")
            or request.url.path.startswith("/api/v1/core/")
        ) and request.url.host == root_domain_no_port

    def is_hawk_auth_required(request):
        return is_dataset_requested(request)

    def is_healthcheck_requested(request):
        return (
            request.url.path == "/healthcheck"
            and request.method == "GET"
            and not is_app_requested(request)
        )

    def is_table_requested(request):
        return (
            request.url.path.startswith("/api/v1/table/")
            and request.url.host == root_domain_no_port
            and request.method == "POST"
        )

    def is_peer_ip_required(request):
        # The healthcheck comes from the ALB, which doesn't send x-forwarded-for
        return not is_healthcheck_requested(request)

    def is_sso_auth_required(request):
        return (
            not is_healthcheck_requested(request)
            and not is_service_discovery(request)
            and not is_table_requested(request)
            and not is_dataset_requested(request)
        )

    def get_peer_ip(request):
        try:
            return (
                request.headers["x-forwarded-for"]
                .split(",")[-x_forwarded_for_trusted_hops]
                .strip()
            )
        except (KeyError, IndexError):
            return None

    def get_peer_ip_group(request):
        peer_ip = get_peer_ip(request)

        if peer_ip is None:
            return None

        for group, ip_addresses in ip_allowlist_groups.items():
            for address_or_subnet in ip_addresses:
                if ipaddress.IPv4Address(peer_ip) in ipaddress.IPv4Network(address_or_subnet):
                    return group

        return peer_ip

    def request_scheme(request):
        return request.headers.get("x-forwarded-proto", request.url.scheme)

    def request_url(request):
        return str(request.url.with_scheme(request_scheme(request)))

    async def handle(downstream_request):
        method = downstream_request.method
        path = downstream_request.url.path
        query = downstream_request.url.query
        app_requested = is_app_requested(downstream_request)
        mirror_requested = is_mirror_requested(downstream_request)
        superset_requested = is_superset_requested(downstream_request)
        flower_requested = is_flower_requested(downstream_request)
        mlflow_requested = is_mlflow_requested(downstream_request)

        # Websocket connections
        # - tend to close unexpectedly, both from the client and app
        # - don't need to show anything nice to the user on error
        is_websocket = (
            downstream_request.headers.get("connection", "").lower() == "upgrade"
            and downstream_request.headers.get("upgrade", "").lower() == "websocket"
        )

        try:
            if app_requested:
                return await handle_application(
                    is_websocket, downstream_request, method, path, query
                )
            if mirror_requested:
                return await handle_mirror(downstream_request, method, path)
            if superset_requested:
                return await handle_superset(downstream_request, method, path, query)
            if flower_requested:
                return await handle_flower(downstream_request, method, path, query)
            if mlflow_requested:
                return await handle_mlflow(downstream_request, method, path, query)
            return await handle_admin(
                downstream_request,
                method,
                CIMultiDict(admin_headers_proxy(downstream_request)),
                path,
                query,
                await get_data(downstream_request),
            )
        except Exception as exception:  # pylint: disable=broad-except
            user_exception = isinstance(exception, UserException)
            if not user_exception or (user_exception and exception.args[1] == 500):
                logger.exception(
                    "Exception during %s %s %s",
                    downstream_request.method,
                    downstream_request.url,
                    type(exception),
                )

            if is_websocket:
                raise

            params = {"message": exception.args[0]} if user_exception else {}
            status = exception.args[1] if user_exception else 500
            error_url = exception.args[2] if len(exception.args) > 2 else f"/error_{status}"
            error_qs = exception.args[3] if len(exception.args) > 3 else {}
            return await handle_http(
                downstream_request,
                "GET",
                CIMultiDict(admin_headers_request(downstream_request)),
                URL(admin_root).with_path(error_url).with_query(error_qs),
                params,
                b"",
                default_http_timeout,
            )

    async def handle_application(is_websocket, downstream_request, method, path, query):
        public_host, _, _ = downstream_request.url.host.partition(f".{root_domain_no_port}")
        possible_public_host, _, public_host_or_port_override = public_host.rpartition("--")
        try:
            port_override = int(public_host_or_port_override)
        except ValueError:
            port_override = None
        else:
            if 1 <= port_override <= 65535:
                public_host = possible_public_host
            else:
                port_override = None
        host_api_url = admin_root + "/api/v1/application/" + public_host
        host_html_path = "/tools/" + public_host

        async with client_session.request(
            "GET",
            host_api_url,
            headers=CIMultiDict(admin_headers_request(downstream_request)),
        ) as response:
            host_exists = response.status == 200
            application = await response.json()

        if response.status != 200 and response.status != 404:
            raise UserException(
<<<<<<< HEAD
                f"Unable to start the application&visualisation_catalogue_item={str(response.url).split('/')[-1]}",
                response.status,
                "/error_403_visualisation",
=======
                f"Unable to start the application",
                response.status,
                "/error_403_visualisation",
                {"host": str(response.url).rsplit("/", maxsplit=1)[-1]},
>>>>>>> 761efd1e
            )

        if host_exists and application["state"] not in ["SPAWNING", "RUNNING"]:
            if "x-data-workspace-no-modify-application-instance" not in downstream_request.headers:
                async with client_session.request(
                    "DELETE",
                    host_api_url,
                    headers=CIMultiDict(admin_headers_request(downstream_request)),
                ) as delete_response:
                    await delete_response.read()
            raise UserException("Application " + application["state"], 500)

        if not host_exists:
            if "x-data-workspace-no-modify-application-instance" not in downstream_request.headers:
                async with client_session.request(
                    "PUT",
                    host_api_url,
                    headers=CIMultiDict(admin_headers_request(downstream_request)),
                ) as response:
                    host_exists = response.status == 200
                    application = await response.json()
            else:
                raise UserException("Application stopped while starting", 500)

        if response.status != 200:
            raise UserException("Unable to start the application", response.status)

        if application["state"] not in ["SPAWNING", "RUNNING"]:
            raise UserException(
                "Attempted to start the application, but it " + application["state"],
                500,
            )

        if not application["proxy_url"]:
            return await handle_http(
                downstream_request,
                "GET",
                CIMultiDict(admin_headers_request(downstream_request)),
                admin_root + host_html_path + "/spawning",
                {},
                b"",
                default_http_timeout,
                (("content-security-policy", csp_application_spawning),),
            )

        if is_websocket:
            return await handle_application_websocket(
                downstream_request, application["proxy_url"], path, query, port_override
            )

        if application["state"] == "SPAWNING":
            return await handle_application_http_spawning(
                downstream_request,
                method,
                application_upstream(application["proxy_url"], path, port_override),
                query,
                host_html_path,
                host_api_url,
                public_host,
            )

        if (
            application["state"] == "RUNNING"
            and application["wrap"] != "NONE"
            and not port_override
        ):
            return await handle_application_http_running_wrapped(
                downstream_request,
                application_upstream(application["proxy_url"], path, port_override),
                host_html_path,
                public_host,
            )

        return await handle_application_http_running_direct(
            downstream_request,
            method,
            application_upstream(application["proxy_url"], path, port_override),
            query,
            public_host,
        )

    async def handle_application_websocket(
        downstream_request, proxy_url, path, query, port_override
    ):
        upstream_url = application_upstream(proxy_url, path, port_override).with_query(query)
        return await handle_websocket(
            downstream_request,
            CIMultiDict(application_headers(downstream_request)),
            upstream_url,
        )

    def application_upstream(proxy_url, path, port_override):
        return (
            URL(proxy_url).with_path(path)
            if port_override is None
            else URL(proxy_url).with_path(path).with_port(port_override)
        )

    async def handle_application_http_spawning(
        downstream_request,
        method,
        upstream_url,
        query,
        host_html_path,
        host_api_url,
        public_host,
    ):
        host = downstream_request.headers["host"]
        try:
            logger.info("Spawning: Attempting to connect to %s", upstream_url)
            response = await handle_http(
                downstream_request,
                method,
                CIMultiDict(application_headers(downstream_request)),
                upstream_url,
                query,
                await get_data(downstream_request),
                spawning_http_timeout,
                # Although the application is spawning, if the response makes it back to the client,
                # we know the application is running, so we return the _running_ CSP headers
                (
                    (
                        "content-security-policy",
                        csp_application_running_direct(host, public_host),
                    ),
                ),
            )

        except Exception:  # pylint: disable=broad-except
            logger.info("Spawning: Failed to connect to %s", upstream_url)
            return await handle_http(
                downstream_request,
                "GET",
                CIMultiDict(admin_headers_request(downstream_request)),
                admin_root + host_html_path + "/spawning",
                {},
                b"",
                default_http_timeout,
                (("content-security-policy", csp_application_spawning),),
            )

        else:
            # Once a streaming response is done, if we have not yet returned
            # from the handler, it looks like aiohttp can cancel the current
            # task. We set RUNNING in another task to avoid it being cancelled
            async def set_application_running():
                async with client_session.request(
                    "PATCH",
                    host_api_url,
                    json={"state": "RUNNING"},
                    headers=CIMultiDict(admin_headers_request(downstream_request)),
                    timeout=default_http_timeout,
                ) as patch_response:
                    await patch_response.read()

            asyncio.ensure_future(set_application_running())

            return response

    async def handle_application_http_running_wrapped(
        downstream_request, upstream_url, host_html_path, public_host
    ):
        upstream = URL(upstream_url)
        direct_host = f"{public_host}--{upstream.port}.{root_domain}"
        return await handle_http(
            downstream_request,
            "GET",
            CIMultiDict(admin_headers_request(downstream_request)),
            admin_root + host_html_path + "/running",
            {},
            b"",
            default_http_timeout,
            (
                (
                    "content-security-policy",
                    csp_application_running_wrapped(direct_host),
                ),
            ),
        )

    async def handle_application_http_running_direct(
        downstream_request, method, upstream_url, query, public_host
    ):
        host = downstream_request.headers["host"]

        await send_to_google_analytics(downstream_request)

        return await handle_http(
            downstream_request,
            method,
            CIMultiDict(application_headers(downstream_request)),
            upstream_url,
            query,
            await get_data(downstream_request),
            default_http_timeout,
            (
                (
                    "content-security-policy",
                    csp_application_running_direct(host, public_host),
                ),
            ),
        )

    async def handle_mirror(downstream_request, method, path):
        mirror_path = path[len(mirror_local_root) :]
        upstream_url = URL(mirror_remote_root + mirror_path)
        return await handle_http(
            downstream_request,
            method,
            CIMultiDict(mirror_headers(downstream_request)),
            upstream_url,
            {},
            await get_data(downstream_request),
            default_http_timeout,
        )

    async def handle_superset(downstream_request, method, path, query):
        upstream_url = URL(superset_root).with_path(path)
        host = downstream_request.headers["host"]
        return await handle_http(
            downstream_request,
            method,
            await superset_headers(downstream_request, path),
            upstream_url,
            query,
            await get_data(downstream_request),
            default_http_timeout,
            (
                (
                    "content-security-policy",
                    csp_application_running_direct(host, "superset"),
                ),
            ),
        )

    async def handle_flower(downstream_request, method, path, query):
        upstream_url = URL(flower_root).with_path(path)
        return await handle_http(
            downstream_request,
            method,
            CIMultiDict(flower_headers_proxy(downstream_request)),
            upstream_url,
            query,
            await get_data(downstream_request),
            default_http_timeout,
        )

    async def handle_mlflow(downstream_request, method, path, query):
        jwt = await mlflow_jwt(downstream_request)
        internal_root = downstream_request.url.host.replace(
            f".{root_domain}", f"--internal.{root_domain}"
        )
        upstream_url = URL(
            f"{downstream_request.scheme}://{internal_root}:{mlflow_port}"
        ).with_path(path)

        return await handle_http(
            downstream_request,
            method,
            CIMultiDict(mlflow_headers_proxy(downstream_request, jwt)),
            upstream_url,
            query,
            await get_data(downstream_request),
            default_http_timeout,
        )

    async def handle_admin(downstream_request, method, headers, path, query, data):
        upstream_url = URL(admin_root).with_path(path)
        return await handle_http(
            downstream_request,
            method,
            headers,
            upstream_url,
            query,
            data,
            default_http_timeout,
        )

    async def handle_websocket(downstream_request, upstream_headers, upstream_url):
        protocol = downstream_request.headers.get("Sec-WebSocket-Protocol")
        protocols = (protocol,) if protocol else ()

        async def proxy_msg(msg, to_ws):
            if msg.type == aiohttp.WSMsgType.TEXT:
                await to_ws.send_str(msg.data)

            elif msg.type == aiohttp.WSMsgType.BINARY:
                await to_ws.send_bytes(msg.data)

            elif msg.type == aiohttp.WSMsgType.CLOSE:
                await to_ws.close()

            elif msg.type == aiohttp.WSMsgType.ERROR:
                await to_ws.close()

        async def upstream():
            try:
                async with client_session.ws_connect(
                    str(upstream_url), headers=upstream_headers, protocols=protocols
                ) as upstream_ws:
                    upstream_connection.set_result(upstream_ws)
                    downstream_ws = await downstream_connection
                    async for msg in upstream_ws:
                        await proxy_msg(msg, downstream_ws)
            except BaseException as exception:
                if not upstream_connection.done():
                    upstream_connection.set_exception(exception)
                raise
            finally:
                try:
                    await downstream_ws.close()
                except UnboundLocalError:
                    # If we didn't get to the line that creates `downstream_ws`
                    pass

        # This is slightly convoluted, but aiohttp documents that reading
        # from websockets should be done in the same task as the websocket was
        # created, so we read from downstream in _this_ task, and create
        # another task to connect to and read from the upstream socket. We
        # also need to make sure we wait for each connection before sending
        # data to it
        downstream_connection = asyncio.Future()
        upstream_connection = asyncio.Future()
        upstream_task = asyncio.ensure_future(upstream())

        try:
            upstream_ws = await upstream_connection
            _, _, _, with_session_cookie = downstream_request[SESSION_KEY]
            downstream_ws = await with_session_cookie(
                web.WebSocketResponse(protocols=protocols, heartbeat=30)
            )

            await downstream_ws.prepare(downstream_request)
            downstream_connection.set_result(downstream_ws)

            async for msg in downstream_ws:
                await proxy_msg(msg, upstream_ws)

        finally:
            upstream_task.cancel()

        return downstream_ws

    async def send_to_google_analytics(downstream_request):
        # Not perfect, but a good enough guide for usage
        _, extension = os.path.splitext(downstream_request.url.path)
        send_to_google = ga_tracking_id and extension in {
            "",
            ".doc",
            ".docx",
            ".html",
            ".pdf",
            ".ppt",
            ".pptx",
            ".xlsx",
            ".xlsx",
        }

        if not send_to_google:
            return

        async def _send():
            logger.info("Sending to Google Analytics %s...", downstream_request.url)
            peer_ip = get_peer_ip(downstream_request)

            response = await client_session.request(
                "POST",
                "https://www.google-analytics.com/collect",
                data={
                    "v": "1",
                    "tid": ga_tracking_id,
                    "cid": str(uuid.uuid4()),
                    "t": "pageview",
                    "uip": peer_ip,
                    "dh": downstream_request.url.host,
                    "dp": downstream_request.url.path_qs,
                    "ds": "data-workspace-server",
                    "dr": downstream_request.headers.get("referer", ""),
                    "ua": downstream_request.headers.get("user-agent", ""),
                },
                timeout=default_http_timeout,
            )
            logger.info("Sending to Google Analytics %s... %s", downstream_request.url, response)

        asyncio.create_task(_send())

    async def get_data(downstream_request):
        # Avoid aiohttp treating request as chunked unnecessarily, which works
        # for some upstream servers, but not all. Specifically RStudio drops
        # GET responses half way through if the request specified a chunked
        # encoding. AFAIK RStudio uses a custom webserver, so this behaviour
        # is not documented anywhere.

        # fmt: off
        return \
            b'' if (
                'content-length' not in downstream_request.headers
                and downstream_request.headers.get('transfer-encoding', '').lower() != 'chunked'
            ) else \
            await downstream_request.read() if downstream_request.content.at_eof() else \
            downstream_request.content
        # fmt: on

    async def handle_http(
        downstream_request,
        upstream_method,
        upstream_headers,
        upstream_url,
        upstream_query,
        upstream_data,
        timeout,
        response_headers=tuple(),
    ):
        async with client_session.request(
            upstream_method,
            str(upstream_url),
            params=upstream_query,
            headers=upstream_headers,
            data=upstream_data,
            allow_redirects=False,
            timeout=timeout,
        ) as upstream_response:
            _, _, _, with_session_cookie = downstream_request[SESSION_KEY]
            downstream_response = await with_session_cookie(
                web.StreamResponse(
                    status=upstream_response.status,
                    headers=CIMultiDict(
                        without_transfer_encoding(upstream_response) + response_headers
                    ),
                )
            )
            await downstream_response.prepare(downstream_request)
            async for chunk in upstream_response.content.iter_any():
                await downstream_response.write(chunk)

        return downstream_response

    def server_logger():
        @web.middleware
        async def _server_logger(request, handler):
            request_logger = get_random_context_logger()
            request["logger"] = request_logger
            url = request_url(request)

            request_logger.info(
                "Receiving (%s) (%s) (%s) (%s)",
                request.method,
                url,
                request.headers.get("User-Agent", "-"),
                request.headers.get("X-Forwarded-For", "-"),
            )

            response = await handler(request)

            request_logger.info(
                "Responding (%s) (%s) (%s) (%s) (%s) (%s)",
                request.method,
                url,
                request.headers.get("User-Agent", "-"),
                request.headers.get("X-Forwarded-For", "-"),
                response.status,
                response.content_length,
            )

            return response

        return _server_logger

    def require_peer_ip():
        @web.middleware
        async def _authenticate_by_peer_ip(request, handler):
            if not is_peer_ip_required(request):
                return await handler(request)

            peer_ip = get_peer_ip(request)

            if peer_ip is None:
                request["logger"].exception("No peer IP")
                return web.Response(status=500)

            return await handler(request)

        return _authenticate_by_peer_ip

    def authenticate_by_staff_sso():
        auth_path = "o/authorize/"
        token_path = "o/token/"
        me_path = "api/v1/user/me/"
        grant_type = "authorization_code"
        scope = "read write"
        response_type = "code"

        redirect_from_sso_path = "/__redirect_from_sso"
        session_token_key = "staff_sso_access_token"

        async def get_redirect_uri_authenticate(set_session_value, redirect_uri_final):
            scheme = URL(redirect_uri_final).scheme
            sso_state = await set_redirect_uri_final(set_session_value, redirect_uri_final)

            redirect_uri_callback = urllib.parse.quote(get_redirect_uri_callback(scheme), safe="")
            return (
                f"{sso_base_url}{auth_path}?"
                f"scope={scope}&state={sso_state}&"
                f"redirect_uri={redirect_uri_callback}&"
                f"response_type={response_type}&"
                f"client_id={sso_client_id}"
            )

        def get_redirect_uri_callback(scheme):
            return str(
                URL.build(
                    host=root_domain_no_port,
                    port=root_port,
                    scheme=scheme,
                    path=redirect_from_sso_path,
                )
            )

        async def set_redirect_uri_final(set_session_value, redirect_uri_final):
            session_key = secrets.token_hex(32)
            sso_state = urllib.parse.quote(f"{session_key}_{redirect_uri_final}", safe="")

            await set_session_value(session_key, redirect_uri_final)

            return sso_state

        async def get_redirect_uri_final(get_session_value, sso_state):
            session_key, _, state_redirect_url = urllib.parse.unquote(sso_state).partition("_")
            return state_redirect_url, await get_session_value(session_key)

        async def redirection_to_sso(
            with_new_session_cookie, set_session_value, redirect_uri_final
        ):
            return await with_new_session_cookie(
                web.Response(
                    status=302,
                    headers={
                        "Location": await get_redirect_uri_authenticate(
                            set_session_value, redirect_uri_final
                        )
                    },
                )
            )

        @web.middleware
        async def _authenticate_by_sso(request, handler):
            sso_auth_required = is_sso_auth_required(request)

            if not sso_auth_required:
                request.setdefault("sso_profile_headers", ())
                return await handler(request)

            get_session_value, set_session_value, with_new_session_cookie, _ = request[SESSION_KEY]

            token = await get_session_value(session_token_key)
            if request.path != redirect_from_sso_path and token is None:
                return await redirection_to_sso(
                    with_new_session_cookie, set_session_value, request_url(request)
                )

            if request.path == redirect_from_sso_path:
                code = request.query["code"]
                sso_state = request.query["state"]
                (
                    redirect_uri_final_from_url,
                    redirect_uri_final_from_session,
                ) = await get_redirect_uri_final(get_session_value, sso_state)

                if redirect_uri_final_from_url != redirect_uri_final_from_session:
                    # We might have been overtaken by a parallel request initiating another auth
                    # flow, and so another session. However, because we haven't retrieved the final
                    # URL from the session, we can't be sure that this is the same client that
                    # initiated this flow. However, we can redirect back to SSO
                    return await redirection_to_sso(
                        with_new_session_cookie,
                        set_session_value,
                        redirect_uri_final_from_url,
                    )

                async with client_session.post(
                    f"{sso_base_url}{token_path}",
                    data={
                        "grant_type": grant_type,
                        "code": code,
                        "client_id": sso_client_id,
                        "client_secret": sso_client_secret,
                        "redirect_uri": get_redirect_uri_callback(request_scheme(request)),
                    },
                ) as sso_response:
                    sso_response_json = await sso_response.json()
                await set_session_value(session_token_key, sso_response_json["access_token"])
                return await with_new_session_cookie(
                    web.Response(
                        status=302,
                        headers={"Location": redirect_uri_final_from_session},
                    )
                )

            # Get profile from Redis cache to avoid calling SSO on every request
            redis_profile_key = f"{PROFILE_CACHE_PREFIX}___{session_token_key}___{token}".encode(
                "ascii"
            )
            async with redis_pool as conn:
                me_profile_raw = await conn.get(redis_profile_key)
            me_profile = json.loads(me_profile_raw) if me_profile_raw else None

            async def handler_with_sso_headers():
                request["sso_profile_headers"] = (
                    ("sso-profile-email", me_profile["email"]),
                    # The default value of '' should be able to be removed after the cached
                    # profile in Redis without contact_email has expired, i.e. 60 seconds after
                    # deployment of this change
                    ("sso-profile-contact-email", me_profile.get("contact_email", "")),
                    (
                        "sso-profile-related-emails",
                        ",".join(me_profile.get("related_emails", [])),
                    ),
                    ("sso-profile-user-id", me_profile["user_id"]),
                    ("sso-profile-first-name", me_profile["first_name"]),
                    ("sso-profile-last-name", me_profile["last_name"]),
                )

                request["logger"].info(
                    "SSO-authenticated: %s %s %s",
                    me_profile["email"],
                    me_profile["user_id"],
                    request_url(request),
                )

                set_user({"id": me_profile["user_id"], "email": me_profile["email"]})

                return await handler(request)

            if me_profile:
                return await handler_with_sso_headers()

            async with client_session.get(
                f"{sso_base_url}{me_path}",
                headers={"Authorization": f"Bearer {token}"},
            ) as me_response:
                me_profile_full = await me_response.json() if me_response.status == 200 else None

            if not me_profile_full:
                return await redirection_to_sso(
                    with_new_session_cookie, set_session_value, request_url(request)
                )

            me_profile = {
                "email": me_profile_full["email"],
                "related_emails": me_profile_full["related_emails"],
                "contact_email": me_profile_full["contact_email"],
                "user_id": me_profile_full["user_id"],
                "first_name": me_profile_full["first_name"],
                "last_name": me_profile_full["last_name"],
            }
            async with redis_pool as conn:
                await conn.set(
                    redis_profile_key,
                    json.dumps(me_profile).encode("utf-8"),
                    ex=60,
                )

            return await handler_with_sso_headers()

        return _authenticate_by_sso

    def authenticate_by_basic_auth():
        @web.middleware
        async def _authenticate_by_basic_auth(request, handler):
            basic_auth_required = is_service_discovery(request)

            if not basic_auth_required:
                return await handler(request)

            if "Authorization" not in request.headers:
                return web.Response(status=401)

            basic_auth_prefix = "Basic "
            auth_value = (
                request.headers["Authorization"][len(basic_auth_prefix) :].strip().encode("ascii")
            )
            required_auth_value = base64.b64encode(
                f"{basic_auth_user}:{basic_auth_password}".encode("ascii")
            )

            if len(auth_value) != len(required_auth_value) or not hmac.compare_digest(
                auth_value, required_auth_value
            ):
                return web.Response(status=401)

            request["logger"].info("Basic-authenticated: %s", basic_auth_user)

            set_user({"id": basic_auth_user})

            return await handler(request)

        return _authenticate_by_basic_auth

    def authenticate_by_hawk_auth():
        async def lookup_credentials(sender_id):
            for hawk_sender in hawk_senders:
                if hawk_sender["id"] == sender_id:
                    return hawk_sender

        async def seen_nonce(nonce, sender_id):
            nonce_key = f"nonce-{sender_id}-{nonce}"
            async with redis_pool as conn:
                exists = await conn.exists(nonce_key)
                if not exists:
                    await conn.set(nonce_key, "1", ex=60)
                return exists

        @web.middleware
        async def _authenticate_by_hawk_auth(request, handler):
            hawk_auth_required = is_hawk_auth_required(request)

            if not hawk_auth_required:
                return await handler(request)

            try:
                authorization_header = request.headers["Authorization"]
            except KeyError:
                request["logger"].info("Hawk missing header")
                return web.Response(status=401)

            content = await request.read()

            error_message, creds = await authenticate_hawk_header(
                lookup_credentials,
                seen_nonce,
                15,
                authorization_header,
                request.method,
                request.url.host,
                request.url.port,
                request.url.path_qs,
                request.headers["Content-Type"],
                content,
            )
            if error_message is not None:
                request["logger"].info("Hawk unauthenticated: %s", error_message)
                return web.Response(status=401)

            request["logger"].info("Hawk authenticated: %s", creds["id"])

            set_user({"id": creds["id"]})

            return await handler(request)

        return _authenticate_by_hawk_auth

    def authenticate_by_ip_whitelist():
        @web.middleware
        async def _authenticate_by_ip_whitelist(request, handler):
            ip_whitelist_required = (
                is_app_requested(request)
                or is_superset_requested(request)
                or is_requesting_credentials(request)
                or is_requesting_files(request)
                or is_data_explorer_requested(request)
                or is_flower_requested(request)
            )

            if not ip_whitelist_required:
                return await handler(request)

            peer_ip = get_peer_ip(request)
            peer_ip_in_whitelist = any(
                ipaddress.IPv4Address(peer_ip) in ipaddress.IPv4Network(address_or_subnet)
                for address_or_subnet in ip_allowlist
            )

            if not peer_ip_in_whitelist:
                request["logger"].info("IP-whitelist unauthenticated: %s", peer_ip)
                return await handle_admin(
                    request,
                    "GET",
                    CIMultiDict(
                        admin_headers_request(request) + tuple([("x-forwarded-for", peer_ip)])
                    ),
                    "/error_403",
                    {},
                    b"",
                )

            request["logger"].info("IP-whitelist authenticated: %s", peer_ip)
            return await handler(request)

        return _authenticate_by_ip_whitelist

    async with aiohttp.ClientSession(
        auto_decompress=False,
        cookie_jar=aiohttp.DummyCookieJar(),
        skip_auto_headers=["Accept-Encoding"],
    ) as client_session:
        app = web.Application(
            middlewares=[
                server_logger(),
                require_peer_ip(),
                redis_session_middleware(
                    get_peer_ip_group, cookie_name, redis_pool, root_domain_no_port, embed_path
                ),
                authenticate_by_staff_sso(),
                authenticate_by_basic_auth(),
                authenticate_by_hawk_auth(),
                authenticate_by_ip_whitelist(),
            ]
        )
        app.add_routes(
            [
                getattr(web, method)(r"/{path:.*}", handle)
                for method in [
                    "delete",
                    "get",
                    "head",
                    "options",
                    "patch",
                    "post",
                    "put",
                ]
            ]
        )

        elastic_apm_url = env.get("ELASTIC_APM_URL")
        elastic_apm_secret_token = env.get("ELASTIC_APM_SECRET_TOKEN")
        elastic_apm = (
            {
                "SERVICE_NAME": "data-workspace",
                "SECRET_TOKEN": elastic_apm_secret_token,
                "SERVER_URL": elastic_apm_url,
                "ENVIRONMENT": env.get("ENVIRONMENT", "development"),
            }
            if elastic_apm_secret_token
            else {}
        )

        app["ELASTIC_APM"] = elastic_apm

        if elastic_apm:
            ElasticAPM(app)

        runner = web.AppRunner(app)
        await runner.setup()
        site = web.TCPSite(runner, "0.0.0.0", port)
        await site.start()
        await asyncio.Future()


def main():
    init_sentry(integrations=[AioHttpIntegration()])

    loop = asyncio.get_event_loop()
    loop.run_until_complete(async_main())


if __name__ == "__main__":
    main()<|MERGE_RESOLUTION|>--- conflicted
+++ resolved
@@ -484,16 +484,10 @@
 
         if response.status != 200 and response.status != 404:
             raise UserException(
-<<<<<<< HEAD
-                f"Unable to start the application&visualisation_catalogue_item={str(response.url).split('/')[-1]}",
-                response.status,
-                "/error_403_visualisation",
-=======
                 f"Unable to start the application",
                 response.status,
                 "/error_403_visualisation",
                 {"host": str(response.url).rsplit("/", maxsplit=1)[-1]},
->>>>>>> 761efd1e
             )
 
         if host_exists and application["state"] not in ["SPAWNING", "RUNNING"]:
