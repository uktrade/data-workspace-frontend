--- conflicted
+++ resolved
@@ -54,11 +54,7 @@
     def test_dataset_detail_view_unpublished(self):
         group = factories.DataGroupingFactory.create()
         factories.DataSetFactory.create()
-<<<<<<< HEAD
         ds = factories.DataSetFactory.create(grouping=group, published=False)
-=======
-        ds = factories.DataSetFactory.create(grouping=group)
->>>>>>> 7824791a
         factories.SourceLinkFactory(dataset=ds)
         factories.SourceLinkFactory(dataset=ds)
         response = self._authenticated_get(
