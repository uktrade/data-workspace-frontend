import hashlib
import itertools
import logging

import boto3

from django.contrib import (
    messages,
)
from django.contrib.auth import (
    get_user_model,
)
from django.conf import (
    settings,
)
from django.http import (
    HttpResponse,
)
from django.views.decorators.http import (
    require_GET,
)
from django.shortcuts import (
    redirect,
    render,
    get_object_or_404,
)
from psycopg2 import (
    connect,
)

from app.models import (
    ApplicationInstance,
    ApplicationTemplate,
)
from app.shared import (
    can_access_table,
    database_dsn,
    get_private_privilages,
    set_application_stopped,
)
from app.spawner import (
    spawner,
)


logger = logging.getLogger('app')


@require_GET
def landing_view(request):
    context = {}
    return render(request, 'landing.html', context)


def root_view(request):
    return \
        root_view_GET(request) if request.method == 'GET' else \
        root_view_POST(request) if request.method == 'POST' else \
        HttpResponse(status=405)


def root_view_GET(request):
    def tables_in_schema(cur, schema):
        logger.info('tables_in_schema: %s', schema)
        cur.execute("""
            SELECT
                tablename
            FROM
                pg_tables
            WHERE
                schemaname = %s
        """, (schema, ))
        results = [result[0] for result in cur.fetchall()]
        logger.info('tables_in_schema: %s %s', schema, results)
        return results

    def allowed_tables_for_database_that_exist(database, database_privilages):
        logger.info('allowed_tables_for_database_that_exist: %s %s',
                    database, database_privilages)
        with \
                connect(database_dsn(settings.DATABASES_DATA[database.memorable_name])) as conn, \
                conn.cursor() as cur:
            return [
                (database.memorable_name, privilage.schema, table)
                for privilage in database_privilages
                for table in tables_in_schema(cur, privilage.schema)
                if can_access_table(database_privilages, database.memorable_name, privilage.schema, table)
            ]

    privilages = get_private_privilages(request.user)
    privilages_by_database = itertools.groupby(
        privilages, lambda privilage: privilage.database)

    sso_id_hex = hashlib.sha256(
        str(request.user.profile.sso_id).encode('utf-8')).hexdigest()
    sso_id_hex_short = sso_id_hex[:8]

    application_instances = {
        application_instance.application_template: application_instance
        for application_instance in filter_api_visible_application_instances_by_owner(request.user)
    }

    def can_stop(application_template):
        application_instance = application_instances.get(
            application_template, None)
        return \
            application_instance is not None and spawner(application_instance.spawner).can_stop(
                application_instance.spawner_application_template_options,
                application_instance.spawner_application_instance_id,
            )

    context = {
        'applications': [
            {
                'name': application_template.name,
                'nice_name': application_template.nice_name,
                'link': f'{request.scheme}://{application_template.name}-{sso_id_hex_short}.{settings.APPLICATION_ROOT_DOMAIN}/',
                'instance': application_instances.get(application_template, None),
                'can_stop': can_stop(application_template),
            }
            for application_template in ApplicationTemplate.objects.all().order_by('name')
        ],
        'database_schema_tables': _remove_duplicates(_flatten([
            allowed_tables_for_database_that_exist(
                database, list(database_privilages))
            for database, database_privilages in privilages_by_database
        ])),
        'appstream_url': settings.APPSTREAM_URL,
        'support_url': settings.SUPPORT_URL,
    }

    return render(request, 'root.html', context)


def root_view_POST(request):
    application_instance_id = request.POST['application_instance_id']
    application_instance = ApplicationInstance.objects.get(
        id=application_instance_id,
        owner=request.user,
        state__in=['RUNNING', 'SPAWNING'],
    )

    if application_instance.state != 'STOPPED':
        spawner(application_instance.spawner).stop(
            application_instance.spawner_application_template_options,
            application_instance.spawner_application_instance_id,
        )
        set_application_stopped(application_instance)

    messages.success(request, 'Stopped ' +
                     application_instance.application_template.nice_name)
    return redirect('root')


def appstream_view(request):
    User = get_user_model()

    client = boto3.client(
        'appstream',
        aws_access_key_id=settings.APPSTREAM_AWS_ACCESS_KEY,
        aws_secret_access_key=settings.APPSTREAM_AWS_SECRET_KEY,
        region_name=settings.APPSTREAM_AWS_REGION
    )

    fleet_status = client.describe_fleets(
        Names=[settings.APPSTREAM_FLEET_NAME, ]
    )

    for item in fleet_status['Fleets']:
        ComputeCapacityStatus = item['ComputeCapacityStatus']

    app_sessions = client.describe_sessions(
        StackName=settings.APPSTREAM_STACK_NAME,
        FleetName=settings.APPSTREAM_FLEET_NAME
    )

    app_sessions_users = [
        (app_session, User.objects.get(profile__sso_id=app_session['UserId']))
        for app_session in app_sessions['Sessions']
    ]

    context = {
        'fleet_status': ComputeCapacityStatus,
        'app_sessions_users': app_sessions_users,
    }

    return render(request, 'appstream.html', context)


<<<<<<< HEAD
def table_data_view(request, database, schema, table):
    logger.info('table_data_view attempt: %s %s %s %s',
                request.user.email, database, schema, table)
    response = \
        HttpResponseNotAllowed(['GET']) if request.method != 'GET' else \
        HttpResponseUnauthorized() if not _can_access_table(get_private_privilages(request.user), database, schema, table) else \
        HttpResponseNotFound() if not _table_exists(database, schema, table) else \
        _table_data(request.user.email, database, schema, table)

    return response


def _can_access_table(privilages, database, schema, table):
    return any(
        True
        for privilage in privilages
        for privilage_table in privilage.tables.split(',')
        if privilage.database.memorable_name == database and privilage.schema == schema and (privilage_table in [table, 'ALL TABLES'])
    )


def _table_exists(database, schema, table):
    with \
            connect(database_dsn(settings.DATABASES_DATA[database])) as conn, \
            conn.cursor() as cur:

        cur.execute("""
            SELECT 1
            FROM
                pg_tables
            WHERE
                schemaname = %s
            AND
                tablename = %s
        """, (schema, table))
        return bool(cur.fetchone())


def _table_data(user_email, database, schema, table):
    logger.info('table_data_view start: %s %s %s %s',
                user_email, database, schema, table)
    cursor_itersize = 1000
    queue_size = 5
    bytes_queue = gevent.queue.Queue(maxsize=queue_size)

    def put_db_rows_to_queue():
        # The csv writer "writes" its output by calling a file-like object
        # with a `write` method.
        class PseudoBuffer:
            def write(self, value):
                return value
        csv_writer = csv.writer(PseudoBuffer())

        with \
                connect(database_dsn(settings.DATABASES_DATA[database])) as conn, \
                conn.cursor(name='all_table_data') as cur:  # Named cursor => server-side cursor

            cur.itersize = cursor_itersize
            cur.arraysize = cursor_itersize

            # There is no ordering here. We just want a full dump.
            # Also, there are not likely to be updates, so a long-running
            # query shouldn't cause problems with concurrency/locking
            cur.execute(sql.SQL("""
                SELECT
                    *
                FROM
                    {}.{}
            """).format(sql.Identifier(schema), sql.Identifier(table)))

            i = 0
            while True:
                rows = cur.fetchmany(cursor_itersize)
                if i == 0:
                    # Column names are not populated until the first row fetched
                    bytes_queue.put(csv_writer.writerow(
                        [column_desc[0] for column_desc in cur.description]), timeout=10)
                bytes_fetched = ''.join(
                    csv_writer.writerow(row) for row in rows
                ).encode('utf-8')
                bytes_queue.put(bytes_fetched, timeout=15)
                i += len(rows)
                if not rows:
                    break

            bytes_queue.put(csv_writer.writerow(['Number of rows: ' + str(i)]))

    def yield_bytes_from_queue():
        while put_db_rows_to_queue_job:
            try:
                # There will be a 0.1 second wait after the end of the data
                # from the db to when the connection is closed. Might be able
                # to avoid this, but KISS, and minor
                yield bytes_queue.get(timeout=0.1)
            except gevent.queue.Empty:
                pass

        logger.info('table_data_view end: %s %s %s %s',
                    user_email, database, schema, table)

    def handle_exception(job):
        try:
            raise job.exception
        except Exception:
            logger.exception('table_data_view exception: %s %s %s %s',
                             user_email, database, schema, table)

    put_db_rows_to_queue_job = gevent.spawn(put_db_rows_to_queue)
    put_db_rows_to_queue_job.link_exception(handle_exception)

    response = StreamingHttpResponse(
        yield_bytes_from_queue(), content_type='text/csv')
    response['Content-Disposition'] = f'attachment; filename="{schema}_{table}.csv"'
    return response


def application_spawning_html_view(request, public_host):
    return \
        application_spawning_html_GET(request, public_host) if request.method == 'GET' else \
        HttpResponse(status=405)


def application_spawning_html_GET(request, public_host):
    try:
        application_instance = get_api_visible_application_instance_by_public_host(
            public_host)
    except ApplicationInstance.DoesNotExist:
        return public_error_500_html_view(request)
    else:
        # There is some duplication between this and the front end, but
        # we avoid the occasional flash if missing content before the
        # front end renders the time remaining
        expected_total = 120
        now = datetime.datetime.now().timestamp()
        created = application_instance.created_date.timestamp()
        seconds_remaining_float = max(0, created + expected_total - now)
        seconds_remaining = math.ceil(seconds_remaining_float)
        seconds = seconds_remaining % 60
        minutes = int((seconds_remaining - seconds) / 60)
        context = {
            'seconds_remaining_float': seconds_remaining_float,
            'time_remaining': f'{minutes}:{seconds:02}',
            'application_nice_name': application_instance.application_template.nice_name,
        }
        return render(request, 'spawning.html', context, status=202)


def get_api_visible_application_instance_by_public_host(public_host):
    # From the point of view of the API, /public_host/<host-name> is a single
    # spawning or running application, and if it's not spawning or running
    # it doesn't exist. 'STOPPING' an application is DELETEing it. This may
    # need to be changed in later versions for richer behaviour.
    return ApplicationInstance.objects.get(
        public_host=public_host, state__in=['RUNNING', 'SPAWNING'],
    )


=======
>>>>>>> 6b54a8be
def filter_api_visible_application_instances_by_owner(owner):
    # From the point of view of the API, /public_host/<host-name> is a single
    # spawning or running application, and if it's not spawning or running
    # it doesn't exist. 'STOPPING' an application is DELETEing it. This may
    # need to be changed in later versions for richer behaviour.
    return ApplicationInstance.objects.filter(owner=owner, state__in=['RUNNING', 'SPAWNING'])


<<<<<<< HEAD
def api_application_dict(application_instance):
    spawner_state = spawner(application_instance.application_template.spawner).state(
        application_instance.spawner_application_template_options,
        application_instance.created_date.replace(tzinfo=None),
        application_instance.spawner_application_instance_id,
        application_instance.public_host,
    )

    # Only pass through the database state if the spawner is running,
    # Otherwise, we are in an error condition, and so return the spawner
    # state, so the client (i.e. the proxy) knows to take action
    api_state = \
        application_instance.state if spawner_state == 'RUNNING' else \
        spawner_state

    return {
        'proxy_url': application_instance.proxy_url,
        'state': api_state,
    }


def application_api_view(request, public_host):
    return \
        JsonResponse({}, status=403) if not application_api_is_allowed(request, public_host) else \
        application_api_GET(request, public_host) if request.method == 'GET' else \
        application_api_PUT(request, public_host) if request.method == 'PUT' else \
        application_api_PATCH(request, public_host) if request.method == 'PATCH' else \
        application_api_DELETE(request, public_host) if request.method == 'DELETE' else \
        JsonResponse({}, status=405)


def application_api_is_allowed(request, public_host):
    _, _, owner_sso_id_hex = public_host.partition('-')

    request_sso_id_hex = hashlib.sha256(
        str(request.user.profile.sso_id).encode('utf-8')).hexdigest()

    return owner_sso_id_hex == request_sso_id_hex[:8] and request.user.has_perm('app.start_all_applications')


def application_api_GET(request, public_host):
    try:
        application_instance = get_api_visible_application_instance_by_public_host(
            public_host)
    except ApplicationInstance.DoesNotExist:
        return JsonResponse({}, status=404)

    return JsonResponse(api_application_dict(application_instance), status=200)


def application_api_PUT(request, public_host):
    # A transaction is unnecessary: the single_running_or_spawning_integrity
    # key prevents duplicate spawning/running applications at the same
    # public host
    try:
        application_instance = get_api_visible_application_instance_by_public_host(
            public_host)
    except ApplicationInstance.DoesNotExist:
        pass
    else:
        return JsonResponse({'message': 'Application instance already exists'}, status=409)

    application_template_name, _, _ = public_host.partition('-')

    try:
        application_template = ApplicationTemplate.objects.get(
            name=application_template_name,
        )
    except ApplicationTemplate.DoesNotExist:
        return JsonResponse({'message': 'Application template does not exist'}, status=400)

    credentials = new_private_database_credentials(request.user)

    spawner_class = spawner(application_template.spawner)
    application_instance = ApplicationInstance.objects.create(
        owner=request.user,
        application_template=application_template,
        spawner=application_template.spawner,
        spawner_application_template_options=application_template.spawner_options,
        spawner_application_instance_id=json.dumps({}),
        public_host=public_host,
        state='SPAWNING',
        single_running_or_spawning_integrity=public_host,
    )

    def set_url(proxy_url):
        application_instance.proxy_url = proxy_url
        application_instance.save()

    def set_id(spawner_application_instance_id):
        application_instance.spawner_application_instance_id = spawner_application_instance_id
        application_instance.save()

    spawner_class.spawn(
        request.user.email, request.user.profile.sso_id, application_instance.id,
        application_template.spawner_options, credentials, set_id, set_url)

    return JsonResponse(api_application_dict(application_instance), status=200)


def application_api_PATCH(request, public_host):
    try:
        application_instance = get_api_visible_application_instance_by_public_host(
            public_host)
    except ApplicationInstance.DoesNotExist:
        return JsonResponse({}, status=404)

    state = json.loads(request.body)['state']

    if state != 'RUNNING':
        return JsonResponse({}, status=400)

    application_instance.state = state
    application_instance.save()

    return JsonResponse({}, status=200)


def application_api_DELETE(request, public_host):
    try:
        application_instance = get_api_visible_application_instance_by_public_host(
            public_host)
    except ApplicationInstance.DoesNotExist:
        return JsonResponse({}, status=200)

    set_application_stopped(application_instance)

    return JsonResponse({}, status=200)


def set_application_stopped(application_instance):
    application_instance.state = 'STOPPED'
    application_instance.single_running_or_spawning_integrity = str(
        application_instance.id)
    application_instance.save()


def public_error_404_html_view(request, exception=None):
    return render(request, 'error_404.html', status=404)


def public_error_403_html_view(request, exception=None):
    return render(request, 'error_403.html', status=403)


def public_error_500_html_view(request):
    message = request.GET.get('message', None)

    return render(request, 'error_500.html', {'message': message}, status=500)


=======
>>>>>>> 6b54a8be
def _flatten(to_flatten):
    return [
        item
        for sub_list in to_flatten
        for item in sub_list
    ]


def _remove_duplicates(to_have_duplicates_removed):
    seen = set()
    seen_add = seen.add
    return [x for x in to_have_duplicates_removed if not (x in seen or seen_add(x))]<|MERGE_RESOLUTION|>--- conflicted
+++ resolved
@@ -16,13 +16,9 @@
 from django.http import (
     HttpResponse,
 )
-from django.views.decorators.http import (
-    require_GET,
-)
 from django.shortcuts import (
     redirect,
     render,
-    get_object_or_404,
 )
 from psycopg2 import (
     connect,
@@ -42,14 +38,7 @@
     spawner,
 )
 
-
 logger = logging.getLogger('app')
-
-
-@require_GET
-def landing_view(request):
-    context = {}
-    return render(request, 'landing.html', context)
 
 
 def root_view(request):
@@ -75,8 +64,7 @@
         return results
 
     def allowed_tables_for_database_that_exist(database, database_privilages):
-        logger.info('allowed_tables_for_database_that_exist: %s %s',
-                    database, database_privilages)
+        logger.info('allowed_tables_for_database_that_exist: %s %s', database, database_privilages)
         with \
                 connect(database_dsn(settings.DATABASES_DATA[database.memorable_name])) as conn, \
                 conn.cursor() as cur:
@@ -88,11 +76,9 @@
             ]
 
     privilages = get_private_privilages(request.user)
-    privilages_by_database = itertools.groupby(
-        privilages, lambda privilage: privilage.database)
+    privilages_by_database = itertools.groupby(privilages, lambda privilage: privilage.database)
 
-    sso_id_hex = hashlib.sha256(
-        str(request.user.profile.sso_id).encode('utf-8')).hexdigest()
+    sso_id_hex = hashlib.sha256(str(request.user.profile.sso_id).encode('utf-8')).hexdigest()
     sso_id_hex_short = sso_id_hex[:8]
 
     application_instances = {
@@ -101,8 +87,7 @@
     }
 
     def can_stop(application_template):
-        application_instance = application_instances.get(
-            application_template, None)
+        application_instance = application_instances.get(application_template, None)
         return \
             application_instance is not None and spawner(application_instance.spawner).can_stop(
                 application_instance.spawner_application_template_options,
@@ -121,14 +106,12 @@
             for application_template in ApplicationTemplate.objects.all().order_by('name')
         ],
         'database_schema_tables': _remove_duplicates(_flatten([
-            allowed_tables_for_database_that_exist(
-                database, list(database_privilages))
+            allowed_tables_for_database_that_exist(database, list(database_privilages))
             for database, database_privilages in privilages_by_database
         ])),
         'appstream_url': settings.APPSTREAM_URL,
         'support_url': settings.SUPPORT_URL,
     }
-
     return render(request, 'root.html', context)
 
 
@@ -147,8 +130,7 @@
         )
         set_application_stopped(application_instance)
 
-    messages.success(request, 'Stopped ' +
-                     application_instance.application_template.nice_name)
+    messages.success(request, 'Stopped ' + application_instance.application_template.nice_name)
     return redirect('root')
 
 
@@ -187,166 +169,6 @@
     return render(request, 'appstream.html', context)
 
 
-<<<<<<< HEAD
-def table_data_view(request, database, schema, table):
-    logger.info('table_data_view attempt: %s %s %s %s',
-                request.user.email, database, schema, table)
-    response = \
-        HttpResponseNotAllowed(['GET']) if request.method != 'GET' else \
-        HttpResponseUnauthorized() if not _can_access_table(get_private_privilages(request.user), database, schema, table) else \
-        HttpResponseNotFound() if not _table_exists(database, schema, table) else \
-        _table_data(request.user.email, database, schema, table)
-
-    return response
-
-
-def _can_access_table(privilages, database, schema, table):
-    return any(
-        True
-        for privilage in privilages
-        for privilage_table in privilage.tables.split(',')
-        if privilage.database.memorable_name == database and privilage.schema == schema and (privilage_table in [table, 'ALL TABLES'])
-    )
-
-
-def _table_exists(database, schema, table):
-    with \
-            connect(database_dsn(settings.DATABASES_DATA[database])) as conn, \
-            conn.cursor() as cur:
-
-        cur.execute("""
-            SELECT 1
-            FROM
-                pg_tables
-            WHERE
-                schemaname = %s
-            AND
-                tablename = %s
-        """, (schema, table))
-        return bool(cur.fetchone())
-
-
-def _table_data(user_email, database, schema, table):
-    logger.info('table_data_view start: %s %s %s %s',
-                user_email, database, schema, table)
-    cursor_itersize = 1000
-    queue_size = 5
-    bytes_queue = gevent.queue.Queue(maxsize=queue_size)
-
-    def put_db_rows_to_queue():
-        # The csv writer "writes" its output by calling a file-like object
-        # with a `write` method.
-        class PseudoBuffer:
-            def write(self, value):
-                return value
-        csv_writer = csv.writer(PseudoBuffer())
-
-        with \
-                connect(database_dsn(settings.DATABASES_DATA[database])) as conn, \
-                conn.cursor(name='all_table_data') as cur:  # Named cursor => server-side cursor
-
-            cur.itersize = cursor_itersize
-            cur.arraysize = cursor_itersize
-
-            # There is no ordering here. We just want a full dump.
-            # Also, there are not likely to be updates, so a long-running
-            # query shouldn't cause problems with concurrency/locking
-            cur.execute(sql.SQL("""
-                SELECT
-                    *
-                FROM
-                    {}.{}
-            """).format(sql.Identifier(schema), sql.Identifier(table)))
-
-            i = 0
-            while True:
-                rows = cur.fetchmany(cursor_itersize)
-                if i == 0:
-                    # Column names are not populated until the first row fetched
-                    bytes_queue.put(csv_writer.writerow(
-                        [column_desc[0] for column_desc in cur.description]), timeout=10)
-                bytes_fetched = ''.join(
-                    csv_writer.writerow(row) for row in rows
-                ).encode('utf-8')
-                bytes_queue.put(bytes_fetched, timeout=15)
-                i += len(rows)
-                if not rows:
-                    break
-
-            bytes_queue.put(csv_writer.writerow(['Number of rows: ' + str(i)]))
-
-    def yield_bytes_from_queue():
-        while put_db_rows_to_queue_job:
-            try:
-                # There will be a 0.1 second wait after the end of the data
-                # from the db to when the connection is closed. Might be able
-                # to avoid this, but KISS, and minor
-                yield bytes_queue.get(timeout=0.1)
-            except gevent.queue.Empty:
-                pass
-
-        logger.info('table_data_view end: %s %s %s %s',
-                    user_email, database, schema, table)
-
-    def handle_exception(job):
-        try:
-            raise job.exception
-        except Exception:
-            logger.exception('table_data_view exception: %s %s %s %s',
-                             user_email, database, schema, table)
-
-    put_db_rows_to_queue_job = gevent.spawn(put_db_rows_to_queue)
-    put_db_rows_to_queue_job.link_exception(handle_exception)
-
-    response = StreamingHttpResponse(
-        yield_bytes_from_queue(), content_type='text/csv')
-    response['Content-Disposition'] = f'attachment; filename="{schema}_{table}.csv"'
-    return response
-
-
-def application_spawning_html_view(request, public_host):
-    return \
-        application_spawning_html_GET(request, public_host) if request.method == 'GET' else \
-        HttpResponse(status=405)
-
-
-def application_spawning_html_GET(request, public_host):
-    try:
-        application_instance = get_api_visible_application_instance_by_public_host(
-            public_host)
-    except ApplicationInstance.DoesNotExist:
-        return public_error_500_html_view(request)
-    else:
-        # There is some duplication between this and the front end, but
-        # we avoid the occasional flash if missing content before the
-        # front end renders the time remaining
-        expected_total = 120
-        now = datetime.datetime.now().timestamp()
-        created = application_instance.created_date.timestamp()
-        seconds_remaining_float = max(0, created + expected_total - now)
-        seconds_remaining = math.ceil(seconds_remaining_float)
-        seconds = seconds_remaining % 60
-        minutes = int((seconds_remaining - seconds) / 60)
-        context = {
-            'seconds_remaining_float': seconds_remaining_float,
-            'time_remaining': f'{minutes}:{seconds:02}',
-            'application_nice_name': application_instance.application_template.nice_name,
-        }
-        return render(request, 'spawning.html', context, status=202)
-
-
-def get_api_visible_application_instance_by_public_host(public_host):
-    # From the point of view of the API, /public_host/<host-name> is a single
-    # spawning or running application, and if it's not spawning or running
-    # it doesn't exist. 'STOPPING' an application is DELETEing it. This may
-    # need to be changed in later versions for richer behaviour.
-    return ApplicationInstance.objects.get(
-        public_host=public_host, state__in=['RUNNING', 'SPAWNING'],
-    )
-
-
-=======
->>>>>>> 6b54a8be
 def filter_api_visible_application_instances_by_owner(owner):
     # From the point of view of the API, /public_host/<host-name> is a single
     # spawning or running application, and if it's not spawning or running
@@ -355,160 +177,6 @@
     return ApplicationInstance.objects.filter(owner=owner, state__in=['RUNNING', 'SPAWNING'])
 
 
-<<<<<<< HEAD
-def api_application_dict(application_instance):
-    spawner_state = spawner(application_instance.application_template.spawner).state(
-        application_instance.spawner_application_template_options,
-        application_instance.created_date.replace(tzinfo=None),
-        application_instance.spawner_application_instance_id,
-        application_instance.public_host,
-    )
-
-    # Only pass through the database state if the spawner is running,
-    # Otherwise, we are in an error condition, and so return the spawner
-    # state, so the client (i.e. the proxy) knows to take action
-    api_state = \
-        application_instance.state if spawner_state == 'RUNNING' else \
-        spawner_state
-
-    return {
-        'proxy_url': application_instance.proxy_url,
-        'state': api_state,
-    }
-
-
-def application_api_view(request, public_host):
-    return \
-        JsonResponse({}, status=403) if not application_api_is_allowed(request, public_host) else \
-        application_api_GET(request, public_host) if request.method == 'GET' else \
-        application_api_PUT(request, public_host) if request.method == 'PUT' else \
-        application_api_PATCH(request, public_host) if request.method == 'PATCH' else \
-        application_api_DELETE(request, public_host) if request.method == 'DELETE' else \
-        JsonResponse({}, status=405)
-
-
-def application_api_is_allowed(request, public_host):
-    _, _, owner_sso_id_hex = public_host.partition('-')
-
-    request_sso_id_hex = hashlib.sha256(
-        str(request.user.profile.sso_id).encode('utf-8')).hexdigest()
-
-    return owner_sso_id_hex == request_sso_id_hex[:8] and request.user.has_perm('app.start_all_applications')
-
-
-def application_api_GET(request, public_host):
-    try:
-        application_instance = get_api_visible_application_instance_by_public_host(
-            public_host)
-    except ApplicationInstance.DoesNotExist:
-        return JsonResponse({}, status=404)
-
-    return JsonResponse(api_application_dict(application_instance), status=200)
-
-
-def application_api_PUT(request, public_host):
-    # A transaction is unnecessary: the single_running_or_spawning_integrity
-    # key prevents duplicate spawning/running applications at the same
-    # public host
-    try:
-        application_instance = get_api_visible_application_instance_by_public_host(
-            public_host)
-    except ApplicationInstance.DoesNotExist:
-        pass
-    else:
-        return JsonResponse({'message': 'Application instance already exists'}, status=409)
-
-    application_template_name, _, _ = public_host.partition('-')
-
-    try:
-        application_template = ApplicationTemplate.objects.get(
-            name=application_template_name,
-        )
-    except ApplicationTemplate.DoesNotExist:
-        return JsonResponse({'message': 'Application template does not exist'}, status=400)
-
-    credentials = new_private_database_credentials(request.user)
-
-    spawner_class = spawner(application_template.spawner)
-    application_instance = ApplicationInstance.objects.create(
-        owner=request.user,
-        application_template=application_template,
-        spawner=application_template.spawner,
-        spawner_application_template_options=application_template.spawner_options,
-        spawner_application_instance_id=json.dumps({}),
-        public_host=public_host,
-        state='SPAWNING',
-        single_running_or_spawning_integrity=public_host,
-    )
-
-    def set_url(proxy_url):
-        application_instance.proxy_url = proxy_url
-        application_instance.save()
-
-    def set_id(spawner_application_instance_id):
-        application_instance.spawner_application_instance_id = spawner_application_instance_id
-        application_instance.save()
-
-    spawner_class.spawn(
-        request.user.email, request.user.profile.sso_id, application_instance.id,
-        application_template.spawner_options, credentials, set_id, set_url)
-
-    return JsonResponse(api_application_dict(application_instance), status=200)
-
-
-def application_api_PATCH(request, public_host):
-    try:
-        application_instance = get_api_visible_application_instance_by_public_host(
-            public_host)
-    except ApplicationInstance.DoesNotExist:
-        return JsonResponse({}, status=404)
-
-    state = json.loads(request.body)['state']
-
-    if state != 'RUNNING':
-        return JsonResponse({}, status=400)
-
-    application_instance.state = state
-    application_instance.save()
-
-    return JsonResponse({}, status=200)
-
-
-def application_api_DELETE(request, public_host):
-    try:
-        application_instance = get_api_visible_application_instance_by_public_host(
-            public_host)
-    except ApplicationInstance.DoesNotExist:
-        return JsonResponse({}, status=200)
-
-    set_application_stopped(application_instance)
-
-    return JsonResponse({}, status=200)
-
-
-def set_application_stopped(application_instance):
-    application_instance.state = 'STOPPED'
-    application_instance.single_running_or_spawning_integrity = str(
-        application_instance.id)
-    application_instance.save()
-
-
-def public_error_404_html_view(request, exception=None):
-    return render(request, 'error_404.html', status=404)
-
-
-def public_error_403_html_view(request, exception=None):
-    return render(request, 'error_403.html', status=403)
-
-
-def public_error_500_html_view(request):
-    message = request.GET.get('message', None)
-
-    return render(request, 'error_500.html', {'message': message}, status=500)
-
-
-=======
->>>>>>> 6b54a8be
 def _flatten(to_flatten):
     return [
         item
