import logging

from django.contrib import (
    admin,
)
from django.contrib.auth import (
    SESSION_KEY,
    BACKEND_SESSION_KEY,
    HASH_SESSION_KEY,
    authenticate,
)
from django.http import (
    HttpResponseForbidden,
)
from django.contrib.sessions.backends.base import (
    CreateError,
)
from django.urls import (
    path,
)
from django.views.decorators.csrf import (
    csrf_exempt,
)

from app.views import (
    root_view,
    appstream_view,
)
from app.views_application import (
    application_spawning_html_view,
    application_api_view,
)
from app.views_error import (
    public_error_403_html_view,
    public_error_404_html_view,
    public_error_500_html_view,
<<<<<<< HEAD
    application_spawning_html_view,
    application_api_view,
    landing_view,

)

from app.views_catalogue import (
    datagroup_view,
    datagroup_item_view,
    dataset_item_view,
    dataset_full_path_view,
=======
>>>>>>> 6b54a8be
)
from app.views_healthcheck import (
    healthcheck_view,
)
from app.views_table_data import (
    table_data_view,
)


logger = logging.getLogger('app')


def login_required(func):
    def _fake_login(request, *args, **kwargs):
        return func(request, *args, **kwargs)

    def _login_required(request, *args, **kwargs):
        user = authenticate(request)
        if user is None:
            logger.error('Unauthenticated %s', request)
            return HttpResponseForbidden()

        request.user = user
        session = request.session

        # The session cookie is created by the proxy, but the Django session
        # implementation does not support the case where the session has not
        # been created in the cache (just as an empty dict), but the session
        # cookie already exists
        if session.cache_key not in session._cache:
            try:
                session.save(must_create=True)
            except CreateError:
                # Between checking if the key exists and creating the session
                # there could have been a parallel request
                pass

        # We perform a manual "login" for the admin application, since we
        # only decorate the admin login view, and the other admin views
        # require keys set on the session. We don't use Django's default
        # "login" function since it creates a new session cookie to avoid a
        # session fixation attack. Since we're using the same cookie as the
        # proxy, which performs its own session fixation mitigation, this is
        # acceptable
        #
        # Note that for _all_ requests the proxy confirms the session cookie
        # corresponds to an active token with SSO, so it is acceptable
        # to assume that once a request reaches the Django application,
        # the request has been authenticated
        if BACKEND_SESSION_KEY not in session:
            session[BACKEND_SESSION_KEY] = user.backend

        if SESSION_KEY not in session:
            session[SESSION_KEY] = user.id

        if HASH_SESSION_KEY not in session:
            session[HASH_SESSION_KEY] = user.get_session_auth_hash()

        return func(request, *args, **kwargs)

    # return _login_required
    return _fake_login


admin.autodiscover()
admin.site.login = login_required(admin.site.login)

urlpatterns = [
    path('', login_required(landing_view), name='landing'),
    path('datagroup', datagroup_view, name='datagroup'),
    path('datagroup/<str:slug>', login_required(datagroup_item_view), name='datagroup_item'),
    path('datagroup/<str:group_slug>/dataset/<str:set_slug>', login_required(dataset_full_path_view),
         name='dataset_fullpath'),
    path('dataset/<str:dataset_id>', login_required(dataset_item_view), name='dataset_item'),
    path('analysis', login_required(root_view), name='root'),
    # path('', login_required(root_view), name='root'),
    path('error_403', public_error_403_html_view),
    path('error_404', public_error_404_html_view),
    path('error_500', public_error_500_html_view),
    path('admin/', admin.site.urls),
    path('table_data/<str:database>/<str:schema>/<str:table>',
         login_required(table_data_view), name='table_data'),
    path('appstream/', login_required(appstream_view)),
    path('application/<str:public_host>/spawning', login_required(application_spawning_html_view)),
    path('api/v1/application/<str:public_host>', csrf_exempt(login_required(application_api_view))),
    path('healthcheck', healthcheck_view),  # No authentication
    path('check', healthcheck_view),  # No authentication
]

handler403 = public_error_403_html_view
handler404 = public_error_404_html_view
handler500 = public_error_500_html_view<|MERGE_RESOLUTION|>--- conflicted
+++ resolved
@@ -34,26 +34,20 @@
     public_error_403_html_view,
     public_error_404_html_view,
     public_error_500_html_view,
-<<<<<<< HEAD
-    application_spawning_html_view,
-    application_api_view,
-    landing_view,
-
-)
-
-from app.views_catalogue import (
-    datagroup_view,
-    datagroup_item_view,
-    dataset_item_view,
-    dataset_full_path_view,
-=======
->>>>>>> 6b54a8be
 )
 from app.views_healthcheck import (
     healthcheck_view,
 )
 from app.views_table_data import (
     table_data_view,
+)
+
+from app.views_catalogue import (
+    landing_view,
+    datagroup_view,
+    datagroup_item_view,
+    dataset_item_view,
+    dataset_full_path_view,
 )
 
 
