import logging

from django.contrib import (
    admin,
)
from django.contrib.auth import (
    SESSION_KEY,
    BACKEND_SESSION_KEY,
    HASH_SESSION_KEY,
    authenticate,
)
from django.http import (
    HttpResponseForbidden,
)
from django.contrib.sessions.backends.base import (
    CreateError,
)
from django.urls import (
    path,
)
from django.views.decorators.csrf import (
    csrf_exempt,
)

from app.views import (
    root_view,
    table_data_view,
    healthcheck_view,
    appstream_view,
    public_error_403_html_view,
    public_error_404_html_view,
    public_error_500_html_view,
    application_spawning_html_view,
    application_api_view,
    landing_view,

)

from app.views_catalogue import (
    datagroup_view,
    datagroup_item_view,
    dataset_item_view,
    dataset_full_path_view,
)

logger = logging.getLogger('app')


def login_required(func):
    def _fake_login(request, *args, **kwargs):
        return func(request, *args, **kwargs)

    def _login_required(request, *args, **kwargs):
        user = authenticate(request)
        if user is None:
            logger.error('Unauthenticated %s', request)
            return HttpResponseForbidden()

        request.user = user
        session = request.session

        # The session cookie is created by the proxy, but the Django session
        # implementation does not support the case where the session has not
        # been created in the cache (just as an empty dict), but the session
        # cookie already exists
        if session.cache_key not in session._cache:
            try:
                session.save(must_create=True)
            except CreateError:
                # Between checking if the key exists and creating the session
                # there could have been a parallel request
                pass

        # We perform a manual "login" for the admin application, since we
        # only decorate the admin login view, and the other admin views
        # require keys set on the session. We don't use Django's default
        # "login" function since it creates a new session cookie to avoid a
        # session fixation attack. Since we're using the same cookie as the
        # proxy, which performs its own session fixation mitigation, this is
        # acceptable
        #
        # Note that for _all_ requests the proxy confirms the session cookie
        # corresponds to an active token with SSO, so it is acceptable
        # to assume that once a request reaches the Django application,
        # the request has been authenticated
        if BACKEND_SESSION_KEY not in session:
            session[BACKEND_SESSION_KEY] = user.backend

        if SESSION_KEY not in session:
            session[SESSION_KEY] = user.id

        if HASH_SESSION_KEY not in session:
            session[HASH_SESSION_KEY] = user.get_session_auth_hash()

        return func(request, *args, **kwargs)

    # return _login_required
    return _fake_login


admin.autodiscover()
admin.site.login = login_required(admin.site.login)

urlpatterns = [
<<<<<<< HEAD
    path('', login_required(landing_view), name='landing'),
    path('datagroup', datagroup_view, name='datagroup'),
    path('datagroup/<str:slug>', login_required(datagroup_item_view), name='datagroup_item'),
    path('datagroup/<str:group_slug>/dataset/<str:set_slug>', login_required(dataset_full_path_view),
         name='dataset_fullpath'),
    path('dataset/<str:dataset_id>', login_required(dataset_item_view), name='dataset_item'),
    path('analysis', login_required(root_view), name='root'),
    path('error', public_error_html_view),
=======
    path('', login_required(root_view), name='root'),
    path('error_403', public_error_403_html_view),
    path('error_404', public_error_404_html_view),
    path('error_500', public_error_500_html_view),
>>>>>>> aedb6f74
    path('admin/', admin.site.urls),
    path('table_data/<str:database>/<str:schema>/<str:table>',
         login_required(table_data_view), name='table_data'),
    path('appstream/', login_required(appstream_view)),
    path('application/<str:public_host>/spawning', login_required(application_spawning_html_view)),
    path('api/v1/application/<str:public_host>', csrf_exempt(login_required(application_api_view))),
    path('healthcheck', healthcheck_view),  # No authentication
<<<<<<< HEAD
    path('check', healthcheck_view),  # No authentication
]
=======
]

handler403 = public_error_403_html_view
handler404 = public_error_404_html_view
handler500 = public_error_500_html_view
>>>>>>> aedb6f74
<|MERGE_RESOLUTION|>--- conflicted
+++ resolved
@@ -102,7 +102,6 @@
 admin.site.login = login_required(admin.site.login)
 
 urlpatterns = [
-<<<<<<< HEAD
     path('', login_required(landing_view), name='landing'),
     path('datagroup', datagroup_view, name='datagroup'),
     path('datagroup/<str:slug>', login_required(datagroup_item_view), name='datagroup_item'),
@@ -110,13 +109,10 @@
          name='dataset_fullpath'),
     path('dataset/<str:dataset_id>', login_required(dataset_item_view), name='dataset_item'),
     path('analysis', login_required(root_view), name='root'),
-    path('error', public_error_html_view),
-=======
     path('', login_required(root_view), name='root'),
     path('error_403', public_error_403_html_view),
     path('error_404', public_error_404_html_view),
     path('error_500', public_error_500_html_view),
->>>>>>> aedb6f74
     path('admin/', admin.site.urls),
     path('table_data/<str:database>/<str:schema>/<str:table>',
          login_required(table_data_view), name='table_data'),
@@ -124,13 +120,9 @@
     path('application/<str:public_host>/spawning', login_required(application_spawning_html_view)),
     path('api/v1/application/<str:public_host>', csrf_exempt(login_required(application_api_view))),
     path('healthcheck', healthcheck_view),  # No authentication
-<<<<<<< HEAD
     path('check', healthcheck_view),  # No authentication
-]
-=======
 ]
 
 handler403 = public_error_403_html_view
 handler404 = public_error_404_html_view
-handler500 = public_error_500_html_view
->>>>>>> aedb6f74
+handler500 = public_error_500_html_view