from django.db import connection
from django.db.models.signals import post_save, post_delete
from django.dispatch import receiver
from psycopg2 import sql

from app import models


@receiver(post_save, sender=models.ReferenceDataset)
def reference_dataset_post_save(sender, instance, created, **kwargs):
    """
    On ReferenceDataset save create the associated table
    :param sender:
    :param instance:
    :param created:
    :param kwargs:
    :return:
    """
    if created:
        with connection.cursor() as cursor:
            cursor.execute(
<<<<<<< HEAD
                '''
                CREATE TABLE {table_name} (
                    dw_int_id SERIAL NOT NULL CONSTRAINT {table_name}_pkey PRIMARY KEY,
                    reference_dataset_id INTEGER NOT NULL,
                    updated_date timestamp not null default CURRENT_TIMESTAMP
                )
                '''.format(
                    table_name=instance.table_name
=======
                sql.SQL(
                    '''
                    CREATE TABLE {table_name} (
                        dw_int_id SERIAL NOT NULL CONSTRAINT {constraint} PRIMARY KEY,
                        reference_dataset_id INTEGER NOT NULL,
                        updated_date timestamp not null default CURRENT_TIMESTAMP
                    )
                    '''
                ).format(
                    table_name=sql.Identifier(instance.table_name),
                    constraint=sql.Identifier(instance.table_name + '_pkey'),
>>>>>>> ebeed9ac
                )
            )


@receiver(post_save, sender=models.ReferenceDatasetField)
def reference_dataset_field_post_save(sender, instance, created, **kwargs):
    """
    On ReferenceDatasetField save update the associated table.
    :param sender:
    :param instance:
    :param created:
    :param kwargs:
    :return:
    """
    if created:
        with connection.cursor() as cursor:
            cursor.execute(
                sql.SQL(
                    '''
                    ALTER TABLE {table_name}
                    ADD COLUMN {column_name} {data_type} {nullable}
                    '''
                ).format(
                    table_name=sql.Identifier(instance.reference_dataset.table_name),
                    column_name=sql.Identifier(instance.name),
                    data_type=sql.SQL(instance.get_postgres_datatype()),
                    nullable=sql.SQL('not null' if instance.required else 'null')
                )
            )
    else:
        original = instance._original_values
        with connection.cursor() as cursor:
            if original['name'] != instance.name:
                cursor.execute(
                    sql.SQL(
                        '''
                        ALTER TABLE {table_name}
                        RENAME COLUMN {orig_column_name} TO {new_column_name}
                        '''
                    ).format(
                        table_name=sql.Identifier(instance.reference_dataset.table_name),
                        orig_column_name=sql.Identifier(original['name']),
                        new_column_name=sql.Identifier(instance.name),
                    )
                )
            if original['data_type'] != instance.data_type:
                cursor.execute(
                    sql.SQL(
                        '''
                        ALTER TABLE {table_name}
                        ALTER COLUMN {column_name} TYPE {data_type}
                        USING {column_name}::text::{data_type}
                        '''
                    ).format(
                        table_name=sql.Identifier(instance.reference_dataset.table_name),
                        column_name=sql.Identifier(instance.name),
                        data_type=sql.SQL(instance.get_postgres_datatype()),
                    )
                )


@receiver(post_delete, sender=models.ReferenceDatasetField)
def reference_dataset_field_post_delete(sender, instance, **kwargs):
    """
    On ReferenceDataField delete drop the column
    :param sender:
    :param instance:
    :param kwargs:
    :return:
    """
    with connection.cursor() as cursor:
        cursor.execute(
            sql.SQL(
                '''
                ALTER TABLE {table_name}
                DROP COLUMN {column_name}
                '''
            ).format(
                table_name=sql.Identifier(instance.reference_dataset.table_name),
                column_name=sql.Identifier(instance._original_values['name']),
            )
        )<|MERGE_RESOLUTION|>--- conflicted
+++ resolved
@@ -19,16 +19,6 @@
     if created:
         with connection.cursor() as cursor:
             cursor.execute(
-<<<<<<< HEAD
-                '''
-                CREATE TABLE {table_name} (
-                    dw_int_id SERIAL NOT NULL CONSTRAINT {table_name}_pkey PRIMARY KEY,
-                    reference_dataset_id INTEGER NOT NULL,
-                    updated_date timestamp not null default CURRENT_TIMESTAMP
-                )
-                '''.format(
-                    table_name=instance.table_name
-=======
                 sql.SQL(
                     '''
                     CREATE TABLE {table_name} (
@@ -40,7 +30,6 @@
                 ).format(
                     table_name=sql.Identifier(instance.table_name),
                     constraint=sql.Identifier(instance.table_name + '_pkey'),
->>>>>>> ebeed9ac
                 )
             )
 
