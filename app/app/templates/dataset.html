--- conflicted
+++ resolved
@@ -152,11 +152,7 @@
                 {% for link in links %}
                     <tr class="govuk-table__row">
                         <td class="govuk-table__cell">
-<<<<<<< HEAD
                             {% if must_request_download_access %}
-=======
-                            <a class="govuk-link" href="{{ link.url }}">
->>>>>>> 3b04c9f8
                                 {{ link.name }}
                             {% else %}
                                 <a class="govuk-link" href="{{ link.url }}">
@@ -205,10 +201,6 @@
                         </td>
                     </tr>
                 {% endif %}
-<<<<<<< HEAD
-
-=======
->>>>>>> 3b04c9f8
                 </tbody>
             </table>
         </div>
