--- conflicted
+++ resolved
@@ -4,8 +4,7 @@
 
 The format is based on [Keep a Changelog](https://keepachangelog.com/en/1.0.0/).
 
-<<<<<<< HEAD
-## 2020-10-08
+## 2020-10-09
 
 ### Added
 - A mirrors-sync-cran-binary Docker image has been added that builds R packages and uploads to a new CRAN mirror
@@ -13,11 +12,6 @@
 
 ### Changed
 - The rstudio and visualisation-base-r Docker images have been updated to have two CRAN mirrors defined
-=======
-## 2020-10-09
-
-### Changed
-
 - Bumped Theia and vscode-python extension to support opening notebooks
 - In Theia allow Python package to be installed into their default location rather than the home directory
 - Don't cache pip packages in Theia and JupyterLab Python to use less space
@@ -27,7 +21,6 @@
 ### Changed
 
 - Fixed embedding visualisations for users that haven't visited it
->>>>>>> c656402e
 
 ## 2020-10-02
 
