# Data Workspace [![CircleCI](https://circleci.com/gh/uktrade/data-workspace.svg?style=svg)](https://circleci.com/gh/uktrade/data-workspace)

Allows users to launch applications in order to analyse data

![Data Workspace architecture](data-workspace-architecture.png)

## Running locally

Set the required variables by

```bash
cp .envs/sample.env .envs/dev.env
```

and edit `dev.env`, specifically replacing `AUTHBROKER_*`. Start the application by

```bash
docker-compose -f docker-compose-dev.yml up --build
```

With the default environment, you will need the below in your `/etc/hosts` file.

```
127.0.0.1       dataworkspace.test
```

And the application will be visible at http://dataworkspace.test:8000. This is to be able to properly test cookies that are shared with subdomains. To run tool and visualisation-related code, you will need subdomains in your `/etc/hosts` file, such as 

```
127.0.0.1       visualisation-a.dataworkspace.test
```

Some parts of the database are managed and populated by [data-flow](https://github.com/uktrade/data-flow/). To ensure there are no issues with some tables being missing, initial setup should include checking out that repo and running the `docker-compose-dw.yml` file, which will perform migrations on the shared Data Workspace/Data Flow DB.


## Running superset locally

There is a separate compose file to run superset as it's not necessary to run it locally all the time.

To get started you will need to create an env file

```bash
cp .envs/superset-sample.env .envs/superset.dev.env
```

Update the new file with your dit email address (must match your SSO email).

Then run docker-compose using both the dev and dev superset compose files

```bash
docker-compose -f docker-compose-dev.yml -f docker-compose-superset-dev.yml up
```

Initially you will then need to set up the Editor role by running the following script, replacing container-id with the id of the data-workspace-postgres docker container:

```bash
docker exec -i <container-id> psql -U postgres -d superset < superset/create-editor-role.sql
```

After placing the following lines in /etc/hosts:

```
127.0.0.1       superset-admin.dataworkspace.test
127.0.0.1       superset-edit.dataworkspace.test
```

you can then visit http://superset-edit.dataworkspace.test:8000/ or http://superset-admin.dataworkspace.test:8000/


## Creating migrations / running management commands

```bash
docker-compose build && \
docker-compose run \
    --user root \
    --volume=$PWD/dataworkspace:/dataworkspace/ \
    data-workspace django-admin makemigrations
```

For other commands, replace `makemigrations` with the name of the command.


## Debugging in docker

See the [remote debugging docs](./docs/Remote%20Debugging.md)

## Running tests

```bash
make docker-test
```

Django tests
```bash
make docker-test-unit
```

### Running unit and integration tests locally

To run the tests locally without having to rebuild the containers every time append `-local` to the test make commands

```bash
make docker-test-unit-local
```

```bash
make docker-test-integration-local
```

```bash
make docker-test-local
```

To run specific tests pass `-e TARGET=<test>` into make
```bash
make docker-test-unit-local -e TARGET=dataworkspace/dataworkspace/tests/test_admin.py::TestCustomAdminSite::test_non_admin_access
 ```

```bash
make docker-test-integration-local -e TARGET=test/test_application.py
 ```

### Running selenium tests locally

We have some selenium integration tests that launch a (headless) browser in order to interact with a running instance of Data Workspace to assure some core flows (only Data Explorer at the time of writing). It is sometimes desirable to watch these tests run, e.g. in order to debug where it is failing. To run the selenium tests through docker-compose using a local browser, do the following:

1) Download the latest [Selenium Server](https://www.selenium.dev/downloads/) and run it in the background, e.g. `java -jar ~/Downloads/selenium-server-standalone-3.141.59 &`
2) Run the selenium tests via docker-compose, exposing the Data Workspace port and the mock-SSO port and setting the `REMOTE_SELENIUM_URL` environment variable, e.g. `docker-compose -f docker-compose-test.yml -p data-workspace-test run -e REMOTE_SELENIUM_URL=http://host.docker.internal:4444/wd/hub -p 8000:8000 -p 8005:8005 --rm data-workspace-test pytest -vvvs test/test_selenium.py`

## Updating a dependency

We use [pip-tools](https://github.com/jazzband/pip-tools) to manage dependencies across two files - `requirements.txt` and `requirements-dev.txt`. These have corresponding `.in` files where we specify our top-level dependencies.

Add the new dependencies to those `.in` files, or update an existing dependency, then (with `pip-tools` already installed), run `make save-requirements`.

<<<<<<< HEAD
# Front end static assets

We use [node-sass](https://github.com/sass/node-sass#command-line-interface) to build the front end css and include the GOVUK Front End styles.

To build this locally requires NodeJS. Ideally installed via `nvm` https://github.com/nvm-sh/nvm


```
  # this will configure node from .nvmrc or prompt you to install
  nvm use
  npm install
  npm run build:css
=======
## Running the chart builder react app locally

We're set up to use django-webpack-loader for hotloading the react app while developing. 

You can get it running by starting the dev server:

```shell
docker-compose -f docker-compose-dev.yml up
```

and in a separate terminal changing to the js app directory and running the webpack hotloader:

```shell
cd dataworkspace/dataworkspace/static/js/chart-builder/
npm run dev
```

For production usage we use pre-built javascript bundles to reduce the pain of having to build npm modules at deployment.

If you make any changes to the react apps you will need to rebuild and commit the bundles. 
This will create the relevant js files in `/static/js/bundles/` directory.

```shell
cd dataworkspace/dataworkspace/static/js/chart-builder/
npm run build
git add ../bundles/*.js
>>>>>>> addf2521
```


# Infrastructure

The infrastructure is heavily Docker/Fargate based. Production Docker images are built by [quay.io](https://quay.io/organization/uktrade).


## User-facing components

- [Main application](https://quay.io/repository/uktrade/data-workspace)
  A Django application to manage datasets and permissions, launch containers, a proxy to route requests to those containers, and an NGINX instance to route to the proxy and serve static files.

- [JupyterLab](https://quay.io/repository/uktrade/data-workspace-jupyterlab)
  Launched by users of the main application, and populated with credentials in the environment to access certain datasets.

- [rStudio](https://quay.io/repository/uktrade/data-workspace-rstudio)
  Launched by users of the main application, and populated with credentials in the environment to access certain datasets.

- [pgAdmin](https://quay.io/repository/uktrade/data-workspace-pgadmin)
  Launched by users of the main application, and populated with credentials in the environment to access certain datasets.

- File browser:
  A single-page-application that offers upload and download of files to/from each user's folder in S3. The data is transferred directly between the user's browser and S3.


## Infrastructure components

- [metrics](https://quay.io/repository/uktrade/data-workspace-metrics)
  A sidecar-container for the user-launched containers that exposes metrics from the [ECS task metadata endpoint](https://docs.aws.amazon.com/AmazonECS/latest/developerguide/task-metadata-endpoint-v3.html) in Prometheus format.

- [s3sync](https://quay.io/repository/uktrade/data-workspace-s3sync)
  A sidecar-container for the user-launched containers that syncs to and from S3 using [mobius3](https://github.com/uktrade/mobius3). This is to allow file-persistance on S3 without using FUSE, which at the time of writing is not possible on Fargate.

- [dns-rewrite-proxy](https://quay.io/repository/uktrade/data-workspace-dns-rewrite-proxy)
  The DNS server of the VPC that launched containers run in. It selectivly allows only certain DNS requests through to migitate chance of data exfiltration through DNS. When this container is deployed, it changes DHCP settings in the VPC, and will most likely break aspects of user-launched containers.

- [healthcheck](https://quay.io/repository/uktrade/data-workspace-healthcheck)
  Proxies through to the healthcheck endpoint of the main application, so the main application can be in a security group locked-down to certain IP addresses, but still be monitored by Pingdom.

- [mirrors-sync](https://quay.io/repository/uktrade/data-workspace-mirrors-sync)
  Mirrors pypi, CRAN and (ana)conda repositories to S3, so user-launched JupyterLab and rStudio containers can install packages without having to contact the public internet.

- [prometheus](https://quay.io/repository/uktrade/data-workspace-prometheus)
  Collects metrics from user-launched containers and re-exposes them through federation.

- [registry](https://quay.io/repository/uktrade/data-workspace-registry)
  A Docker pull-through-cache to repositories in [quay.io](https://quay.io/organization/uktrade). This allows the VPC to not have public internet access but still launch containers from quai.io in Fargate.

- [sentryproxy](https://quay.io/repository/uktrade/data-workspace-sentryproxy)
  Proxies errors to a Sentry instance: only used by JupyterLab.


## Application lifecycle

As an example, from the point of view of user `abcde1234`, `https://jupyterlab-abcde1234.mydomain.com/` is the fixed address of their private JupyterLab application. Going to `https://jupyterlab-abcde1234.mydomain.com/` in a browser will

- show a starting screen with a countdown;
- and when the application is loaded, the page will reload and show the application itself;
- and subsequent loads will show the application immediately.

If the application is stopped, then a visit to `https://jupyterlab-abcde1234.mydomain.com/` will repeat the process. The user will never leave `https://jupyterlab-abcde1234.mydomain.com/`. If the user visits `https://jupyterlab-abcde1234.mydomain.com/some/path`, they will also remain at `https://jupyterlab-abcde1234.mydomain.com/some/path` to ensure, for example, bookmarks to any in-application page work even if they need to start the application to view them.

The browser will only make GET requests during the start of an application. While potentially a small abuse of HTTP, it allows the straightfoward behaviour described: no HTML form or JavaScript is required to start an application [although JavaScript is used to show a countdown to the user and to check if an application has loaded]; and the GET requests are idempotent.

The proxy however, has a more complex behaviour. On an incoming request from the browser for `https://jupyterlab-abcde1234.mydomain.com/`:

- it will attempt to `GET` details of an application with the host `jupyterlab-abcde1234` from an internal API of the main application;
- if the `GET` returns a 404, it will make a `PUT` request to the main application that initiates creation of the Fargate task;
- if the `GET` returns a 200, and the details contain a URL, the proxy will attempt to proxy the incoming request to it;
- it does not treat errors connecting to a `SPAWNING` application as a true error: they are effectely swallowed.
- if an application is returned from the `GET` as `STOPPED`, which happens on error, it will `DELETE` the application, and show an error to the user.

The proxy itself _only_ responds to incoming requests from the browser, and has no long-lived tasks that go beyond one HTTP request or WebSockets connection. This ensures it can be horizontally scaled.


## Why the custom proxy?

A common question is why not just NGINX instead of the custom proxy? The reason is the dynamic routing for the applications, e.g. URLs like https://jupyterlab-abcde1234.mydomain.com/some/path: each one has a lot of fairly complex requirements.

- It must redirect to SSO if not authenticated, and redirect back to the URL once authenticated.
- It must perform ip-filtering that is not applicable to the main application.
- It must check that the current user is allowed to access the application, and show a forbidden page if not.
- It must start the application if it's not started.
- It must show a starting page with countdown if it's starting.
- It must detect if an application has started, and route requests to it if it is.
- It must route cookies from _all_ responses back to the user. For JupyterLab, the _first_ response contains cookies used in XSRF protection that are never resent in later requests.
- It must show an error page if there is an error starting or connecting to the application.
- It must allow a refresh of the error page to attempt to start the application again.
- It must support WebSockets, without knowledge ahead of time which paths are used by WebSockets.
- It must support streaming uploads and downloads.
- Ideally, there would not be duplicate reponsibilities between the proxy and other parts of the system, e.g. the Django application.

While not impossible to leverage NGINX to move some code from the proxy, there would still need to be custom code, and NGINX would have to communicate via some mechanism to this custom code to acheive all of the above: extra HTTP or Redis requests, or maybe through a custom NGINX module. It is suspected that this will make things more complex rather than less, and increase the burden on the developer.


## Why is the proxy written using asyncio?

- The proxy fits the typical use-case of event-loop based programming: low CPU but high IO requirements, with potentially high number of connections.

- The asyncio library aiohttp provides enough low-level control over the headers and the bytes of requests and responses to work as a controllable proxy. For example, the typical HTTP request cycle can be programmed fairly explicitly.

  - An incoming request begins: its headers are received.
  - The proxy makes potentially several requests to the Django application, to Redis, and/or to SSO to authenticate and determine where to route the request.
  - The incoming request's headers are passed to the application [removing certain hop-by-hop-headers].
  - The incoming request's body is streamed to the application.
  - The response headers are sent back to the client, combining cookies from the application and from the proxy.
  - The response body is streamed back to the client.

  The library also allows for receiving and making WebSockets requests. This is done without knowledge ahead of time which path is WebSockets, and which is HTTP. This is something that doesn't seem possible with, for example, Django Channels.

  Requests and responses can be of the order of several GBs, so this streaming behaviour is a critical requirement.

- Django gives a lot of benefits for the main application: for example, it is within the skill set of most available developers. Only a small fraction of changes need to involve the proxy.


## Comparison with JupyterHub

In addition to being able to run any Docker container, not just JupyterLab, Data Workspace has some deliberate architectural features that are different to JupyterHub.

- All state is in the database, accessed by the main Django application.

- Specifically, no state is kept in the memory of the main Django application. This means it can be horizontally scaled without issue.

- The proxy is also stateless: if fetches how to route requests from the main application, which itself fetches the data from the database. This means it can also be horizontally scaled without issue, and potentially independently from the main application. This means sticky sessions are not needed, and multiple users could access the same application, which is a planned feature for user-supplied visualisation applications.

- Authentication is completely handled by the proxy. Apart from specific exceptions like the healthcheck, non-authenticated requests do not reach the main application.

- The launched containers do not make requests to the main application, and the main application does not make requests to the launched containers. This means there are fewer cyclic dependencies in terms of data flow, and that applications don't need to be customised for this environment. They just need to open a port for HTTP requests, which makes them extremely standard web-based Docker applications.

There is a notable exception to the statelessness of the main application: the launch of an application is made of a sequence of calls to AWS, and is done in a Celery task. If this sequence is interrupted, the launch of the application will fail. This is a solvable problem: the state could be saving into the database and sequence resumed later. However, since this sequence of calls lasts only a few seconds, and the user will be told of the error and can refresh to try to launch the application again, at this stage of the project this has been deemed unnecessary.<|MERGE_RESOLUTION|>--- conflicted
+++ resolved
@@ -133,7 +133,6 @@
 
 Add the new dependencies to those `.in` files, or update an existing dependency, then (with `pip-tools` already installed), run `make save-requirements`.
 
-<<<<<<< HEAD
 # Front end static assets
 
 We use [node-sass](https://github.com/sass/node-sass#command-line-interface) to build the front end css and include the GOVUK Front End styles.
@@ -146,7 +145,8 @@
   nvm use
   npm install
   npm run build:css
-=======
+```
+
 ## Running the chart builder react app locally
 
 We're set up to use django-webpack-loader for hotloading the react app while developing. 
@@ -173,7 +173,6 @@
 cd dataworkspace/dataworkspace/static/js/chart-builder/
 npm run build
 git add ../bundles/*.js
->>>>>>> addf2521
 ```
 
 
